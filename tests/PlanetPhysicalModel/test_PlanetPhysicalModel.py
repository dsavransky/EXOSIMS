import unittest
import os
import EXOSIMS.Prototypes.PlanetPhysicalModel
import EXOSIMS.PlanetPhysicalModel
from EXOSIMS.util.get_module import get_module
import pkgutil
from tests.TestSupport.Utilities import RedirectStreams
import numpy as np
import astropy.units as u
import sys
from io import StringIO


class TestPlanetPhysicalModel(unittest.TestCase):
    def setUp(self):

        self.dev_null = open(os.devnull, "w")

        modtype = getattr(
            EXOSIMS.Prototypes.PlanetPhysicalModel.PlanetPhysicalModel, "_modtype"
        )
        pkg = EXOSIMS.PlanetPhysicalModel
        self.allmods = [get_module(modtype)]
        for loader, module_name, is_pkg in pkgutil.walk_packages(
            pkg.__path__, pkg.__name__ + "."
        ):
            if not is_pkg:
                mod = get_module(module_name.split(".")[-1], modtype)
                self.assertTrue(
                    mod._modtype is modtype, "_modtype mismatch for %s" % mod.__name__
                )
                self.allmods.append(mod)

    def tearDown(self):
        self.dev_null.close()

    def test_calc_albedo_from_sma(self):
        """
        Tests that albedos returned are have the correct length, are finite, and >= 0.
        """

        for mod in self.allmods:
            if "calc_albedo_from_sma" in mod.__dict__:
                with RedirectStreams(stdout=self.dev_null):
                    obj = mod()
                sma = np.random.uniform(0.1, 10.0, 10) * u.AU
                p = obj.calc_albedo_from_sma(sma, [0.367, 0.367])

                self.assertTrue(
                    len(p) == len(sma),
                    "length of albedo array does not match input sma for %s"
                    % mod.__name__,
                )
                self.assertTrue(
                    np.all(np.isfinite(p)),
                    "infinite albedo value returned for %s" % mod.__name__,
                )
                self.assertTrue(
                    np.all(p >= 0.0),
                    "negative albedo value returned for %s" % mod.__name__,
                )

    def test_calc_radius_from_mass(self):
        """
        Tests that radius returned has correct length, unit, value, is finite, and > 0.
        """

        for mod in self.allmods:
            if "calc_radius_from_mass" in mod.__dict__:
                with RedirectStreams(stdout=self.dev_null):
                    obj = mod()
                Mp_valuetest = np.array([50.0, 159.0, 200.0]) * u.earthMass
                Rp_truth = np.array([7.1, 14.1, 14.1]) * u.earthRad
                Mp = np.random.uniform(0.5, 500.0, 100) * u.earthMass
                Rp = obj.calc_radius_from_mass(Mp)
                Rp_valuetest = obj.calc_radius_from_mass(Mp_valuetest)

                self.assertTrue(
                    len(Rp) == len(Mp),
                    "length of radius array does not match input mass array for %s"
                    % mod.__name__,
                )
                self.assertTrue(
                    Rp.unit is u.earthRad,
                    "radius unit is not earthRad for %s" % mod.__name__,
                )
                self.assertTrue(
                    np.round(Rp_valuetest, 2) == np.round(Rp_truth, 2),
                    "Radius values do not match expected values given by the Sousa M-R relation for %s"
                    % mod.__name__,
                )
                self.assertTrue(
                    np.all(np.isfinite(Rp)),
                    "Infinite radius value returned for %s" % mod.__name__,
                )
                self.assertTrue(
                    np.all(Rp > 0.0),
                    "negative radius value returned for %s" % mod.__name__,
                )

    def test_calc_mass_from_radius(self):
        """
        Tests that mass returned has correct length, unit, value, is finite, and > 0.
        """

        for mod in self.allmods:
            if "calc_mass_from_radius" in mod.__dict__:
                with RedirectStreams(stdout=self.dev_null):
                    obj = mod()
                Rp_valuetest = np.array([5.0, 14.1, 20.0])
<<<<<<< HEAD
                Mp_truth = np.array([27.47, 159.245, (u.M_jupiter).to(u.M_earth)])  * u.earthMass
=======
                Mp_truth = [27.47, 159.245, (u.M_jupiter).to(u.M_earth)]
>>>>>>> 0ecb7fb9
                Rp = np.random.uniform(0.5, 11.2, 100) * u.earthRad
                Mp = obj.calc_mass_from_radius(Rp)
                Mp_valuetest = obj.calc_mass_from_radius(Rp_valuetest)

                self.assertTrue(
                    len(Mp) == len(Rp),
                    "length of mass array does not match input radius array for %s"
                    % mod.__name__,
                )
                self.assertTrue(
                    Mp.unit is u.earthMass,
                    "mass unit is not earthMass for %s" % mod.__name__,
                )
                self.assertTrue(
                    np.round(Mp_valuetest, 2) == np.round(Mp_truth, 2),
                    "Mass values do not match expected values given by the Sousa M-R relation for %s"
                    % mod.__name__,
                )
                self.assertTrue(
                    np.all(np.isfinite(Mp)),
                    "Infinite mass value returned for %s" % mod.__name__,
                )
                self.assertTrue(
                    np.all(Mp > 0.0),
                    "negative mass value returned for %s" % mod.__name__,
                )

    def test_calc_Phi(self):
        """
        Tests that phase function returns appropriate values.
        """

        for mod in self.allmods:
            if "calc_Phi" in mod.__dict__:
                with RedirectStreams(stdout=self.dev_null):
                    obj = mod()
                betas = np.linspace(0.0, np.pi, 100) * u.rad
                Phi = obj.calc_Phi(betas)

                self.assertTrue(
                    len(Phi) == len(betas),
                    (
                        "length of phase function values returned does not match input "
                        f"phase angles for {mod.__name__}"
                    ),
                )
                self.assertTrue(
                    np.all(np.isfinite(Phi)),
                    "calc_Phi returned infinite value for %s" % mod.__name__,
                )
                self.assertTrue(
                    np.all(Phi <= 1.0),
                    "calc_Phi returned value > 1 for %s" % mod.__name__,
                )
                self.assertTrue(
                    np.all(Phi >= 0.0),
                    "calc_Phi returned negative value for %s" % mod.__name__,
                )

    def test_calc_Teff(self):
        """
        Tests that calc_Teff returns values within appropriate ranges.
        """

        for mod in self.allmods:
            if "calc_Teff" in mod.__dict__:
                with RedirectStreams(stdout=self.dev_null):
                    obj = mod()
                starL = np.random.uniform(0.7, 1.3, 100)
                p = np.random.uniform(0.0, 1.0, 100)
                d = np.random.uniform(0.2, 10.0, 100) * u.AU
                Teff = obj.calc_Teff(starL, d, p)

                self.assertTrue(
                    len(Teff) == len(starL),
                    "length of Teff returned does not match inputs for %s"
                    % mod.__name__,
                )
                self.assertTrue(
                    np.all(np.isfinite(Teff)),
                    "calc_Teff returned infinite value for %s" % mod.__name__,
                )
                self.assertTrue(
                    np.all(Teff >= 0.0),
                    "calc_Teff returned negative value for %s" % mod.__name__,
                )

    def test_str(self):
        """
        Test __str__ method, for full coverage and check that all modules have
        required attributes.
        """

        for mod in self.allmods:
            if "__str__" not in mod.__dict__:
                continue

            with RedirectStreams(stdout=self.dev_null):
                obj = mod()
            original_stdout = sys.stdout
            sys.stdout = StringIO()
            # call __str__ method
            result = obj.__str__()
            # examine what was printed
            contents = sys.stdout.getvalue()
            self.assertEqual(type(contents), type(""))
            # attributes from ICD
            self.assertIn(
                "_outspec", contents, "_outspec missing for %s" % mod.__name__
            )
            sys.stdout.close()
            # it also returns a string, which is not necessary
            self.assertEqual(type(result), type(""))
            # put stdout back
            sys.stdout = original_stdout<|MERGE_RESOLUTION|>--- conflicted
+++ resolved
@@ -107,12 +107,8 @@
             if "calc_mass_from_radius" in mod.__dict__:
                 with RedirectStreams(stdout=self.dev_null):
                     obj = mod()
-                Rp_valuetest = np.array([5.0, 14.1, 20.0])
-<<<<<<< HEAD
+                Rp_valuetest = np.array([5.0, 14.1, 20.0]) * u.earthRad
                 Mp_truth = np.array([27.47, 159.245, (u.M_jupiter).to(u.M_earth)])  * u.earthMass
-=======
-                Mp_truth = [27.47, 159.245, (u.M_jupiter).to(u.M_earth)]
->>>>>>> 0ecb7fb9
                 Rp = np.random.uniform(0.5, 11.2, 100) * u.earthRad
                 Mp = obj.calc_mass_from_radius(Rp)
                 Mp_valuetest = obj.calc_mass_from_radius(Rp_valuetest)
