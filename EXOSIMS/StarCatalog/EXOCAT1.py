# -*- coding: utf-8 -*-
import os, inspect
import warnings
import numpy as np
import astropy
import astropy.units as u
from astropy.constants import R_sun
from astropy.io.votable import parse
from astropy.coordinates import SkyCoord
from EXOSIMS.Prototypes.StarCatalog import StarCatalog

class EXOCAT1(StarCatalog):
    """
    EXOCAT Catalog class
    
    This class populates the star catalog used in EXOSIMS from
    Margaret Turnbull's EXOCAT catalog, retrieved from the
    NASA Exoplanet Archive as a VOTABLE.
    # documentation of fields available at https://exoplanetarchive.ipac.caltech.edu/applications/DocSet/index.html?doctree=/docs/docmenu.xml&startdoc=item_1_01
    #https://exoplanetarchive.ipac.caltech.edu/docs/program_interfaces.html#kep_names_stellar_timeseries
    #  link above then search mission_exocat
    Attributes:
        Only StarCatalog prototype attributes are used.
    
    """
    
    def __init__(self, catalogpath=None, **specs):
        """
        Constructor for EXOCAT1
        
        Args:
            catalogpath (string):
                Full path to catalog VOTABLE. Defaults to mission_exocat.votable
        
        """
       
        if catalogpath is None:
            classpath = os.path.split(inspect.getfile(self.__class__))[0]
            filename = 'mission_exocat.votable'
            catalogpath = os.path.join(classpath, filename)
        
        if not os.path.exists(catalogpath):
            raise IOError('Catalog File %s Not Found.'%catalogpath)
        
        #read votable
        with warnings.catch_warnings():
            # warnings for IPAC votables are out of control 
            #   they are not moderated by pedantic=False
            #   they all have to do with units, which we handle independently anyway
            warnings.simplefilter('ignore', 
                    astropy.io.votable.exceptions.VOTableSpecWarning)
            warnings.simplefilter('ignore', 
                    astropy.io.votable.exceptions.VOTableChangeWarning)
            votable = parse(catalogpath)
        table = votable.get_first_table()
        data = table.array
        
        StarCatalog.__init__(self, ntargs=len(data), **specs)
        
        # list of astropy attributes
        self.dist = data['st_dist'].data*u.pc #Distance to the planetary system in units of parsecs
        self.parx = self.dist.to('mas', equivalencies=u.parallax()) # parallactic angle in units of mas
        self.coords = SkyCoord(ra=data['ra']*u.deg, dec=data['dec']*u.deg,
                distance=self.dist) #Right Ascension of the planetary system in decimal degrees, Declination of the planetary system in decimal degrees
        self.pmra = data['st_pmra'].data*u.mas/u.yr #Angular change in right ascension over time as seen from the center of mass of the Solar System, units (mas/yr)
        self.pmdec = data['st_pmdec'].data*u.mas/u.yr #Angular change in declination over time as seen from the center of mass of the Solar System, units (mas/yr)
        self.L = data['st_lbol'].data #Amount of energy emitted by a star per unit time, measured in units of solar luminosities. The bolometric corrections are derived from V-K or B-V colors, units [log(solar)]
        
        # list of non-astropy attributes
<<<<<<< HEAD
        self.Name = data['hip_name'].astype(str)
        self.Spec = data['st_spttype'].astype(str)
        self.Vmag = data['st_vmag']
        self.Jmag = data['st_j2m']
        self.Hmag = data['st_h2m']
        self.BV = data['st_bmv']
        self.Bmag = self.Vmag + data['st_bmv']
        self.Kmag = self.Vmag - data['st_vmk']
        self.BC = -self.Vmag + data['st_mbol']
        self.MV = self.Vmag - 5*(np.log10(self.dist.to('pc').value) - 1)
=======
        self.Name = data['hip_name'] #Name of the star as given by the Hipparcos Catalog.
        self.Spec = data['st_spttype'] #Classification of the star based on their spectral characteristics following the Morgan-Keenan system
        self.Vmag = data['st_vmag'] #Brightness of the host star as measured using the V band in units of magnitudes
        self.Jmag = data['st_j2m'] #Stellar J (2MASS) Magnitude Value
        self.Hmag = data['st_h2m'] #Stellar H (2MASS) Magnitude Value
        self.BV = data['st_bmv'] #Color of the star as measured by the difference between B and V bands, units of [mag]
        self.Bmag = self.Vmag + data['st_bmv'] #calculation of the B band
        #st_vmk Color of the star as measured by the difference between V and K bands. The source column is for the K magnitude, units of [mag]
        self.Kmag = self.Vmag - data['st_vmk'] #calculation of the K band
        #st_mbol Apparent magnitude of the star at a distance of 10 parsec units of [mag]
        self.BC = -self.Vmag + data['st_mbol'] # bolometric correction https://www.astro.princeton.edu/~gk/A403/constants.pdf
        self.MV = self.Vmag - 5.*(np.log10(self.dist.to('pc').value) - 1.) # apparent "visual" magnitude https://www.astro.princeton.edu/~gk/A403/constants.pdf
>>>>>>> 935ca517
        self.stellar_diameters = data['st_rad']*2.*R_sun # stellar_diameters in solar diameters
        self.Binary_Cut = ~data['wds_sep'].mask #WDS (Washington Double Star) Catalog separation (arcsecs)<|MERGE_RESOLUTION|>--- conflicted
+++ resolved
@@ -16,9 +16,7 @@
     This class populates the star catalog used in EXOSIMS from
     Margaret Turnbull's EXOCAT catalog, retrieved from the
     NASA Exoplanet Archive as a VOTABLE.
-    # documentation of fields available at https://exoplanetarchive.ipac.caltech.edu/applications/DocSet/index.html?doctree=/docs/docmenu.xml&startdoc=item_1_01
-    #https://exoplanetarchive.ipac.caltech.edu/docs/program_interfaces.html#kep_names_stellar_timeseries
-    #  link above then search mission_exocat
+    Documentation of fields available at https://exoplanetarchive.ipac.caltech.edu/docs/API_mission_stars.html
     Attributes:
         Only StarCatalog prototype attributes are used.
     
@@ -67,18 +65,6 @@
         self.L = data['st_lbol'].data #Amount of energy emitted by a star per unit time, measured in units of solar luminosities. The bolometric corrections are derived from V-K or B-V colors, units [log(solar)]
         
         # list of non-astropy attributes
-<<<<<<< HEAD
-        self.Name = data['hip_name'].astype(str)
-        self.Spec = data['st_spttype'].astype(str)
-        self.Vmag = data['st_vmag']
-        self.Jmag = data['st_j2m']
-        self.Hmag = data['st_h2m']
-        self.BV = data['st_bmv']
-        self.Bmag = self.Vmag + data['st_bmv']
-        self.Kmag = self.Vmag - data['st_vmk']
-        self.BC = -self.Vmag + data['st_mbol']
-        self.MV = self.Vmag - 5*(np.log10(self.dist.to('pc').value) - 1)
-=======
         self.Name = data['hip_name'] #Name of the star as given by the Hipparcos Catalog.
         self.Spec = data['st_spttype'] #Classification of the star based on their spectral characteristics following the Morgan-Keenan system
         self.Vmag = data['st_vmag'] #Brightness of the host star as measured using the V band in units of magnitudes
@@ -91,6 +77,5 @@
         #st_mbol Apparent magnitude of the star at a distance of 10 parsec units of [mag]
         self.BC = -self.Vmag + data['st_mbol'] # bolometric correction https://www.astro.princeton.edu/~gk/A403/constants.pdf
         self.MV = self.Vmag - 5.*(np.log10(self.dist.to('pc').value) - 1.) # apparent "visual" magnitude https://www.astro.princeton.edu/~gk/A403/constants.pdf
->>>>>>> 935ca517
         self.stellar_diameters = data['st_rad']*2.*R_sun # stellar_diameters in solar diameters
         self.Binary_Cut = ~data['wds_sep'].mask #WDS (Washington Double Star) Catalog separation (arcsecs)