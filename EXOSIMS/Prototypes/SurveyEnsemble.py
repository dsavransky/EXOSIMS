from EXOSIMS.util.vprint import vprint
import time

class SurveyEnsemble(object):
    """Survey Ensemble prototype
    
    Args:
        \*\*specs:
            user specified values
            
    Attributes:
        
    """

    _modtype = 'SurveyEnsemble'

    def __init__(self, **specs):

        #start the outspec
        self._outspec = {}
        
        # load the vprint function (same line in all prototype module constructors)
        self.vprint = vprint(specs.get('verbose', True))

    def run_ensemble(self, sim, nb_run_sim, run_one=None, genNewPlanets=True,
        rewindPlanets=True, kwargs={}):
        """
        Args:
            sim (MissionSim Object):
                EXOSIMS.MissionSim.MissionSim object
            nb_run_sim (integer):
                number of simulations to run
            run_one (method):
                method to call for each simulation
            genNewPlanets (boolean):
                flag indicating whether to generate new planets each simulation (True means new planets will be generated)
            rewindPlanets (boolean):
                flag indicating whether planets will be rewound (True means planets will be rewound)
            kwargs ():
                -???
        Return:
            res (list dict):
                simulation list of dictionaries
        """
        
        SS = sim.SurveySimulation
        t1 = time.time()
        res = []
        for j in range(nb_run_sim):
            print('\nSurvey simulation number %s/%s'%(j + 1, int(nb_run_sim)))
            ar = self.run_one(SS, genNewPlanets=genNewPlanets, 
                    rewindPlanets=rewindPlanets)
            res.append(ar)
        t2 = time.time()
        self.vprint("%s survey simulations, completed in %d sec"%(int(nb_run_sim), t2 - t1))
        
        return res

    def run_one(self, SS, genNewPlanets=True, rewindPlanets=True):
<<<<<<< HEAD
=======
        """
        Args:
            SS (SurveySimulation Object):
                SurveySimulation object
            genNewPlanets (boolean):
                flag indicating whether to generate new planets each simulation (True means new planets will be generated)
            rewindPlanets (boolean):
                flag indicating whether planets will be rewound (True means planets will be rewound)
        Return:
            res (list dict):
                simulation list of dictionaries
        """
>>>>>>> c9dae0dd
        SS.reset_sim(genNewPlanets=genNewPlanets, rewindPlanets=rewindPlanets)
        SS.run_sim()
        res = SS.DRM[:]
        return res<|MERGE_RESOLUTION|>--- conflicted
+++ resolved
@@ -57,8 +57,6 @@
         return res
 
     def run_one(self, SS, genNewPlanets=True, rewindPlanets=True):
-<<<<<<< HEAD
-=======
         """
         Args:
             SS (SurveySimulation Object):
@@ -71,7 +69,6 @@
             res (list dict):
                 simulation list of dictionaries
         """
->>>>>>> c9dae0dd
         SS.reset_sim(genNewPlanets=genNewPlanets, rewindPlanets=rewindPlanets)
         SS.run_sim()
         res = SS.DRM[:]
