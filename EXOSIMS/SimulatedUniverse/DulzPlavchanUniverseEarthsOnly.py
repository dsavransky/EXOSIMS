--- conflicted
+++ resolved
@@ -11,12 +11,7 @@
             indicates whether to use Earth's phase function or not
     """
 
-<<<<<<< HEAD
     def __init__(self, earthPF=True, guarantee_earths=False, **specs):
-
-=======
-    def __init__(self, earthPF=True, **specs):
->>>>>>> 64d2f3bd
         self.earthPF = earthPF
         self.guarantee_earths = guarantee_earths
         SimulatedUniverse.__init__(self, **specs)
@@ -67,20 +62,11 @@
         # sample all of the orbital and physical parameters
         self.I, self.O, self.w = PPop.gen_angles(
             self.nPlans,
-<<<<<<< HEAD
-            commonSystemInclinations=self.commonSystemInclinations,
-            commonSystemInclinationParams=self.commonSystemInclinationParams,
-        )
-        # for common system inclinations, overwrite I with TL.I + dI
-        if self.commonSystemInclinations:
-            self.I += TL.I[self.plan2star]  # noqa: 741
-=======
             commonSystemPlane=self.commonSystemPlane,
             commonSystemPlaneParams=self.commonSystemPlaneParams,
         )
         self.setup_system_planes()
 
->>>>>>> 64d2f3bd
         self.gen_M0()  # initial mean anomaly
         self.Mp = PPop.MfromRp(self.Rp)  # mass
 
@@ -91,7 +77,13 @@
             )  # Used to switch select specific phase function for each planet
         else:
             self.phiIndex = np.asarray([])
-<<<<<<< HEAD
+        ZL = self.ZodiacalLight
+        if self.commonSystemnEZ:
+            # Assign the same nEZ to all planets in the system
+            self.nEZ = ZL.gen_systemnEZ(TL.nStars)[self.plan2star]
+        else:
+            # Assign a unique nEZ to each planet
+            self.nEZ = ZL.gen_systemnEZ(self.nPlans)
 
     def gen_earths(self, nsystems, plan2star):
         # Hacky way to guarantee that an Earth-like planet is in every system
@@ -129,13 +121,4 @@
                 _Rp[success_inds].to(u.R_earth).value,
             )
         else:
-            return self.create_earths(nplans)
-=======
-        ZL = self.ZodiacalLight
-        if self.commonSystemnEZ:
-            # Assign the same nEZ to all planets in the system
-            self.nEZ = ZL.gen_systemnEZ(TL.nStars)[self.plan2star]
-        else:
-            # Assign a unique nEZ to each planet
-            self.nEZ = ZL.gen_systemnEZ(self.nPlans)
->>>>>>> 64d2f3bd
+            return self.create_earths(nplans)