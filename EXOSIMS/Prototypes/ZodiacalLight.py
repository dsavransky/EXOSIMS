--- conflicted
+++ resolved
@@ -1,863 +1,835 @@
-# -*- coding: utf-8 -*-
-import os
-import pickle
-<<<<<<< HEAD
-import sys
-
-import astropy.units as u
-import numpy as np
-import pkg_resources
-from astropy.time import Time
-from scipy.interpolate import griddata, interp1d
-from synphot import units
-
-from EXOSIMS.util.get_dirs import get_cache_dir
-from EXOSIMS.util.vprint import vprint
-=======
-import importlib.resources
-from astropy.time import Time
-from scipy.interpolate import griddata, interp1d
-from synphot import units
-from synphot import SpectralElement, SourceSpectrum, Observation
-import sys
-from EXOSIMS.util._numpy_compat import copy_if_needed
->>>>>>> 64d2f3bd
-
-
-class ZodiacalLight(object):
-    """:ref:`ZodiacalLight` Prototype
-
-    Args:
-        magZ (float):
-            Local zodi brightness (magnitudes per square arcsecond).
-            Defaults to 23
-        magEZ (float)
-            Exozodi brightness (mangitudes per square arcsecond).
-            Defaults to 22
-        varEZ (float):
-            Variance of exozodi brightness. If non-zero treat as the
-            variance of a log-normal distribution. If zero, do not
-            randomly distribute exozodi brightnesses. Defaults to 0
-        cachedir (str, optional):
-            Full path to cachedir.
-            If None (default) use default (see :ref:`EXOSIMSCACHE`)
-        **specs:
-            :ref:`sec:inputspec`
-
-    Attributes:
-        _outspec (dict):
-            :ref:`sec:outspec`
-        cachedir (str):
-            Path to the EXOSIMS cache directory (see :ref:`EXOSIMSCACHE`)
-        F0V (astropy.units.quantity.Quantity):
-            V band zero magnitude flux density
-        fEZ0 (astropy.units.quantity.Quantity):
-            Default surface brightness of exo-zodiacal light in units of 1/arcsec2
-        fZ0 (astropy.units.quantity.Quantity):
-             Default surface brightness of zodiacal light in units of 1/arcsec2
-        fZMap (dict):
-            For each starlight suppression system (dict key), holds an array of the
-            surface brightness of zodiacal light in units of 1/arcsec2 for each
-            star over 1 year at discrete points defined by resolution
-        fZTimes (~astropy.time.Time(~numpy.ndarray(float))):
-                Absolute MJD mission times from start to end
-        global_min (float):
-            The global minimum zodiacal light value
-        magEZ (float):
-            1 exo-zodi brightness magnitude (per arcsec2)
-        magZ (float):
-            1 zodi brightness magnitude (per arcsec2)
-        varEZ (float):
-            Variance of exozodi brightness. If non-zero treat as the
-            variance of a log-normal distribution. If zero, do not
-            randomly distribute exozodi brightnesses.
-        zodi_Blam (numpy.ndarray):
-            Local zodi table data (W/m2/sr/um)
-        zodi_lam (numpy.ndarray):
-            Local zodi table data wavelengths (micrometers)
-
-    """
-
-    _modtype = "ZodiacalLight"
-
-<<<<<<< HEAD
-    def __init__(
-        self, magZ=23, magEZ=22, varEZ=0, cachedir=None, commonSystemfEZ=False, **specs
-    ):
-=======
-    def __init__(self, magZ=23, magEZ=22, varEZ=0, cachedir=None, **specs):
->>>>>>> 64d2f3bd
-        # start the outspec
-        self._outspec = {}
-
-        # get cache directory
-        self.cachedir = get_cache_dir(cachedir)
-        self._outspec["cachedir"] = self.cachedir
-        specs["cachedir"] = self.cachedir
-
-        # load the vprint function (same line in all prototype module constructors)
-        self.vprint = vprint(specs.get("verbose", True))
-
-        self.magZ = float(magZ)  # 1 zodi brightness (per arcsec2)
-        self.magEZ = float(magEZ)  # 1 exo-zodi brightness (per arcsec2)
-        self.varEZ = float(varEZ)  # exo-zodi variation (variance of log-normal dist)
-        assert self.varEZ >= 0, "Exozodi variation must be >= 0"
-
-        self.fZ0 = 10 ** (-0.4 * self.magZ) / u.arcsec**2  # default zodi brightness
-        # default exo-zodi brightness
-        self.fEZ0 = 10 ** (-0.4 * self.magEZ) / u.arcsec**2
-        # global zodi minimum
-        self.global_min = 10 ** (-0.4 * self.magZ)
-        self.fZMap = {}
-        self.fZTimes = Time(np.array([]), format="mjd", scale="tai")
-        # Calculate the V band zero magnitude flux density
-        vega_spectrum = SourceSpectrum.from_vega()
-        v_band = SpectralElement.from_filter("johnson_v")
-        self.F0V = (
-            Observation(vega_spectrum, v_band).integrate() / v_band.equivwidth()
-        ).to(u.ph / (u.s * u.m**2 * u.nm))
-
-        # populate outspec
-        for att in self.__dict__:
-            if att not in [
-                "vprint",
-                "_outspec",
-                "fZ0",
-                "fEZ0",
-                "global_min",
-                "fZMap",
-                "fZTimes",
-            ]:
-                dat = self.__dict__[att]
-                self._outspec[att] = dat.value if isinstance(dat, u.Quantity) else dat
-
-        # Load zodi data
-        self.load_zodi_wavelength_data()
-        self.load_zodi_spatial_data()
-
-    def __str__(self):
-        """String representation of the Zodiacal Light object
-
-        When the command 'print' is used on the Zodiacal Light object, this
-        method will return the values contained in the object
-
-        """
-
-        for att in self.__dict__:
-            print("%s: %r" % (att, getattr(self, att)))
-
-        return "Zodiacal Light class object attributes"
-
-    def fZ(self, Obs, TL, sInds, currentTimeAbs, mode):
-        """Returns surface brightness of local zodiacal light
-
-        Args:
-            Obs (:ref:`Observatory`):
-                Observatory class object
-            TL (:ref:`TargetList`):
-                TargetList class object
-            sInds (~numpy.ndarray(int)):
-                Integer indices of the stars of interest
-            currentTimeAbs (~astropy.time.Time):
-                absolute time to evaluate fZ for
-            mode (dict):
-                Selected observing mode
-
-        Returns:
-            ~astropy.units.Quantity(~numpy.ndarray(float)):
-                Surface brightness of zodiacal light in units of 1/arcsec2
-
-        """
-
-        # cast sInds to array
-        sInds = np.array(sInds, ndmin=1, copy=copy_if_needed)
-        # get all array sizes
-        nStars = sInds.size
-        nTimes = currentTimeAbs.size
-        assert (
-            nStars == 1 or nTimes == 1 or nTimes == nStars
-        ), "If multiple times and targets, currentTimeAbs and sInds sizes must match."
-
-        # compute correction factors
-        nZ = np.ones(np.maximum(nStars, nTimes)) * self.zodi_color_correction_factor(
-            mode["lam"], photon_units=True
-        )
-        fZ = nZ * 10 ** (-0.4 * self.magZ) / u.arcsec**2
-
-        return fZ
-
-<<<<<<< HEAD
-    def fEZ(self, MV, I, d, alpha=2, tau=1, fcolor=1):
-        """Returns surface brightness of exo-zodiacal light
-=======
-    def calc_JEZ0(self, MV, I, flambda, bandwidth, alpha=2):
-        """Returns intensity of exo-zodiacal light for the stars of interest
->>>>>>> 64d2f3bd
-
-        Args:
-            MV (~numpy.ndarray(int)):
-                Absolute magnitude of the stars (in V band)
-            I (~astropy.units.Quantity(~numpy.ndarray(float))):
-                Inclinations of the system planes
-            flambda (~numpy.ndarray(float)):
-                Color scale factor
-            bandwidth (~astropy.units.Quantity(float)):
-                Bandwidth of the observing mode
-            alpha (float):
-                power applied to radial distribution, default=2
-<<<<<<< HEAD
-            tau (float):
-                disk morphology dependent throughput correction factor, default =1
-            fcolor (float):
-                color correction factor, default = 1
-=======
->>>>>>> 64d2f3bd
-
-        Returns:
-            ~astropy.units.Quantity(~numpy.ndarray(float)):
-                Intensity of exo-zodiacal light in units of ph/s/m^2/arcsec^2
-
-        """
-
-        # Absolute magnitude of the star (in the V band)
-        MV = np.array(MV, ndmin=1, copy=copy_if_needed)
-        # Absolute magnitude of the Sun (in the V band)
-        MVsun = 4.83
-
-        # inclinations should be strictly in [0, pi], but allow for weird sampling:
-        beta = I.to("deg").value
-        beta[beta > 180] -= 180
-
-        # latitudinal variations are symmetric about 90 degrees so compute the
-        # supplementary angle for inclination > 90 degrees
-        mask = beta > 90
-        beta[mask] = 180.0 - beta[mask]
-
-        # finally, the input to the model is 90-inclination
-        beta = 90.0 - beta
-        fbeta = self.zodi_latitudinal_correction_factor(beta * u.deg, model="interp")
-
-        JEZ0 = (
-            self.F0V
-            * 10.0 ** (-0.4 * (MV - MVsun))
-            * self.fEZ0  # The x term in Fundamental Concepts documentation
-            * flambda
-            * fbeta
-<<<<<<< HEAD
-            * fcolor
-            / d.to("AU").value ** alpha
-            / u.arcsec**2
-            * tau
-=======
-            * bandwidth
->>>>>>> 64d2f3bd
-        )
-
-        return JEZ0
-
-    def gen_systemnEZ(self, nStars):
-        """Ranomly generates the number of Exo-Zodi
-
-        Args:
-            nStars (int):
-                number of exo-zodi to generate
-        Returns:
-            ~numpy.ndarray(float):
-                numpy array of exo-zodi values in number of local zodi
-        """
-
-        # assume log-normal distribution of variance
-        nEZ = np.ones(nStars)
-        if self.varEZ != 0:
-            mu = np.log(nEZ) - 0.5 * np.log(1.0 + self.varEZ / nEZ**2)
-            v = np.sqrt(np.log(self.varEZ / nEZ**2 + 1.0))
-            nEZ = np.random.lognormal(mean=mu, sigma=v, size=nStars)
-
-        return nEZ
-
-    def generate_fZ(self, Obs, TL, TK, mode, hashname, koTimes=None):
-        """Calculates fZ values for all stars over an entire orbit of the sun
-
-        Args:
-            Obs (:ref:`Observatory`):
-                Observatory class object
-            TL (:ref:`TargetList`):
-                TargetList class object
-            TK (:ref:`TimeKeeping`):
-                TimeKeeping object
-            mode (dict):
-                Selected observing mode
-            hashname (str):
-                hashname describing the files specific to the current json script
-            koTimes (~astropy.time.Time(~numpy.ndarray(float)), optional):
-                Absolute MJD mission times from start to end in steps of 1 d
-
-        Returns:
-            None
-
-        Updates Attributes:
-            fZMap[n, TL.nStars] (~astropy.units.Quantity(~numpy.ndarray(float))):
-                Surface brightness of zodiacal light in units of 1/arcsec2
-                for every star for every ko_dtStep
-            fZTimes (~astropy.time.Time(~numpy.ndarray(float)), optional):
-                Absolute MJD mission times from start to end, updated if koTimes
-                does not exist
-        """
-
-        # Generate cache Name
-        cachefname = hashname + "starkfZ"
-
-        if koTimes is None:
-            fZTimes = np.arange(
-                TK.missionStart.value, TK.missionFinishAbs.value, Obs.ko_dtStep.value
-            )
-            self.fZTimes = Time(
-                fZTimes, format="mjd", scale="tai"
-            )  # scale must be tai to account for leap seconds
-            koTimes = fZTimes
-
-        # Check if file exists
-        if os.path.isfile(cachefname):  # check if file exists
-            self.vprint("Loading cached fZ from %s" % cachefname)
-            with open(cachefname, "rb") as ff:
-                tmpfZ = pickle.load(ff)
-            self.fZMap[mode["syst"]["name"]] = tmpfZ
-
-        else:
-            self.vprint(f"Calculating fZ for {mode['syst']['name']}")
-            sInds = np.arange(TL.nStars)
-            # calculate fZ for every star at same times as keepout map
-            fZ = np.zeros([sInds.shape[0], len(koTimes)])
-            for i in range(len(koTimes)):  # iterate through all times of year
-                fZ[:, i] = self.fZ(Obs, TL, sInds, koTimes[i], mode)
-
-            with open(cachefname, "wb") as fo:
-                pickle.dump(fZ, fo)
-                self.vprint("Saved cached fZ to %s" % cachefname)
-            self.fZMap[mode["syst"]["name"]] = fZ
-            # index by hexkey instead of system name
-
-    def calcfZmax(self, sInds, Obs, TL, TK, mode, hashname, koTimes=None):
-        """Finds the maximum zodiacal light values for each star over an entire orbit
-        of the sun not including keeoput angles.
-
-        Args:
-            sInds (~numpy.ndarray(int)):
-                the star indicies we would like fZmax and fZmaxInds returned for
-            Obs (:ref:`Observatory`):
-                Observatory class object
-            TL (:ref:`TargetList`):
-                TargetList class object
-            TK (:ref:`TimeKeeping`):
-                TimeKeeping object
-            mode (dict):
-                Selected observing mode
-            hashname (str):
-                hashname describing the files specific to the current json script
-            koTimes (~astropy.time.Time(~numpy.ndarray(float)), optional):
-                Absolute MJD mission times from start to end in steps of 1 d
-
-        Returns:
-            tuple:
-                valfZmax[sInds] (~astropy.units.Quantity(~numpy.ndarray(float))):
-                    the maximum fZ (for the prototype, these all have the same value)
-                    with units 1/arcsec**2
-                absTimefZmax[sInds] (astropy.time.Time):
-                    returns the absolute Time the maximum fZ occurs (for the prototype,
-                    these all have the same value)
-        """
-        # cast sInds to array
-        sInds = np.array(sInds, ndmin=1, copy=copy_if_needed)
-        # get all array sizes
-        nStars = sInds.size
-
-        nZ = np.ones(nStars)
-        valfZmax = nZ * 10 ** (-0.4 * self.magZ) / u.arcsec**2
-
-        absTimefZmax = nZ * u.d + TK.currentTimeAbs
-
-        return valfZmax[sInds], absTimefZmax[sInds]
-
-    def calcfZmin(self, sInds, Obs, TL, TK, mode, hashname, koMap=None, koTimes=None):
-        """Finds the minimum zodiacal light values for each star over an entire orbit
-        of the sun not including keeoput angles.
-
-        Args:
-            sInds (~numpy.ndarray(int)):
-                the star indicies we would like fZmins and fZtypes returned for
-            Obs (:ref:`Observatory`):
-                Observatory class object
-            TL (:ref:`TargetList`):
-                TargetList class object
-            TK (:ref:`TimeKeeping`):
-                TimeKeeping object
-            mode (dict):
-                Selected observing mode
-            hashname (str):
-                hashname describing the files specific to the current json script
-            koMap (~numpy.ndarray(bool), optional):
-                True is a target unobstructed and observable, and False is a
-                target unobservable due to obstructions in the keepout zone.
-            koTimes (~astropy.time.Time(~numpy.ndarray(float)), optional):
-                Absolute MJD mission times from start to end, in steps of 1 d as default
-
-        Returns:
-            tuple:
-                fZmins[n, TL.nStars] (~astropy.units.Quantity(~numpy.ndarray(float))):
-                    fZMap, but only fZmin candidates remain. All other values are set to
-                    the maximum floating number. Units are 1/arcsec2
-                fZtypes [n, TL.nStars] (~numpy.ndarray(float)):
-                    ndarray of flags for fZmin types that map to fZmins
-                    0 - entering KO
-                    1 - exiting KO
-                    2 - local minimum
-                    max float - not a fZmin candidate
-        """
-
-        # Generate cache Name
-        cachefname = hashname + "fZmin"
-
-        # Check if file exists
-        if os.path.isfile(cachefname):  # check if file exists
-            self.vprint("Loading cached fZmins from %s" % cachefname)
-            with open(cachefname, "rb") as f:  # load from cache
-                tmp1 = pickle.load(f)
-                fZmins = tmp1["fZmins"]
-                fZtypes = tmp1["fZtypes"]
-            return fZmins, fZtypes
-        else:
-            tmpAssert = np.any(self.fZMap[mode["syst"]["name"]])
-            assert tmpAssert, "fZMap does not exist for the mode of interest"
-
-            tmpfZ = np.asarray(self.fZMap[mode["syst"]["name"]])
-            fZ_matrix = tmpfZ[sInds, :]  # Apply previous filters to fZMap
-
-            # When are stars in KO regions
-            # if calculated without a koMap
-            if koMap is None:
-                koTimes = self.fZTimes
-
-                # calculating keepout angles and keepout values for 1 system in mode
-                koStr = list(
-                    filter(
-                        lambda syst: syst.startswith("koAngles_"), mode["syst"].keys()
-                    )
-                )
-                koangles = np.asarray([mode["syst"][k] for k in koStr]).reshape(1, 4, 2)
-                kogoodStart = Obs.keepout(TL, sInds, koTimes[0], koangles)[0].T
-                nn = len(sInds)
-                mm = len(koTimes)
-            else:
-                # getting the correct koTimes to look up in koMap
-                assert (
-                    koTimes is not None
-                ), "Corresponding koTimes not included with koMap."
-                kogoodStart = koMap.T
-                [nn, mm] = np.shape(koMap)
-
-            fZmins = np.ones([nn, mm]) * sys.float_info.max
-            fZtypes = np.ones([nn, mm]) * sys.float_info.max
-
-            for k in np.arange(len(sInds)):
-                i = sInds[k]  # Star ind
-                # Find inds of local minima in fZ
-                fZlocalMinInds = (
-                    np.where(np.diff(np.sign(np.diff(fZ_matrix[i, :]))) > 0)[0] + 1
-                )  # Find local minima of fZ, +1 to correct for indexing offset
-                # Filter where local minima occurs in keepout region
-                fZlocalMinInds = [ind for ind in fZlocalMinInds if kogoodStart[ind, i]]
-                # This happens in prototype module. Caused by all values in
-                # fZ_matrix being the same
-                if len(fZlocalMinInds) == 0:
-                    fZlocalMinInds = [0]
-
-                if len(fZlocalMinInds) > 0:
-                    fZmins[i, fZlocalMinInds] = fZ_matrix[i, fZlocalMinInds]
-                    fZtypes[i, fZlocalMinInds] = 2
-
-            with open(cachefname, "wb") as fo:
-                pickle.dump({"fZmins": fZmins, "fZtypes": fZtypes}, fo)
-                self.vprint("Saved cached fZmins to %s" % cachefname)
-
-            return fZmins, fZtypes
-
-    def extractfZmin(self, fZmins, sInds, koTimes=None):
-        """Extract the global fZminimum from fZmins
-
-        Args:
-            fZmins (~astropy.units.Quantity(~numpy.ndarray(float))):
-                fZMap, but only fZmin candidates remain. All other values are set to
-                the maximum floating number. Units are 1/arcsec2.
-                Dimension [n, TL.nStars]
-            sInds (~numpy.ndarray(int)):
-                the star indicies we would like valfZmin and absTimefZmin returned
-                for
-            koTimes (~astropy.time.Time(~numpy.ndarray(float)), optional):
-                Absolute MJD mission times from start to end, in steps of 1 d as
-                default
-
-        Returns:
-            tuple:
-                valfZmin[sInds] (~astropy.units.Quantity(~numpy.ndarray(float))):
-                    the minimum fZ (for the prototype, these all have the same
-                    value) with units 1/arcsec**2
-                absTimefZmin[sInds] (astropy.time.Time):
-                    returns the absolute Time the maximum fZ occurs (for the
-                    prototype, these all have the same value)
-        """
-
-        if koTimes is None:
-            koTimes = self.fZTimes
-
-        # Find minimum fZ of each star of the fZmins set
-        valfZmin = np.zeros(sInds.shape[0])
-        absTimefZmin = np.zeros(sInds.shape[0])
-        for i in range(len(sInds)):
-            tmpfZmin = min(fZmins[i, :])  # fZ_matrix has dimensions sInds
-
-            if tmpfZmin == sys.float_info.max:
-                valfZmin[i] = np.nan
-                absTimefZmin[i] = -1
-            else:
-                valfZmin[i] = tmpfZmin
-                indfZmin = np.argmin(fZmins[i, :])  # Gets indices where fZmin occurs
-                absTimefZmin[i] = koTimes[indfZmin].value
-        # The np.asarray and Time must occur to create astropy Quantity arrays and
-        # astropy Time arrays
-        return np.asarray(valfZmin) / u.arcsec**2.0, Time(
-            np.asarray(absTimefZmin), format="mjd", scale="tai"
-        )
-
-    def load_zodi_spatial_data(self):
-        """
-        Zodi spatial variation data from Table 17 of [Leinert1998]_
-
-        Zodiacal Light brightness as function of solar LON (rows) and LAT (columns)
-        Values are given in 10^-8 W m−2 sr−1 μm−1 at a wavelength of 500 nm
-
-        Attributes:
-            zodi_points (numpy.ndarry):
-                nx2 lat,lon pairs
-            zodi_values (astropy.units.Quantity):
-                n intensity values (units of W/m2/sr/um)
-
-        """
-
-        # Read data from disk
-        indexf = os.path.join(
-            importlib.resources.files("EXOSIMS.ZodiacalLight"), "Leinert98_table17.txt"
-        )
-
-        Izod = np.loadtxt(indexf) * 1e-8  # W/m2/sr/um
-        self.zodi_values = Izod.reshape(Izod.size) * u.Unit("W m-2 sr-1 um-1")
-
-        # create point coordinates
-        lon_pts = np.array(
-            [
-                0.0,
-                5,
-                10,
-                15,
-                20,
-                25,
-                30,
-                35,
-                40,
-                45,
-                60,
-                75,
-                90,
-                105,
-                120,
-                135,
-                150,
-                165,
-                180,
-            ]
-        )  # deg
-        lat_pts = np.array([0.0, 5, 10, 15, 20, 25, 30, 45, 60, 75, 90])  # deg
-        y_pts, x_pts = np.meshgrid(lat_pts, lon_pts)
-        points = np.array(list(zip(np.concatenate(x_pts), np.concatenate(y_pts))))
-
-        self.zodi_points = points * u.deg
-
-    def load_zodi_wavelength_data(self):
-        """
-        Zodi wavelength dependence, from Table 19 of [Leinert1998]_
-        interpolated w/ a quadratic in log-log space
-
-        Creates an interpolant (scipy.interpolate.interp1d) assigned to attribute
-        ``logf`` which takes as an argument log_10(wavelength in um) and returns
-        log10(specific intensity in W/m^2/um/sr)
-
-        """
-        self.zodi_lam = np.array(
-            [
-                0.2,
-                0.3,
-                0.4,
-                0.5,
-                0.7,
-                0.9,
-                1.0,
-                1.2,
-                2.2,
-                3.5,
-                4.8,
-                12,
-                25,
-                60,
-                100,
-                140,
-            ]
-        )  # um
-        self.zodi_Blam = np.array(
-            [
-                2.5e-8,
-                5.3e-7,
-                2.2e-6,
-                2.6e-6,
-                2.0e-6,
-                1.3e-6,
-                1.2e-6,
-                8.1e-7,
-                1.7e-7,
-                5.2e-8,
-                1.2e-7,
-                7.5e-7,
-                3.2e-7,
-                1.8e-8,
-                3.2e-9,
-                6.9e-10,
-            ]
-        )  # W/m2/sr/um
-        x = np.log10(self.zodi_lam)
-        y = np.log10(self.zodi_Blam)
-
-        self.logf = interp1d(x, y, kind="quadratic")
-
-    def zodi_intensity_at_wavelength(self, lam, photon_units=False):
-        """
-        Compute zodiacal light specific intensity as a function of wavelength
-
-        Args:
-            lam (astropy.units.Quantity):
-                Wavelength(s) of interest
-            photon_units(bool):
-                Convert all quantities to photon units before computing ratio.
-                Defaults False (leave all quantities in power units).
-
-        Returns:
-            astropy.units.Quantity:
-                Specific intensity of zodiacal light at requested wavelength(s).
-                Has same dimension as input. Default units of W m-2 um-1 sr-1 if
-                ``photon_units`` is False, otherwise  ph s-1 m-2 um-1 sr-1
-
-        .. warning:
-
-            This method uses the interpolant stored in ``logf`` and defined by method
-            ``load_zodi_wavelength_data``.  This must return intensitites in units of
-            log10(W/m^2/um/sr).
-        """
-
-        val = 10.0 ** (self.logf(np.log10(lam.to("um").value))) * u.Unit(
-            "W m-2 sr-1 um-1"
-        )
-
-        if photon_units:
-            val = (units.convert_flux(lam, val * u.sr, units.PHOTLAM) / u.sr).to(
-                "ph s-1 m-2 um-1 sr-1"
-            )
-
-        return val
-
-    def zodi_color_correction_factor(self, lam, photon_units=False):
-        """
-        Compute zodiacal light color correction factor. This is a multiplicative
-        factor to apply to zodiacal light intensity computed at a reference wavelength
-        (500 nm for the Leinert data used in this prototype).
-
-        Args:
-            lam (astropy.units.Quantity):
-                Wavelength(s) of interest
-            photon_units(bool):
-                Convert all quantities to photon units before computing ratio.
-                Defaults False (leave all quantities in power units).
-
-        Returns:
-            float or numpy.ndarray:
-                Specific intensity of zodiacal light at requested wavelength(s) scaled
-                by the value at the reference wavelength (500 nm).
-                Has same dimension as input.
-
-        .. warning:
-
-            While itself unitless, the units of the original intensities must match
-            those of the intensity or flux being scaled. If the quantity being scaled
-            has power units, ``photon_units`` must be False.
-        """
-
-        fcolor = self.zodi_intensity_at_wavelength(
-            lam, photon_units=photon_units
-        ) / self.zodi_intensity_at_wavelength(0.5 * u.um, photon_units=photon_units)
-
-        return fcolor.value
-
-    def zodi_intensity_at_location(self, lons, lats, photon_units=False):
-        """
-        Compute zodiacal light specific intensity as a function of look vector at
-        reference wavelength (500 nm)
-
-        Args:
-            lons (astropy.units.Quantity):
-                Ecliptic longitude minus solar ecliptic longitude
-            lats (astropy.units.Quantity):
-                Ecliptic latitude.  Must be of same dimension as lons.
-            photon_units(bool):
-                Convert all quantities to photon units before computing ratio.
-                Defaults False (leave all quantities in power units).
-
-        Returns:
-            astropy.units.Quantity:
-                Specific intensity of zodiacal light at requested wavelength(s).
-                Has same dimension as input. Default units of W m-2 um-1 sr-1 if
-                ``photon_units`` is False, otherwise  ph s-1 m-2 um-1 sr-1
-        """
-
-        lons = np.array(lons.to(u.deg).value, ndmin=1)
-        lats = np.array(lats.to(u.deg).value, ndmin=1)
-
-        zodiflux = (
-            griddata(
-                self.zodi_points.value,
-                self.zodi_values.value,
-                np.vstack([lons.flatten(), lats.flatten()]).transpose(),
-            )
-            * self.zodi_values.unit
-        )
-
-        if photon_units:
-            zodiflux = (
-                units.convert_flux(500 * u.nm, zodiflux * u.sr, units.PHOTLAM) / u.sr
-            ).to("ph s-1 m-2 um-1 sr-1")
-
-        return zodiflux.reshape(lons.shape)
-
-    def zodi_latitudinal_correction_factor(self, theta, model=None, interp_at=135):
-        """
-        Compute zodiacal light latitudinal correction factor.  This is a multiplicative
-        factor to apply to zodiacal light intensity to account for the orientation of
-        the dust disk with respect to the observer.
-
-        Args:
-            theta (astropy.units.Quantity):
-                Angle of disk. For local zodi, this is equivalent to the absolute value
-                of the ecliptic latitude of the look vector. For exozodi, this is 90
-                degrees minus the inclination of the orbital plane.
-            model (str, optional):
-                Model to use.  Options are Lindler2006, Stark2014, or interp
-                (case insensitive). See :ref:`zodiandexozodi` for details.
-                Defaults to None
-            interp_at (float):
-                If ``model`` is 'interp', interpolate Leinert Table 17 at this
-                longitude. Defaults to 135.
-
-        Returns:
-            float or numpy.ndarray:
-                Correction factor of zodiacal light at requested angles.
-                Has same dimension as input.
-
-        .. note::
-
-            Unlike the color correction factor, this quantity is wavelength independent
-            and thus does not change if using power or photon units.
-
-        """
-
-        if model is not None:
-            model = model.lower()
-            assert model in [
-                "lindler2006",
-                "stark2014",
-                "interp",
-            ], "Model must be one of Lindler2006, Stark2014, or interp"
-        else:
-            return np.ones(theta.shape)
-
-        if model == "lindler2006":
-            beta = theta.to(u.deg).value
-            fbeta = (2.44 - 0.0403 * beta + 0.000269 * beta**2) / 2.44
-        elif model == "stark2014":
-            fbeta = (
-                1.02
-                - 0.566 * np.sin(theta)
-                - 0.884 * np.sin(theta) ** 2
-                + 0.853 * np.sin(theta) ** 3
-            )
-        else:
-            # figure out the interpolant
-            interpname = f"interp{np.round(interp_at)}"
-            if not hasattr(self, interpname):
-                inds = self.zodi_points[:, 0].value == interp_at
-                vals = self.zodi_values[inds]
-                vals = vals / vals[0]
-                setattr(
-                    self,
-                    interpname,
-                    interp1d(self.zodi_points[inds, 1].value, vals.value, kind="cubic"),
-                )
-
-            fbetafun = getattr(self, interpname)
-            fbeta = fbetafun(theta.to(u.deg).value)
-
-        return fbeta
-
-    def global_zodi_min(self, mode):
-        """
-        This is used to determine the minimum zodi value globally, for the
-        prototype it simply returns the same value that fZ always does
-
-        Args:
-            mode (dict):
-                Selected observing mode
-
-        Returns:
-            ~astropy.units.Quantity:
-                The global minimum zodiacal light value for the observing mode,
-                in (1/arcsec**2)
-        """
-        fZminglobal = (
-            self.zodi_color_correction_factor(mode["lam"], photon_units=True)
-            * 10 ** (-0.4 * self.magZ)
-            / u.arcsec**2
-        )
-
-        return fZminglobal
-
-    def exozodi_color_correction_factor(self, lam, photon_units=False):
-        """
-        Compute exozodiacal light color correction factor. This is a multiplicative
-        factor to apply to exozodiacal light intensity computed at a reference
-        wavelength (550 nm for the Leinert data used in this prototype).
-
-        Args:
-            lam (astropy.units.Quantity):
-                Wavelength(s) of interest
-            photon_units(bool):
-                Convert all quantities to photon units before computing ratio.
-                Defaults False (leave all quantities in power units).
-        Returns:
-            float or numpy.ndarray:
-                Specific intensity of exozodiacal light at requested wavelength(s) scaled
-                by the value at the reference wavelength (500 nm).
-                Has same dimension as input.
-        .. warning:
-            While itself unitless, the units of the original intensities must match
-            those of the intensity or flux being scaled. If the quantity being scaled
-            has power units, ``photon_units`` must be False.
-        """
-        breakpoint()
-        fcolor = self.zodi_intensity_at_wavelength(
-            lam, photon_units=photon_units
-        ) / self.zodi_intensity_at_wavelength(0.5 * u.um, photon_units=photon_units)
-        return fcolor.value
+# -*- coding: utf-8 -*-
+import os
+import pickle
+import sys
+
+import astropy.units as u
+import numpy as np
+import pkg_resources
+from astropy.time import Time
+from scipy.interpolate import griddata, interp1d
+from synphot import units
+
+from EXOSIMS.util.get_dirs import get_cache_dir
+from EXOSIMS.util.vprint import vprint
+import importlib.resources
+from astropy.time import Time
+from scipy.interpolate import griddata, interp1d
+from synphot import units
+from synphot import SpectralElement, SourceSpectrum, Observation
+import sys
+from EXOSIMS.util._numpy_compat import copy_if_needed
+
+
+class ZodiacalLight(object):
+    """:ref:`ZodiacalLight` Prototype
+
+    Args:
+        magZ (float):
+            Local zodi brightness (magnitudes per square arcsecond).
+            Defaults to 23
+        magEZ (float)
+            Exozodi brightness (mangitudes per square arcsecond).
+            Defaults to 22
+        varEZ (float):
+            Variance of exozodi brightness. If non-zero treat as the
+            variance of a log-normal distribution. If zero, do not
+            randomly distribute exozodi brightnesses. Defaults to 0
+        cachedir (str, optional):
+            Full path to cachedir.
+            If None (default) use default (see :ref:`EXOSIMSCACHE`)
+        **specs:
+            :ref:`sec:inputspec`
+
+    Attributes:
+        _outspec (dict):
+            :ref:`sec:outspec`
+        cachedir (str):
+            Path to the EXOSIMS cache directory (see :ref:`EXOSIMSCACHE`)
+        F0V (astropy.units.quantity.Quantity):
+            V band zero magnitude flux density
+        fEZ0 (astropy.units.quantity.Quantity):
+            Default surface brightness of exo-zodiacal light in units of 1/arcsec2
+        fZ0 (astropy.units.quantity.Quantity):
+             Default surface brightness of zodiacal light in units of 1/arcsec2
+        fZMap (dict):
+            For each starlight suppression system (dict key), holds an array of the
+            surface brightness of zodiacal light in units of 1/arcsec2 for each
+            star over 1 year at discrete points defined by resolution
+        fZTimes (~astropy.time.Time(~numpy.ndarray(float))):
+                Absolute MJD mission times from start to end
+        global_min (float):
+            The global minimum zodiacal light value
+        magEZ (float):
+            1 exo-zodi brightness magnitude (per arcsec2)
+        magZ (float):
+            1 zodi brightness magnitude (per arcsec2)
+        varEZ (float):
+            Variance of exozodi brightness. If non-zero treat as the
+            variance of a log-normal distribution. If zero, do not
+            randomly distribute exozodi brightnesses.
+        zodi_Blam (numpy.ndarray):
+            Local zodi table data (W/m2/sr/um)
+        zodi_lam (numpy.ndarray):
+            Local zodi table data wavelengths (micrometers)
+
+    """
+
+    _modtype = "ZodiacalLight"
+
+    def __init__(self, magZ=23, magEZ=22, varEZ=0, cachedir=None, **specs):
+        # start the outspec
+        self._outspec = {}
+
+        # get cache directory
+        self.cachedir = get_cache_dir(cachedir)
+        self._outspec["cachedir"] = self.cachedir
+        specs["cachedir"] = self.cachedir
+
+        # load the vprint function (same line in all prototype module constructors)
+        self.vprint = vprint(specs.get("verbose", True))
+
+        self.magZ = float(magZ)  # 1 zodi brightness (per arcsec2)
+        self.magEZ = float(magEZ)  # 1 exo-zodi brightness (per arcsec2)
+        self.varEZ = float(varEZ)  # exo-zodi variation (variance of log-normal dist)
+        assert self.varEZ >= 0, "Exozodi variation must be >= 0"
+
+        self.fZ0 = 10 ** (-0.4 * self.magZ) / u.arcsec**2  # default zodi brightness
+        # default exo-zodi brightness
+        self.fEZ0 = 10 ** (-0.4 * self.magEZ) / u.arcsec**2
+        # global zodi minimum
+        self.global_min = 10 ** (-0.4 * self.magZ)
+        self.fZMap = {}
+        self.fZTimes = Time(np.array([]), format="mjd", scale="tai")
+        # Calculate the V band zero magnitude flux density
+        vega_spectrum = SourceSpectrum.from_vega()
+        v_band = SpectralElement.from_filter("johnson_v")
+        self.F0V = (
+            Observation(vega_spectrum, v_band).integrate() / v_band.equivwidth()
+        ).to(u.ph / (u.s * u.m**2 * u.nm))
+
+        # populate outspec
+        for att in self.__dict__:
+            if att not in [
+                "vprint",
+                "_outspec",
+                "fZ0",
+                "fEZ0",
+                "global_min",
+                "fZMap",
+                "fZTimes",
+            ]:
+                dat = self.__dict__[att]
+                self._outspec[att] = dat.value if isinstance(dat, u.Quantity) else dat
+
+        # Load zodi data
+        self.load_zodi_wavelength_data()
+        self.load_zodi_spatial_data()
+
+    def __str__(self):
+        """String representation of the Zodiacal Light object
+
+        When the command 'print' is used on the Zodiacal Light object, this
+        method will return the values contained in the object
+
+        """
+
+        for att in self.__dict__:
+            print("%s: %r" % (att, getattr(self, att)))
+
+        return "Zodiacal Light class object attributes"
+
+    def fZ(self, Obs, TL, sInds, currentTimeAbs, mode):
+        """Returns surface brightness of local zodiacal light
+
+        Args:
+            Obs (:ref:`Observatory`):
+                Observatory class object
+            TL (:ref:`TargetList`):
+                TargetList class object
+            sInds (~numpy.ndarray(int)):
+                Integer indices of the stars of interest
+            currentTimeAbs (~astropy.time.Time):
+                absolute time to evaluate fZ for
+            mode (dict):
+                Selected observing mode
+
+        Returns:
+            ~astropy.units.Quantity(~numpy.ndarray(float)):
+                Surface brightness of zodiacal light in units of 1/arcsec2
+
+        """
+
+        # cast sInds to array
+        sInds = np.array(sInds, ndmin=1, copy=copy_if_needed)
+        # get all array sizes
+        nStars = sInds.size
+        nTimes = currentTimeAbs.size
+        assert (
+            nStars == 1 or nTimes == 1 or nTimes == nStars
+        ), "If multiple times and targets, currentTimeAbs and sInds sizes must match."
+
+        # compute correction factors
+        nZ = np.ones(np.maximum(nStars, nTimes)) * self.zodi_color_correction_factor(
+            mode["lam"], photon_units=True
+        )
+        fZ = nZ * 10 ** (-0.4 * self.magZ) / u.arcsec**2
+
+        return fZ
+
+    def calc_JEZ0(self, MV, I, flambda, bandwidth, alpha=2):
+        """Returns intensity of exo-zodiacal light for the stars of interest
+
+        Args:
+            MV (~numpy.ndarray(int)):
+                Absolute magnitude of the stars (in V band)
+            I (~astropy.units.Quantity(~numpy.ndarray(float))):
+                Inclinations of the system planes
+            flambda (~numpy.ndarray(float)):
+                Color scale factor
+            bandwidth (~astropy.units.Quantity(float)):
+                Bandwidth of the observing mode
+            alpha (float):
+                power applied to radial distribution, default=2
+
+        Returns:
+            ~astropy.units.Quantity(~numpy.ndarray(float)):
+                Intensity of exo-zodiacal light in units of ph/s/m^2/arcsec^2
+
+        """
+
+        # Absolute magnitude of the star (in the V band)
+        MV = np.array(MV, ndmin=1, copy=copy_if_needed)
+        # Absolute magnitude of the Sun (in the V band)
+        MVsun = 4.83
+
+        # inclinations should be strictly in [0, pi], but allow for weird sampling:
+        beta = I.to("deg").value
+        beta[beta > 180] -= 180
+
+        # latitudinal variations are symmetric about 90 degrees so compute the
+        # supplementary angle for inclination > 90 degrees
+        mask = beta > 90
+        beta[mask] = 180.0 - beta[mask]
+
+        # finally, the input to the model is 90-inclination
+        beta = 90.0 - beta
+        fbeta = self.zodi_latitudinal_correction_factor(beta * u.deg, model="interp")
+
+        JEZ0 = (
+            self.F0V
+            * 10.0 ** (-0.4 * (MV - MVsun))
+            * self.fEZ0  # The x term in Fundamental Concepts documentation
+            * flambda
+            * fbeta
+            * bandwidth
+        )
+
+        return JEZ0
+
+    def gen_systemnEZ(self, nStars):
+        """Ranomly generates the number of Exo-Zodi
+
+        Args:
+            nStars (int):
+                number of exo-zodi to generate
+        Returns:
+            ~numpy.ndarray(float):
+                numpy array of exo-zodi values in number of local zodi
+        """
+
+        # assume log-normal distribution of variance
+        nEZ = np.ones(nStars)
+        if self.varEZ != 0:
+            mu = np.log(nEZ) - 0.5 * np.log(1.0 + self.varEZ / nEZ**2)
+            v = np.sqrt(np.log(self.varEZ / nEZ**2 + 1.0))
+            nEZ = np.random.lognormal(mean=mu, sigma=v, size=nStars)
+
+        return nEZ
+
+    def generate_fZ(self, Obs, TL, TK, mode, hashname, koTimes=None):
+        """Calculates fZ values for all stars over an entire orbit of the sun
+
+        Args:
+            Obs (:ref:`Observatory`):
+                Observatory class object
+            TL (:ref:`TargetList`):
+                TargetList class object
+            TK (:ref:`TimeKeeping`):
+                TimeKeeping object
+            mode (dict):
+                Selected observing mode
+            hashname (str):
+                hashname describing the files specific to the current json script
+            koTimes (~astropy.time.Time(~numpy.ndarray(float)), optional):
+                Absolute MJD mission times from start to end in steps of 1 d
+
+        Returns:
+            None
+
+        Updates Attributes:
+            fZMap[n, TL.nStars] (~astropy.units.Quantity(~numpy.ndarray(float))):
+                Surface brightness of zodiacal light in units of 1/arcsec2
+                for every star for every ko_dtStep
+            fZTimes (~astropy.time.Time(~numpy.ndarray(float)), optional):
+                Absolute MJD mission times from start to end, updated if koTimes
+                does not exist
+        """
+
+        # Generate cache Name
+        cachefname = hashname + "starkfZ"
+
+        if koTimes is None:
+            fZTimes = np.arange(
+                TK.missionStart.value, TK.missionFinishAbs.value, Obs.ko_dtStep.value
+            )
+            self.fZTimes = Time(
+                fZTimes, format="mjd", scale="tai"
+            )  # scale must be tai to account for leap seconds
+            koTimes = fZTimes
+
+        # Check if file exists
+        if os.path.isfile(cachefname):  # check if file exists
+            self.vprint("Loading cached fZ from %s" % cachefname)
+            with open(cachefname, "rb") as ff:
+                tmpfZ = pickle.load(ff)
+            self.fZMap[mode["syst"]["name"]] = tmpfZ
+
+        else:
+            self.vprint(f"Calculating fZ for {mode['syst']['name']}")
+            sInds = np.arange(TL.nStars)
+            # calculate fZ for every star at same times as keepout map
+            fZ = np.zeros([sInds.shape[0], len(koTimes)])
+            for i in range(len(koTimes)):  # iterate through all times of year
+                fZ[:, i] = self.fZ(Obs, TL, sInds, koTimes[i], mode)
+
+            with open(cachefname, "wb") as fo:
+                pickle.dump(fZ, fo)
+                self.vprint("Saved cached fZ to %s" % cachefname)
+            self.fZMap[mode["syst"]["name"]] = fZ
+            # index by hexkey instead of system name
+
+    def calcfZmax(self, sInds, Obs, TL, TK, mode, hashname, koTimes=None):
+        """Finds the maximum zodiacal light values for each star over an entire orbit
+        of the sun not including keeoput angles.
+
+        Args:
+            sInds (~numpy.ndarray(int)):
+                the star indicies we would like fZmax and fZmaxInds returned for
+            Obs (:ref:`Observatory`):
+                Observatory class object
+            TL (:ref:`TargetList`):
+                TargetList class object
+            TK (:ref:`TimeKeeping`):
+                TimeKeeping object
+            mode (dict):
+                Selected observing mode
+            hashname (str):
+                hashname describing the files specific to the current json script
+            koTimes (~astropy.time.Time(~numpy.ndarray(float)), optional):
+                Absolute MJD mission times from start to end in steps of 1 d
+
+        Returns:
+            tuple:
+                valfZmax[sInds] (~astropy.units.Quantity(~numpy.ndarray(float))):
+                    the maximum fZ (for the prototype, these all have the same value)
+                    with units 1/arcsec**2
+                absTimefZmax[sInds] (astropy.time.Time):
+                    returns the absolute Time the maximum fZ occurs (for the prototype,
+                    these all have the same value)
+        """
+        # cast sInds to array
+        sInds = np.array(sInds, ndmin=1, copy=copy_if_needed)
+        # get all array sizes
+        nStars = sInds.size
+
+        nZ = np.ones(nStars)
+        valfZmax = nZ * 10 ** (-0.4 * self.magZ) / u.arcsec**2
+
+        absTimefZmax = nZ * u.d + TK.currentTimeAbs
+
+        return valfZmax[sInds], absTimefZmax[sInds]
+
+    def calcfZmin(self, sInds, Obs, TL, TK, mode, hashname, koMap=None, koTimes=None):
+        """Finds the minimum zodiacal light values for each star over an entire orbit
+        of the sun not including keeoput angles.
+
+        Args:
+            sInds (~numpy.ndarray(int)):
+                the star indicies we would like fZmins and fZtypes returned for
+            Obs (:ref:`Observatory`):
+                Observatory class object
+            TL (:ref:`TargetList`):
+                TargetList class object
+            TK (:ref:`TimeKeeping`):
+                TimeKeeping object
+            mode (dict):
+                Selected observing mode
+            hashname (str):
+                hashname describing the files specific to the current json script
+            koMap (~numpy.ndarray(bool), optional):
+                True is a target unobstructed and observable, and False is a
+                target unobservable due to obstructions in the keepout zone.
+            koTimes (~astropy.time.Time(~numpy.ndarray(float)), optional):
+                Absolute MJD mission times from start to end, in steps of 1 d as default
+
+        Returns:
+            tuple:
+                fZmins[n, TL.nStars] (~astropy.units.Quantity(~numpy.ndarray(float))):
+                    fZMap, but only fZmin candidates remain. All other values are set to
+                    the maximum floating number. Units are 1/arcsec2
+                fZtypes [n, TL.nStars] (~numpy.ndarray(float)):
+                    ndarray of flags for fZmin types that map to fZmins
+                    0 - entering KO
+                    1 - exiting KO
+                    2 - local minimum
+                    max float - not a fZmin candidate
+        """
+
+        # Generate cache Name
+        cachefname = hashname + "fZmin"
+
+        # Check if file exists
+        if os.path.isfile(cachefname):  # check if file exists
+            self.vprint("Loading cached fZmins from %s" % cachefname)
+            with open(cachefname, "rb") as f:  # load from cache
+                tmp1 = pickle.load(f)
+                fZmins = tmp1["fZmins"]
+                fZtypes = tmp1["fZtypes"]
+            return fZmins, fZtypes
+        else:
+            tmpAssert = np.any(self.fZMap[mode["syst"]["name"]])
+            assert tmpAssert, "fZMap does not exist for the mode of interest"
+
+            tmpfZ = np.asarray(self.fZMap[mode["syst"]["name"]])
+            fZ_matrix = tmpfZ[sInds, :]  # Apply previous filters to fZMap
+
+            # When are stars in KO regions
+            # if calculated without a koMap
+            if koMap is None:
+                koTimes = self.fZTimes
+
+                # calculating keepout angles and keepout values for 1 system in mode
+                koStr = list(
+                    filter(
+                        lambda syst: syst.startswith("koAngles_"), mode["syst"].keys()
+                    )
+                )
+                koangles = np.asarray([mode["syst"][k] for k in koStr]).reshape(1, 4, 2)
+                kogoodStart = Obs.keepout(TL, sInds, koTimes[0], koangles)[0].T
+                nn = len(sInds)
+                mm = len(koTimes)
+            else:
+                # getting the correct koTimes to look up in koMap
+                assert (
+                    koTimes is not None
+                ), "Corresponding koTimes not included with koMap."
+                kogoodStart = koMap.T
+                [nn, mm] = np.shape(koMap)
+
+            fZmins = np.ones([nn, mm]) * sys.float_info.max
+            fZtypes = np.ones([nn, mm]) * sys.float_info.max
+
+            for k in np.arange(len(sInds)):
+                i = sInds[k]  # Star ind
+                # Find inds of local minima in fZ
+                fZlocalMinInds = (
+                    np.where(np.diff(np.sign(np.diff(fZ_matrix[i, :]))) > 0)[0] + 1
+                )  # Find local minima of fZ, +1 to correct for indexing offset
+                # Filter where local minima occurs in keepout region
+                fZlocalMinInds = [ind for ind in fZlocalMinInds if kogoodStart[ind, i]]
+                # This happens in prototype module. Caused by all values in
+                # fZ_matrix being the same
+                if len(fZlocalMinInds) == 0:
+                    fZlocalMinInds = [0]
+
+                if len(fZlocalMinInds) > 0:
+                    fZmins[i, fZlocalMinInds] = fZ_matrix[i, fZlocalMinInds]
+                    fZtypes[i, fZlocalMinInds] = 2
+
+            with open(cachefname, "wb") as fo:
+                pickle.dump({"fZmins": fZmins, "fZtypes": fZtypes}, fo)
+                self.vprint("Saved cached fZmins to %s" % cachefname)
+
+            return fZmins, fZtypes
+
+    def extractfZmin(self, fZmins, sInds, koTimes=None):
+        """Extract the global fZminimum from fZmins
+
+        Args:
+            fZmins (~astropy.units.Quantity(~numpy.ndarray(float))):
+                fZMap, but only fZmin candidates remain. All other values are set to
+                the maximum floating number. Units are 1/arcsec2.
+                Dimension [n, TL.nStars]
+            sInds (~numpy.ndarray(int)):
+                the star indicies we would like valfZmin and absTimefZmin returned
+                for
+            koTimes (~astropy.time.Time(~numpy.ndarray(float)), optional):
+                Absolute MJD mission times from start to end, in steps of 1 d as
+                default
+
+        Returns:
+            tuple:
+                valfZmin[sInds] (~astropy.units.Quantity(~numpy.ndarray(float))):
+                    the minimum fZ (for the prototype, these all have the same
+                    value) with units 1/arcsec**2
+                absTimefZmin[sInds] (astropy.time.Time):
+                    returns the absolute Time the maximum fZ occurs (for the
+                    prototype, these all have the same value)
+        """
+
+        if koTimes is None:
+            koTimes = self.fZTimes
+
+        # Find minimum fZ of each star of the fZmins set
+        valfZmin = np.zeros(sInds.shape[0])
+        absTimefZmin = np.zeros(sInds.shape[0])
+        for i in range(len(sInds)):
+            tmpfZmin = min(fZmins[i, :])  # fZ_matrix has dimensions sInds
+
+            if tmpfZmin == sys.float_info.max:
+                valfZmin[i] = np.nan
+                absTimefZmin[i] = -1
+            else:
+                valfZmin[i] = tmpfZmin
+                indfZmin = np.argmin(fZmins[i, :])  # Gets indices where fZmin occurs
+                absTimefZmin[i] = koTimes[indfZmin].value
+        # The np.asarray and Time must occur to create astropy Quantity arrays and
+        # astropy Time arrays
+        return np.asarray(valfZmin) / u.arcsec**2.0, Time(
+            np.asarray(absTimefZmin), format="mjd", scale="tai"
+        )
+
+    def load_zodi_spatial_data(self):
+        """
+        Zodi spatial variation data from Table 17 of [Leinert1998]_
+
+        Zodiacal Light brightness as function of solar LON (rows) and LAT (columns)
+        Values are given in 10^-8 W m−2 sr−1 μm−1 at a wavelength of 500 nm
+
+        Attributes:
+            zodi_points (numpy.ndarry):
+                nx2 lat,lon pairs
+            zodi_values (astropy.units.Quantity):
+                n intensity values (units of W/m2/sr/um)
+
+        """
+
+        # Read data from disk
+        indexf = os.path.join(
+            importlib.resources.files("EXOSIMS.ZodiacalLight"), "Leinert98_table17.txt"
+        )
+
+        Izod = np.loadtxt(indexf) * 1e-8  # W/m2/sr/um
+        self.zodi_values = Izod.reshape(Izod.size) * u.Unit("W m-2 sr-1 um-1")
+
+        # create point coordinates
+        lon_pts = np.array(
+            [
+                0.0,
+                5,
+                10,
+                15,
+                20,
+                25,
+                30,
+                35,
+                40,
+                45,
+                60,
+                75,
+                90,
+                105,
+                120,
+                135,
+                150,
+                165,
+                180,
+            ]
+        )  # deg
+        lat_pts = np.array([0.0, 5, 10, 15, 20, 25, 30, 45, 60, 75, 90])  # deg
+        y_pts, x_pts = np.meshgrid(lat_pts, lon_pts)
+        points = np.array(list(zip(np.concatenate(x_pts), np.concatenate(y_pts))))
+
+        self.zodi_points = points * u.deg
+
+    def load_zodi_wavelength_data(self):
+        """
+        Zodi wavelength dependence, from Table 19 of [Leinert1998]_
+        interpolated w/ a quadratic in log-log space
+
+        Creates an interpolant (scipy.interpolate.interp1d) assigned to attribute
+        ``logf`` which takes as an argument log_10(wavelength in um) and returns
+        log10(specific intensity in W/m^2/um/sr)
+
+        """
+        self.zodi_lam = np.array(
+            [
+                0.2,
+                0.3,
+                0.4,
+                0.5,
+                0.7,
+                0.9,
+                1.0,
+                1.2,
+                2.2,
+                3.5,
+                4.8,
+                12,
+                25,
+                60,
+                100,
+                140,
+            ]
+        )  # um
+        self.zodi_Blam = np.array(
+            [
+                2.5e-8,
+                5.3e-7,
+                2.2e-6,
+                2.6e-6,
+                2.0e-6,
+                1.3e-6,
+                1.2e-6,
+                8.1e-7,
+                1.7e-7,
+                5.2e-8,
+                1.2e-7,
+                7.5e-7,
+                3.2e-7,
+                1.8e-8,
+                3.2e-9,
+                6.9e-10,
+            ]
+        )  # W/m2/sr/um
+        x = np.log10(self.zodi_lam)
+        y = np.log10(self.zodi_Blam)
+
+        self.logf = interp1d(x, y, kind="quadratic")
+
+    def zodi_intensity_at_wavelength(self, lam, photon_units=False):
+        """
+        Compute zodiacal light specific intensity as a function of wavelength
+
+        Args:
+            lam (astropy.units.Quantity):
+                Wavelength(s) of interest
+            photon_units(bool):
+                Convert all quantities to photon units before computing ratio.
+                Defaults False (leave all quantities in power units).
+
+        Returns:
+            astropy.units.Quantity:
+                Specific intensity of zodiacal light at requested wavelength(s).
+                Has same dimension as input. Default units of W m-2 um-1 sr-1 if
+                ``photon_units`` is False, otherwise  ph s-1 m-2 um-1 sr-1
+
+        .. warning:
+
+            This method uses the interpolant stored in ``logf`` and defined by method
+            ``load_zodi_wavelength_data``.  This must return intensitites in units of
+            log10(W/m^2/um/sr).
+        """
+
+        val = 10.0 ** (self.logf(np.log10(lam.to("um").value))) * u.Unit(
+            "W m-2 sr-1 um-1"
+        )
+
+        if photon_units:
+            val = (units.convert_flux(lam, val * u.sr, units.PHOTLAM) / u.sr).to(
+                "ph s-1 m-2 um-1 sr-1"
+            )
+
+        return val
+
+    def zodi_color_correction_factor(self, lam, photon_units=False):
+        """
+        Compute zodiacal light color correction factor. This is a multiplicative
+        factor to apply to zodiacal light intensity computed at a reference wavelength
+        (500 nm for the Leinert data used in this prototype).
+
+        Args:
+            lam (astropy.units.Quantity):
+                Wavelength(s) of interest
+            photon_units(bool):
+                Convert all quantities to photon units before computing ratio.
+                Defaults False (leave all quantities in power units).
+
+        Returns:
+            float or numpy.ndarray:
+                Specific intensity of zodiacal light at requested wavelength(s) scaled
+                by the value at the reference wavelength (500 nm).
+                Has same dimension as input.
+
+        .. warning:
+
+            While itself unitless, the units of the original intensities must match
+            those of the intensity or flux being scaled. If the quantity being scaled
+            has power units, ``photon_units`` must be False.
+        """
+
+        fcolor = self.zodi_intensity_at_wavelength(
+            lam, photon_units=photon_units
+        ) / self.zodi_intensity_at_wavelength(0.5 * u.um, photon_units=photon_units)
+
+        return fcolor.value
+
+    def zodi_intensity_at_location(self, lons, lats, photon_units=False):
+        """
+        Compute zodiacal light specific intensity as a function of look vector at
+        reference wavelength (500 nm)
+
+        Args:
+            lons (astropy.units.Quantity):
+                Ecliptic longitude minus solar ecliptic longitude
+            lats (astropy.units.Quantity):
+                Ecliptic latitude.  Must be of same dimension as lons.
+            photon_units(bool):
+                Convert all quantities to photon units before computing ratio.
+                Defaults False (leave all quantities in power units).
+
+        Returns:
+            astropy.units.Quantity:
+                Specific intensity of zodiacal light at requested wavelength(s).
+                Has same dimension as input. Default units of W m-2 um-1 sr-1 if
+                ``photon_units`` is False, otherwise  ph s-1 m-2 um-1 sr-1
+        """
+
+        lons = np.array(lons.to(u.deg).value, ndmin=1)
+        lats = np.array(lats.to(u.deg).value, ndmin=1)
+
+        zodiflux = (
+            griddata(
+                self.zodi_points.value,
+                self.zodi_values.value,
+                np.vstack([lons.flatten(), lats.flatten()]).transpose(),
+            )
+            * self.zodi_values.unit
+        )
+
+        if photon_units:
+            zodiflux = (
+                units.convert_flux(500 * u.nm, zodiflux * u.sr, units.PHOTLAM) / u.sr
+            ).to("ph s-1 m-2 um-1 sr-1")
+
+        return zodiflux.reshape(lons.shape)
+
+    def zodi_latitudinal_correction_factor(self, theta, model=None, interp_at=135):
+        """
+        Compute zodiacal light latitudinal correction factor.  This is a multiplicative
+        factor to apply to zodiacal light intensity to account for the orientation of
+        the dust disk with respect to the observer.
+
+        Args:
+            theta (astropy.units.Quantity):
+                Angle of disk. For local zodi, this is equivalent to the absolute value
+                of the ecliptic latitude of the look vector. For exozodi, this is 90
+                degrees minus the inclination of the orbital plane.
+            model (str, optional):
+                Model to use.  Options are Lindler2006, Stark2014, or interp
+                (case insensitive). See :ref:`zodiandexozodi` for details.
+                Defaults to None
+            interp_at (float):
+                If ``model`` is 'interp', interpolate Leinert Table 17 at this
+                longitude. Defaults to 135.
+
+        Returns:
+            float or numpy.ndarray:
+                Correction factor of zodiacal light at requested angles.
+                Has same dimension as input.
+
+        .. note::
+
+            Unlike the color correction factor, this quantity is wavelength independent
+            and thus does not change if using power or photon units.
+
+        """
+
+        if model is not None:
+            model = model.lower()
+            assert model in [
+                "lindler2006",
+                "stark2014",
+                "interp",
+            ], "Model must be one of Lindler2006, Stark2014, or interp"
+        else:
+            return np.ones(theta.shape)
+
+        if model == "lindler2006":
+            beta = theta.to(u.deg).value
+            fbeta = (2.44 - 0.0403 * beta + 0.000269 * beta**2) / 2.44
+        elif model == "stark2014":
+            fbeta = (
+                1.02
+                - 0.566 * np.sin(theta)
+                - 0.884 * np.sin(theta) ** 2
+                + 0.853 * np.sin(theta) ** 3
+            )
+        else:
+            # figure out the interpolant
+            interpname = f"interp{np.round(interp_at)}"
+            if not hasattr(self, interpname):
+                inds = self.zodi_points[:, 0].value == interp_at
+                vals = self.zodi_values[inds]
+                vals = vals / vals[0]
+                setattr(
+                    self,
+                    interpname,
+                    interp1d(self.zodi_points[inds, 1].value, vals.value, kind="cubic"),
+                )
+
+            fbetafun = getattr(self, interpname)
+            fbeta = fbetafun(theta.to(u.deg).value)
+
+        return fbeta
+
+    def global_zodi_min(self, mode):
+        """
+        This is used to determine the minimum zodi value globally, for the
+        prototype it simply returns the same value that fZ always does
+
+        Args:
+            mode (dict):
+                Selected observing mode
+
+        Returns:
+            ~astropy.units.Quantity:
+                The global minimum zodiacal light value for the observing mode,
+                in (1/arcsec**2)
+        """
+        fZminglobal = (
+            self.zodi_color_correction_factor(mode["lam"], photon_units=True)
+            * 10 ** (-0.4 * self.magZ)
+            / u.arcsec**2
+        )
+
+        return fZminglobal
+
+    def exozodi_color_correction_factor(self, lam, photon_units=False):
+        """
+        Compute exozodiacal light color correction factor. This is a multiplicative
+        factor to apply to exozodiacal light intensity computed at a reference
+        wavelength (550 nm for the Leinert data used in this prototype).
+
+        Args:
+            lam (astropy.units.Quantity):
+                Wavelength(s) of interest
+            photon_units(bool):
+                Convert all quantities to photon units before computing ratio.
+                Defaults False (leave all quantities in power units).
+        Returns:
+            float or numpy.ndarray:
+                Specific intensity of exozodiacal light at requested wavelength(s) scaled
+                by the value at the reference wavelength (500 nm).
+                Has same dimension as input.
+        .. warning:
+            While itself unitless, the units of the original intensities must match
+            those of the intensity or flux being scaled. If the quantity being scaled
+            has power units, ``photon_units`` must be False.
+        """
+        breakpoint()
+        fcolor = self.zodi_intensity_at_wavelength(
+            lam, photon_units=photon_units
+        ) / self.zodi_intensity_at_wavelength(0.5 * u.um, photon_units=photon_units)
+        return fcolor.value