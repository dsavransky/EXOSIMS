--- conflicted
+++ resolved
@@ -1,2295 +1,2286 @@
-# -*- coding: utf-8 -*-
-import copy
-import numbers
-import os.path
-import warnings
-
-import astropy.io.fits as fits
-import astropy.units as u
-import numpy as np
-import scipy.interpolate
-import scipy.optimize
-from synphot import Observation, SourceSpectrum, SpectralElement
-from synphot.models import Box1D, Gaussian1D
-
-from EXOSIMS.util._numpy_compat import copy_if_needed
-from EXOSIMS.util.get_dirs import get_cache_dir
-from EXOSIMS.util.keyword_fun import get_all_args
-from EXOSIMS.util.utils import dictToSortedStr, genHexStr
-from EXOSIMS.util.vprint import vprint
-
-
-class OpticalSystem(object):
-    r""":ref:`OpticalSystem` Prototype
-
-    Args:
-        obscurFac (float):
-            Obscuration factor (fraction of primary mirror area obscured by secondary
-            and spiders). Defaults to 0.1. Must be between 0 and 1.
-            See :py:attr:`~EXOSIMS.Prototypes.OpticalSystem.OpticalSystem.pupilArea`
-            attribute definition.
-        shapeFac (float):
-            Shape Factor. Determines the ellipticity of the primary mirror.
-            Defaults to np.pi/4 (circular aperture). See
-            :py:attr:`~EXOSIMS.Prototypes.OpticalSystem..OpticalSystem.pupilArea`
-            attribute definition.
-        pupilDiam (float):
-            Primary mirror major diameter (in meters).  Defaults to 4.
-        intCutoff (float):
-            Integration time cutoff (in days).  Determines the maximum time that is
-            allowed per integration, and is used to limit integration target
-            :math:`\Delta\mathrm{mag}`. Defaults to 50.
-        scienceInstruments (list(dict)):
-            List of dicts defining all science instruments. Minimally must contain
-            one science instrument. Each dictionary must minimally contain a ``name``
-            keyword, which must be unique to each instrument and must include the
-            substring ``imager`` (for imaging devices) or ``spectro`` (for
-            spectrometers). By default, this keyword is set to
-            ``[{'name': 'imager'}]``, creating a single imaging science
-            instrument. Additional parameters are filled in with default values set
-            by the keywords below. For more details on science instrument definitions
-            see :ref:`OpticalSystem`.
-        QE  (float):
-            Default quantum efficiency. Only used when not set in science instrument
-            definition.  Defaults to 0.9
-        optics (float):
-            Total attenuation due to science instrument optics.  This is the net
-            attenuation due to all optics in the science instrument path after the
-            primary mirror, excluding any starlight suppression system (i.e.,
-            coronagraph) optics. Only used when not set in science instrument
-            definition. Defaults to 0.5
-        FoV (float):
-            Default instrument half-field of view (in arcseconds). Only used when not
-            set in science instrument definition. Defaults to 10
-        pixelNumber (float):
-            Default number of pixels across the detector. Only used when not set
-            in science instrument definition. Defaults to 1000.
-        pixelSize (float):
-            Default pixel pitch (nominal distance between adjacent pixel centers,
-            in meters). Only used when not set in science instrument definition.
-            Defaults to 1e-5
-        pixelScale (float):
-            Default pixel scale (instantaneous field of view of each pixel,
-            in arcseconds). Only used when not set in science instrument definition.
-            Defaults to 0.02.
-        sread (float):
-            Default read noise (in electrons/pixel/read).  Only used when not set
-            in science instrument definition. Defaults to 1e-6
-        idark (float):
-            Default dark current (in electrons/pixel/s).  Only used when not set
-            in science instrument definition. Defaults to 1e-4
-        texp (float):
-            Default single exposure time (in s).  Only used when not set
-            in science instrument definition. Defaults to 100
-        Rs (float):
-            Default spectral resolving power.   Only used when not set
-            in science instrument definition. Only applies to spetrometers.
-            Defaults to 50.
-        lenslSamp (float):
-            Default lenslet sampling (number of pixels per lenslet rows or columns).
-            Only used when not set in science instrument definition. Defaults to 2
-        starlightSuppressionSystems (list(dict)):
-            List of dicts defining all starlight suppression systems. Minimally must
-            contain one system. Each dictionary must minimally contain a ``name``
-            keyword, which must be unique to each system. By default, this keyword is
-            set to ``[{'name': 'coronagraph'}]``, creating a single coronagraphic
-            starlight suppression system. Additional parameters are filled in with
-            default values set by the keywords below. For more details on starlight
-            suppression system definitions see :ref:`OpticalSystem`.
-        lam (float):
-            Default central wavelength of starlight suppression system (in nm).
-            Only used when not set in starlight suppression system definition.
-            Defaults to 500
-        BW (float):
-            Default fractional bandwidth. Only used when not set in starlight
-            suppression system definition. Defaults to 0.2
-        occ_trans (float):
-            Default coronagraphic transmission. Only used when not set in starlight
-            suppression system definition. Defaults to 0.2
-        core_thruput (float):
-            Default core throughput. Only used when not set in starlight suppression
-            system definition.  Defaults to 0.1
-        core_contrast (float):
-            Default core contrast. Only used when not set in starlight suppression
-            system definition. Defaults to 1e-10
-        contrast_floor (float, optional):
-            Default contrast floor. Only used when not set in starlight suppression
-            system definition. If not None, sets absolute contrast floor.
-            Defaults to None
-        core_platescale (float, optional):
-            Default core platescale.  Only used when not set in starlight suppression
-            system definition. Defaults to None. Units determiend by
-            ``input_angle_units``.
-        input_angle_units (str, optional):
-            Default angle units of all starlightSuppressionSystems-related inputs
-            (as applicable). This includes all CSV input tables or FITS input tables
-            without a UNIT keyword in the header.
-            Only used when not set in starlight suppression system definition.
-            None, 'unitless' or 'LAMBDA/D' are all interepreted as :math:`\\lambda/D`
-            units. Otherwise must be a string that is parsable as an astropy angle unit.
-            Defaults to 'arcsec'.
-        ohTime (float):
-            Default overhead time (in days).  Only used when not set in starlight
-            suppression system definition. Time is added to every observation (on
-            top of observatory settling time). Defaults to 1
-        observingModes (list(dict), optional):
-            List of dicts defining observing modes. These are essentially combinations
-            of instruments and starlight suppression systems, identified by their
-            names in keywords ``instName`` and ``systName``, respectively.  One mode
-            must be identified as the default detection mode (by setting keyword
-            ``detectionMode`` to True in the mode definition. If None (default)
-            a single observing mode is generated combining the first instrument in
-            ``scienceInstruments`` with the first starlight suppression system in
-            ``starlightSuppressionSystems``, and is marked as the detection mode.
-            Additional parameters are filled in with default values set by the
-            keywords below.  For more details on mode definitions see
-            :ref:`OpticalSystem`.
-        SNR (float):
-            Default target signal to noise ratio.  Only used when not set in observing
-            mode definition. Defaults to 5
-        timeMultiplier (float):
-            Default integration time multiplier.  Only used when not set in observing
-            mode definition. Every integration time calculated for an observing mode
-            is scaled by this factor.  For example, if an observing mode requires two
-            rolls per observation (i.e., if it covers only 180 degrees of the field),
-            then this quantity should be set to 2 for that mode.  However, in some cases
-            (i.e., spectroscopic followup) it may not be necessary to integrate on the
-            full field, in which case this quantity could be set to 1. Defaults to 1
-        IWA (float):
-            Default :term:`IWA` (in input_angle_units).  Only used when not set in
-            starlight suppression system definition. Defaults to 0.1
-        OWA (float):
-            Default :term:`OWA` (in input_angle_units). Only used when not set in
-            starlight suppression system definition. Defaults to numpy.Inf
-        stabilityFact (float):
-            Stability factor. Defaults to 1
-        cachedir (str, optional):
-            Full path to cachedir.
-            If None (default) use default (see :ref:`EXOSIMSCACHE`)
-        koAngles_Sun (list(float)):
-            Default [Min, Max] keepout angles for Sun.  Only used when not set in
-            starlight suppression system definition.  Defaults to [0,180]
-        koAngles_Earth (list(float)):
-            Default [Min, Max] keepout angles for Earth.  Only used when not set in
-            starlight suppression system definition. Defaults to [0,180]
-        koAngles_Moon (list(float)):
-            Default [Min, Max] keepout angles for the moon.  Only used when not set in
-            starlight suppression system definition.  Defaults to [0,180]
-        koAngles_Small (list(float)):
-            Default [Min, Max] keepout angles for all other bodies.  Only used when
-            not set in starlight suppression system definition.
-            Defaults to [0,180],
-        binaryleakfilepath (str, optional):
-            If set, full path to binary leak definition file. Defaults to None
-        texp_flag (bool):
-            Toggle use of planet shot noise value for frame exposure time
-            (overriides instrument texp value). Defaults to False.
-        bandpass_model (str):
-            Default model to use for mode bandpasses. Must be one of 'gaussian' or 'box'
-            (case insensitive). Only used if not set in mode definition. Defaults to
-            box.
-        bandpass_step (float):
-            Default step size (in nm) to use when generating Box-model bandpasses. Only
-            used if not set in mode definition. Defaults to 0.1.
-        use_core_thruput_for_ez (bool):
-            If True, compute exozodi contribution using core_thruput.
-            If False (default) use occ_trans
-        csv_angsep_colname (str):
-            Default column name to use for the angular separation column for CSV data.
-            Only used when not set in starlight suppression system definition.
-            Defaults to r_as (matching the default input_angle_units). These two inputs
-            should be updated together.
-        **specs:
-            :ref:`sec:inputspec`
-
-    Attributes:
-        _outspec (dict):
-            :ref:`sec:outspec`
-        allowed_observingMode_kws (list):
-            List of allowed keywords in observingMode dictionaries
-        allowed_scienceInstrument_kws (list):
-            List of allowed keywords in scienceInstrument dictionaries
-        allowed_starlightSuppressionSystem_kws (list):
-            List of allowed keywords in starlightSuppressionSystem dictionaries
-        cachedir (str):
-            Path to the EXOSIMS cache directory (see :ref:`EXOSIMSCACHE`)
-        default_vals (dict):
-            All inputs not assigned to object attributes are considered to be default
-            values to be used for filling in information in the optical system
-            definition, and are copied into this dictionary for storage.
-        haveOcculter (bool):
-            One or more starlight suppresion systems are starshade-based
-        intCutoff (astropy.units.quantity.Quantity):
-            Maximum allowable continuous integration time.  Time units.
-        IWA (astropy.units.quantity.Quantity):
-            Minimum inner working angle.
-        obscurFac (float):
-            Obscuration factor (fraction of primary mirror area obscured by secondary
-            and spiders).
-        observingModes (list):
-            List of dicts defining observing modes. These are essentially combinations
-            of instruments and starlight suppression systems, identified by their
-            names in keywords ``instName`` and ``systName``, respectively.  One mode
-            must be identified as the default detection mode (by setting keyword
-            ``detectionMode`` to True in the mode definition. If None (default)
-            a single observing mode is generated combining the first instrument in
-            ``scienceInstruments`` with the first starlight suppression system in
-            ``starlightSuppressionSystems``, and is marked as the detection mode.
-            Additional parameters are filled in with default values set by the
-            keywords below.  For more details on mode definitions see
-            :ref:`OpticalSystem`.
-        OWA (astropy.units.quantity.Quantity):
-            Maximum outer working angle.
-        pupilArea (astropy.units.quantity.Quantity):
-            Total effective pupil area:
-
-            .. math::
-
-                A  = (1 - F_o)F_sD^2
-
-            where :math:`F_o` is the obscuration factor, :math:`F_s` is the shape
-            factor, and :math:`D` is the pupil diameter.
-        pupilDiam (astropy.units.quantity.Quantity):
-            Pupil major diameter. Length units.
-        scienceInstruments (list):
-            List of dicts defining all science instruments. Minimally must contain
-            one science instrument. Each dictionary must minimally contain a ``name``
-            keyword, which must be unique to each instrument and must include the
-            substring ``imager`` (for imaging devices) or ``spectro`` (for
-            spectrometers). By default, this keyword is set to
-            ``[{'name': 'imager'}]``, creating a single imaging science
-            instrument. Additional parameters are filled in with default values set
-            by the keywords below. For more details on science instrument definitions
-            see :ref:`OpticalSystem`.
-        shapeFac (float):
-            Primary mirror shape factor.
-        stabilityFact (float):
-            Telescope stability factor.
-        starlightSuppressionSystems (list):
-            List of dicts defining all starlight suppression systems. Minimally must
-            contain one system. Each dictionary must minimally contain a ``name``
-            keyword, which must be unique to each system. By default, this keyword is
-            set to ``[{'name': 'coronagraph'}]``, creating a single coronagraphic
-            starlight suppression system. Additional parameters are filled in with
-            default values set by the keywords below. For more details on starlight
-            suppression system definitions see :ref:`OpticalSystem`.
-        texp_flag (bool):
-            Toggle use of planet shot noise value for frame exposure time
-            (overriides instrument texp value).
-        use_core_thruput_for_ez (bool):
-            Toggle use of core_thruput (instead of occ_trans) in computing exozodi flux.
-
-    """
-
-    _modtype = "OpticalSystem"
-
-    def __init__(
-        self,
-        obscurFac=0.1,
-        shapeFac=np.pi / 4,
-        pupilDiam=4,
-        intCutoff=50,
-        scienceInstruments=[{"name": "imager"}],
-        QE=0.9,
-        optics=0.5,
-        FoV=10,
-        pixelNumber=1000,
-        pixelSize=1e-5,
-        pixelScale=0.02,
-        sread=1e-6,
-        idark=1e-4,
-        texp=100,
-        Rs=50,
-        lenslSamp=2,
-        starlightSuppressionSystems=[{"name": "coronagraph"}],
-        lam=500,
-        BW=0.2,
-        occ_trans=0.2,
-        core_thruput=0.1,
-        core_contrast=1e-10,
-        contrast_floor=None,
-        core_platescale=None,
-        core_platescale_units=None,
-        input_angle_units="arcsec",
-        ohTime=1,
-        observingModes=None,
-        SNR=5,
-        timeMultiplier=1.0,
-        IWA=0.1,
-        OWA=np.inf,
-        stabilityFact=1,
-        cachedir=None,
-        koAngles_Sun=[0, 180],
-        koAngles_Earth=[0, 180],
-        koAngles_Moon=[0, 180],
-        koAngles_Small=[0, 180],
-        binaryleakfilepath=None,
-        texp_flag=False,
-        bandpass_model="box",
-        bandpass_step=0.1,
-        use_core_thruput_for_ez=False,
-        csv_angsep_colname="r_as",
-        **specs,
-    ):
-        # start the outspec
-        self._outspec = {}
-
-        # load the vprint function (same line in all prototype module constructors)
-        self.vprint = vprint(specs.get("verbose", True))
-
-        # set attributes from inputs
-        self.obscurFac = float(obscurFac)  # obscuration factor (fraction of PM area)
-        self.shapeFac = float(shapeFac)  # shape factor
-        self.pupilDiam = float(pupilDiam) * u.m  # entrance pupil diameter
-        self.intCutoff = float(intCutoff) * u.d  # integration time cutoff
-        self.stabilityFact = float(stabilityFact)  # stability factor for telescope
-        self.texp_flag = bool(texp_flag)
-        self.use_core_thruput_for_ez = bool(use_core_thruput_for_ez)
-
-        # get cache directory
-        self.cachedir = get_cache_dir(cachedir)
-        specs["cachedir"] = self.cachedir
-
-        # if binary leakage model provided, let's grab that as well
-        if binaryleakfilepath is not None:
-            binaryleakfilepathnorm = os.path.normpath(
-                os.path.expandvars(binaryleakfilepath)
-            )
-
-            assert os.path.exists(
-                binaryleakfilepathnorm
-            ), "Binary leakage model data file not found at {}".format(
-                binaryleakfilepath
-            )
-
-            binaryleakdata = np.genfromtxt(binaryleakfilepathnorm, delimiter=",")
-
-            self.binaryleakmodel = scipy.interpolate.interp1d(
-                binaryleakdata[:, 0], binaryleakdata[:, 1], bounds_error=False
-            )
-        self._outspec["binaryleakfilepath"] = binaryleakfilepath
-
-        # populate outspec with all attributes assigned so far
-        for att in self.__dict__:
-            if att not in [
-                "vprint",
-                "_outspec",
-            ]:
-                dat = self.__dict__[att]
-                self._outspec[att] = dat.value if isinstance(dat, u.Quantity) else dat
-
-        # consistency check IWA/OWA defaults
-        if OWA == 0:
-            OWA = np.inf
-        assert IWA < OWA, "Input default IWA must be smaller than input default OWA."
-
-        # get all inputs that haven't been assiged to attributes will be treated as
-        # default values (and should also go into outspec)
-        kws = get_all_args(self.__class__)
-        ignore_kws = [
-            "self",
-            "scienceInstruments",
-            "starlightSuppressionSystems",
-            "observingModes",
-            "binaryleakfilepath",
-        ]
-        kws = list(
-            (set(kws) - set(ignore_kws) - set(self.__dict__.keys())).intersection(
-                set(locals().keys())
-            )
-        )
-        self.default_vals = {}
-        for kw in kws:
-            self.default_vals[kw] = locals()[kw]
-            if kw not in self._outspec:
-                self._outspec[kw] = locals()[kw]
-
-        # pupil collecting area (obscured PM)
-        self.pupilArea = (1 - self.obscurFac) * self.shapeFac * self.pupilDiam**2
-
-        # load Vega's spectrum for later calculations
-        self.vega_spectrum = SourceSpectrum.from_vega()
-
-        # populate science instruments (must have one defined)
-        assert isinstance(scienceInstruments, list) and (
-            len(scienceInstruments) > 0
-        ), "No science instrument defined."
-        self.populate_scienceInstruments(scienceInstruments)
-
-        # populate starlight suppression systems (must have one defined)
-        assert isinstance(starlightSuppressionSystems, list) and (
-            len(starlightSuppressionSystems) > 0
-        ), "No starlight suppression systems defined."
-        self.populate_starlightSuppressionSystems(starlightSuppressionSystems)
-
-        # if no observing mode defined, create a default mode from the first instrument
-        # and first starlight suppression system. then populate all observing modes
-        if observingModes is None:
-            inst = self.scienceInstruments[0]
-            syst = self.starlightSuppressionSystems[0]
-            observingModes = [
-                {
-                    "detectionMode": True,
-                    "instName": inst["name"],
-                    "systName": syst["name"],
-                }
-            ]
-        else:
-            assert isinstance(observingModes, list) and (
-                len(observingModes) > 0
-            ), "No observing modes defined."
-
-        self.populate_observingModes(observingModes)
-
-        # populate fundamental IWA and OWA - the extrema of both values for all modes
-        IWAs = [
-            x.get("IWA").to(u.arcsec).value
-            for x in self.observingModes
-            if x.get("IWA") is not None
-        ]
-        if len(IWAs) > 0:
-            self.IWA = min(IWAs) * u.arcsec
-        else:
-            self.IWA = float(IWA) * u.arcsec
-
-        OWAs = [
-            x.get("OWA").to(u.arcsec).value
-            for x in self.observingModes
-            if x.get("OWA") is not None
-        ]
-        if len(OWAs) > 0:
-            self.OWA = max(OWAs) * u.arcsec
-        else:
-            self.OWA = float(OWA) * u.arcsec if OWA != 0 else np.inf * u.arcsec
-
-        assert self.IWA < self.OWA, "Fundamental IWA must be smaller that the OWA."
-
-        # provide every observing mode with a unique identifier
-        self.genObsModeHex()
-
-        self.unit_conv = {}
-        self.inv_s = 1 / u.s
-
-    def __str__(self):
-        """String representation of the Optical System object
-
-        When the command 'print' is used on the Optical System object, this
-        method will print the attribute values contained in the object
-
-        """
-
-        for att in self.__dict__:
-            print("%s: %r" % (att, getattr(self, att)))
-
-        return "Optical System class object attributes"
-
-    def populate_scienceInstruments(self, scienceInstruments):
-        """Helper method to parse input scienceInstrument dictionaries and assign
-        default values, as needed. Also creates the allowed_scienceInstrument_kws
-        attribute.
-
-        Args:
-            scienceInstruments (list):
-                List of scienceInstrument dicts.
-
-        """
-
-        self.scienceInstruments = copy.deepcopy(scienceInstruments)
-        self._outspec["scienceInstruments"] = []
-        instnames = []
-
-        for ninst, inst in enumerate(self.scienceInstruments):
-            assert isinstance(
-                inst, dict
-            ), "Science instruments must be defined as dicts."
-            assert "name" in inst and isinstance(
-                inst["name"], str
-            ), "All science instruments must have key 'name'."
-            instnames.append(inst["name"])
-
-            # quantum efficiency can be a single number of a filename
-            inst["QE"] = inst.get("QE", self.default_vals["QE"])
-            self._outspec["scienceInstruments"].append(inst.copy())
-            if isinstance(inst["QE"], str):
-                # Load data and create interpolant
-                dat, hdr = self.get_param_data(
-                    inst["QE"],
-                    # left_col_name="lambda", # TODO: start enforcing these
-                    # param_name="QE",
-                    expected_ndim=2,
-                    expected_first_dim=2,
-                )
-                lam, D = (dat[0].astype(float), dat[1].astype(float))
-                assert np.all(D >= 0) and np.all(
-                    D <= 1
-                ), "All QE values must be positive and smaller than 1."
-                if isinstance(hdr, fits.Header):
-                    if "UNITS" in hdr:
-                        lam = ((lam * u.Unit(hdr["UNITS"])).to(u.nm)).value
-
-                # parameter values outside of lam
-                Dinterp1 = scipy.interpolate.interp1d(
-                    lam,
-                    D,
-                    kind="cubic",
-                    fill_value=0.0,
-                    bounds_error=False,
-                )
-                inst["QE"] = (
-                    lambda l: np.array(Dinterp1(l.to("nm").value), ndmin=1) / u.photon
-                )
-            elif isinstance(inst["QE"], numbers.Number):
-                assert (
-                    inst["QE"] >= 0 and inst["QE"] <= 1
-                ), "QE must be positive and smaller than 1."
-                inst["QE"] = (
-                    lambda l, QE=float(inst["QE"]): np.array([QE] * l.size, ndmin=1)
-                    / u.photon
-                )
-            else:
-                inst["QE"] = self.default_vals["QE"]
-                warnings.warn(
-                    (
-                        "QE input is not string or number for instrument "
-                        f" {inst['name']}. Value set to default."
-                    )
-                )
-
-            # load all required detector specifications
-            # specify dictionary of keys and units
-            kws = {
-                "optics": None,  # attenuation due to instrument optics
-                "FoV": u.arcsec,  # angular half-field of view of instrument
-                "pixelNumber": None,  # array format
-                "pixelSize": u.m,  # pixel pitch
-                "pixelScale": u.arcsec,  # pixel scale (angular IFOV)
-                "idark": 1 / u.s,  # dark-current rate
-                "sread": None,  # effective readout noise
-                "texp": u.s,  # default exposure time per frame
-            }
-
-            for kw in kws:
-                inst[kw] = float(inst.get(kw, self.default_vals[kw]))
-                if kws[kw] is not None:
-                    inst[kw] *= kws[kw]
-
-            # start tracking allowed_scienceInstrument_kws
-            self.allowed_scienceInstrument_kws = ["name", "QE"] + list(kws.keys())
-
-            # do some basic consistency checking on pixelScale and FoV:
-            predFoV = np.arctan(inst["pixelNumber"] * np.tan(inst["pixelScale"] / 2))
-            # generate warning if FoV is larger than prediction (but allow for
-            # approximate equality)
-            if (inst["FoV"] > predFoV) and not (np.isclose(inst["FoV"], predFoV)):
-                warnings.warn(
-                    f'Input FoV ({inst["FoV"]}) is larger than FoV computed '
-                    f"from pixelScale ({predFoV.to(u.arcsec) :.2f}) for "
-                    f'instrument {inst["name"]}. This feels like a mistake.'
-                )
-
-            # parameters specific to spectrograph
-            if "spec" in inst["name"].lower():
-                # spectral resolving power
-                inst["Rs"] = float(inst.get("Rs", self.default_vals["Rs"]))
-                # lenslet sampling, number of pixel per lenslet rows or cols
-                inst["lenslSamp"] = float(
-                    inst.get("lenslSamp", self.default_vals["lenslSamp"])
-                )
-            else:
-                inst["Rs"] = 1.0
-                inst["lenslSamp"] = 1.0
-
-            self.allowed_scienceInstrument_kws += ["Rs", "lenslSamp"]
-
-            # calculate focal length and f-number as needed
-            if "focal" in inst:
-                inst["focal"] = float(inst["focal"]) * u.m
-                inst["fnumber"] = float(inst["focal"] / self.pupilDiam)
-            elif ("fnumber") in inst:
-                inst["fnumber"] = float(inst["fnumber"])
-                inst["focal"] = inst["fnumber"] * self.pupilDiam
-            else:
-                inst["focal"] = (
-                    inst["pixelSize"] / 2 / np.tan(inst["pixelScale"] / 2)
-                ).to(u.m)
-                inst["fnumber"] = float(inst["focal"] / self.pupilDiam)
-
-            self.allowed_scienceInstrument_kws += ["focal", "fnumber"]
-
-            # consistency check parameters
-            predFocal = (inst["pixelSize"] / 2 / np.tan(inst["pixelScale"] / 2)).to(u.m)
-            if not (np.isclose(predFocal.value, inst["focal"].to(u.m).value)):
-                warnings.warn(
-                    f'Input focal length ({inst["focal"] :.2f}) does not '
-                    f"match value from pixelScale ({predFocal :.2f}) for "
-                    f'instrument {inst["name"]}. This feels like a mistkae.'
-                )
-
-            # populate updated detector specifications to outspec
-            for att in inst:
-                if att not in ["QE"]:
-                    dat = inst[att]
-                    self._outspec["scienceInstruments"][ninst][att] = (
-                        dat.value if isinstance(dat, u.Quantity) else dat
-                    )
-
-        # ensure that all instrument names are unique:
-        assert (
-            len(instnames) == np.unique(instnames).size
-        ), "Instrument names muse be unique."
-
-        # call additional instrument setup
-        self.populate_scienceInstruments_extra()
-
-    def populate_scienceInstruments_extra(self):
-        """Additional setup for science instruments.  This is intended for overloading
-        in downstream implementations and is intentionally left blank in the prototype.
-        """
-
-        pass
-
-    def populate_starlightSuppressionSystems(self, starlightSuppressionSystems):
-        """Helper method to parse input starlightSuppressionSystem dictionaries and
-        assign default values, as needed. Also creates the
-        allowed_starlightSuppressionSystem_kws attribute.
-
-        Args:
-            starlightSuppressionSystems (list):
-                List of starlightSuppressionSystem dicts.
-
-        """
-
-        self.starlightSuppressionSystems = copy.deepcopy(starlightSuppressionSystems)
-        self.haveOcculter = False
-        self._outspec["starlightSuppressionSystems"] = []
-        systnames = []
-
-        for nsyst, syst in enumerate(self.starlightSuppressionSystems):
-            assert isinstance(
-                syst, dict
-            ), "Starlight suppression systems must be defined as dicts."
-            assert "name" in syst and isinstance(
-                syst["name"], str
-            ), "All starlight suppression systems must have key 'name'."
-            systnames.append(syst["name"])
-
-            # determine system wavelength (lam), bandwidth (deltaLam) and bandwidth
-            # fraction (BW)
-            # use deltaLam if given, otherwise use BW
-            syst["lam"] = float(syst.get("lam", self.default_vals["lam"])) * u.nm
-            syst["deltaLam"] = (
-                float(
-                    syst.get(
-                        "deltaLam",
-                        syst["lam"].to("nm").value
-                        * syst.get("BW", self.default_vals["BW"]),
-                    )
-                )
-                * u.nm
-            )
-            syst["BW"] = float(syst["deltaLam"] / syst["lam"])
-
-            # populate all required default_vals
-            names = [
-                "occ_trans",
-                "core_thruput",
-                "core_platescale",
-                "input_angle_units",
-                "core_platescale_units",
-                "contrast_floor",
-                "csv_angsep_colname",
-            ]
-            # fill contrast from default only if core_mean_intensity not set
-            if "core_mean_intensity" not in syst:
-                names.append("core_contrast")
-            for n in names:
-                syst[n] = syst.get(n, self.default_vals[n])
-
-            # start tracking allowed keywords
-            self.allowed_starlightSuppressionSystem_kws = [
-                "name",
-                "lam",
-                "deltaLam",
-                "BW",
-                "core_mean_intensity",
-                "optics",
-                "occulter",
-                "ohTime",
-                "core_platescale",
-                "IWA",
-                "OWA",
-                "core_area",
-            ]
-            self.allowed_starlightSuppressionSystem_kws += names
-            if "core_contrast" not in self.allowed_starlightSuppressionSystem_kws:
-                self.allowed_starlightSuppressionSystem_kws.append("core_contrast")
-
-            # attenuation due to optics specific to the coronagraph not caputred by the
-            # coronagraph throughput curves. Defaults to 1.
-            syst["optics"] = float(syst.get("optics", 1.0))
-
-            # set an occulter, for an external or hybrid system
-            syst["occulter"] = syst.get("occulter", False)
-            if syst["occulter"]:
-                self.haveOcculter = True
-
-            # copy system definition to outspec
-            self._outspec["starlightSuppressionSystems"].append(syst.copy())
-
-            # now we populate everything that has units
-
-            # overhead time:
-            syst["ohTime"] = (
-                float(syst.get("ohTime", self.default_vals["ohTime"])) * u.d
-            )
-
-            # figure out the angle unit we're assuming for all inputs
-            syst["input_angle_unit_value"] = self.get_angle_unit_from_header(None, syst)
-
-            # if platescale was set, give it units
-            if syst["core_platescale"] is not None:
-                # check for units to use
-                if (syst["core_platescale_units"] is None) or (
-                    syst["core_platescale_units"] in ["unitless", "LAMBDA/D"]
-                ):
-                    platescale_unit = (syst["lam"] / self.pupilDiam).to(
-                        u.arcsec, equivalencies=u.dimensionless_angles()
-                    )
-                else:
-                    platescale_unit = 1 * u.Unit(syst["core_platescale_units"])
-
-                syst["core_platescale"] = (
-                    syst["core_platescale"] * platescale_unit
-                ).to(u.arcsec)
-
-            # if IWA/OWA are given, assign them units (otherwise they'll be set from
-            # table data or defaults (whichever comes first).
-            if "IWA" in syst:
-                syst["IWA"] = (float(syst["IWA"]) * syst["input_angle_unit_value"]).to(
-                    u.arcsec
-                )
-            if "OWA" in syst:
-                # Zero OWA aliased to inf OWA
-                if (syst["OWA"] == 0) or (syst["OWA"] == np.inf):
-                    syst["OWA"] = np.inf * u.arcsec
-                else:
-                    syst["OWA"] = (
-                        float(syst["OWA"]) * syst["input_angle_unit_value"]
-                    ).to(u.arcsec)
-
-            # get the system's keepout angles
-            names = [
-                "koAngles_Sun",
-                "koAngles_Earth",
-                "koAngles_Moon",
-                "koAngles_Small",
-            ]
-            for n in names:
-                syst[n] = [float(x) for x in syst.get(n, self.default_vals[n])] * u.deg
-
-            self.allowed_starlightSuppressionSystem_kws += names
-
-            # now we're going to populate everything that's callable
-
-            # first let's handle core mean intensity
-            if "core_mean_intensity" in syst:
-                syst = self.get_core_mean_intensity(syst)
-
-                # ensure that platescale has also been set
-                assert syst["core_platescale"] is not None, (
-                    f"In system {syst['name']}, core_mean_intensity "
-                    "is set, but core_platescale is not.  This is not allowed."
-                )
-            else:
-                syst["core_mean_intensity"] = None
-
-            if "core_contrast" in syst:
-                syst = self.get_coro_param(
-                    syst,
-                    "core_contrast",
-                    fill=1.0,
-                    expected_ndim=2,
-                    expected_first_dim=2,
-                    min_val=0.0,
-                )
-            else:
-                syst["core_contrast"] = None
-
-            # now get the throughputs
-            syst = self.get_coro_param(
-                syst,
-                "occ_trans",
-                expected_ndim=2,
-                expected_first_dim=2,
-                min_val=0.0,
-                max_val=(np.inf if syst["occulter"] else 1.0),
-            )
-            syst = self.get_coro_param(
-                syst,
-                "core_thruput",
-                expected_ndim=2,
-                expected_first_dim=2,
-                min_val=0.0,
-                max_val=(np.inf if syst["occulter"] else 1.0),
-            )
-
-            # finally, for core_area, if none is supplied, then set to area of
-            # \sqrt{2}/2 lambda/D radius aperture
-            if (
-                ("core_area" not in syst)
-                or (syst["core_area"] is None)
-                or (syst["core_area"] == 0)
-            ):
-                # need to put this in the proper unit
-                angunit = self.get_angle_unit_from_header(None, syst)
-
-                syst["core_area"] = (
-                    (
-                        (np.pi / 2)
-                        * (syst["lam"] / self.pupilDiam).to(
-                            u.arcsec, equivalencies=u.dimensionless_angles()
-                        )
-                        ** 2
-                        / angunit**2
-                    )
-                    .decompose()
-                    .value
-                )
-            syst = self.get_coro_param(
-                syst,
-                "core_area",
-                expected_ndim=2,
-                expected_first_dim=2,
-                min_val=0.0,
-            )
-
-            # at this point, we must have set an IWA/OWA, but lets make sure
-            for key in ["IWA", "OWA"]:
-                assert (
-                    (key in syst)
-                    and isinstance(syst[key], u.Quantity)
-                    and (syst[key].unit == u.arcsec)
-                ), f"{key} not found or has the wrong unit in system {syst['name']}."
-
-            # populate system specifications to outspec
-            for att in syst:
-                if att not in [
-                    "occ_trans",
-                    "core_thruput",
-                    "core_contrast",
-                    "core_mean_intensity",
-                    "core_area",
-                    "input_angle_unit_value",
-                    "IWA",
-                    "OWA",
-                ]:
-                    dat = syst[att]
-                    self._outspec["starlightSuppressionSystems"][nsyst][att] = (
-                        dat.value if isinstance(dat, u.Quantity) else dat
-                    )
-
-        # ensure that all starlight suppression system names are unique:
-        assert (
-            len(systnames) == np.unique(systnames).size
-        ), "Starlight suppression system names muse be unique."
-
-        # call additional setup
-        self.populate_starlightSuppressionSystems_extra()
-
-    def populate_starlightSuppressionSystems_extra(self):
-        """Additional setup for starlight suppression systems.  This is intended for
-        overloading in downstream implementations and is intentionally left blank in
-        the prototype.
-        """
-
-        pass
-
-    def populate_observingModes(self, observingModes):
-        """Helper method to parse input observingMode dictionaries and assign default
-        values, as needed. Also creates the allowed_observingMode_kws attribute.
-
-        Args:
-            observingModes (list):
-                List of observingMode dicts.
-
-        """
-
-        self.observingModes = observingModes
-        self._outspec["observingModes"] = []
-        for nmode, mode in enumerate(self.observingModes):
-            assert isinstance(mode, dict), "Observing modes must be defined as dicts."
-            assert (
-                "instName" in mode and "systName" in mode
-            ), "All observing modes must have keys 'instName' and 'systName'."
-            assert np.any(
-                [mode["instName"] == inst["name"] for inst in self.scienceInstruments]
-            ), f"The mode's instrument name {mode['instName']} does not exist."
-            assert np.any(
-                [
-                    mode["systName"] == syst["name"]
-                    for syst in self.starlightSuppressionSystems
-                ]
-            ), f"The mode's system name {mode['systName']} does not exist."
-            self._outspec["observingModes"].append(mode.copy())
-
-            # loading mode specifications
-            mode["SNR"] = float(mode.get("SNR", self.default_vals["SNR"]))
-            mode["timeMultiplier"] = float(
-                mode.get("timeMultiplier", self.default_vals["timeMultiplier"])
-            )
-            mode["detectionMode"] = mode.get("detectionMode", False)
-            mode["inst"] = [
-                inst
-                for inst in self.scienceInstruments
-                if inst["name"] == mode["instName"]
-            ][0]
-            mode["syst"] = [
-                syst
-                for syst in self.starlightSuppressionSystems
-                if syst["name"] == mode["systName"]
-            ][0]
-
-            # start tracking allowed keywords
-            self.allowed_observingMode_kws = [
-                "instName",
-                "systName",
-                "SNR",
-                "timeMultiplier",
-                "detectionMode",
-                "lam",
-                "deltaLam",
-                "BW",
-                "bandpass_model",
-                "bandpass_step",
-            ]
-
-            # get mode wavelength and bandwidth (get system's values by default)
-            # when provided, always use deltaLam instead of BW (bandwidth fraction)
-            syst_lam = mode["syst"]["lam"].to("nm").value
-            syst_BW = mode["syst"]["BW"]
-            mode["lam"] = float(mode.get("lam", syst_lam)) * u.nm
-            mode["deltaLam"] = (
-                float(mode.get("deltaLam", mode["lam"].value * mode.get("BW", syst_BW)))
-                * u.nm
-            )
-            mode["BW"] = float(mode["deltaLam"] / mode["lam"])
-
-            # get mode IWA and OWA: rescale if the mode wavelength is different from
-            # the wavelength at which the system is defined
-            mode["IWA"] = mode["syst"]["IWA"]
-            mode["OWA"] = mode["syst"]["OWA"]
-            if mode["lam"] != mode["syst"]["lam"]:
-                mode["IWA"] = mode["IWA"] * mode["lam"] / mode["syst"]["lam"]
-                mode["OWA"] = mode["OWA"] * mode["lam"] / mode["syst"]["lam"]
-
-            # OWA must be bounded by FOV:
-            if mode["OWA"] > mode["inst"]["FoV"]:
-                mode["OWA"] = mode["inst"]["FoV"]
-
-            # generate the mode's bandpass
-            # TODO: Add support for custom filter profiles
-            mode["bandpass_model"] = mode.get(
-                "bandpass_model", self.default_vals["bandpass_model"]
-            ).lower()
-            assert mode["bandpass_model"] in [
-                "gaussian",
-                "box",
-            ], "bandpass_model must be one of ['gaussian', 'box']"
-            mode["bandpass_step"] = (
-                float(mode.get("bandpass_step", self.default_vals["bandpass_step"]))
-                * u.nm
-            )
-            if mode["bandpass_model"] == "box":
-                mode["bandpass"] = SpectralElement(
-                    Box1D,
-                    x_0=mode["lam"],
-                    width=mode["deltaLam"],
-                    step=mode["bandpass_step"].to(u.AA).value,
-                )
-            else:
-                mode["bandpass"] = SpectralElement(
-                    Gaussian1D,
-                    mean=mode["lam"],
-                    stddev=mode["deltaLam"] / np.sqrt(2 * np.pi),
-                )
-
-            # check for out of range wavelengths
-            # currently capped to 10 um
-            assert (
-                mode["bandpass"].waveset.max() < 10 * u.um
-            ), "Bandpasses beyond 10 um are not supported."
-
-            # evaluate zero-magnitude flux for this band from vega spectrum
-            # NB: This is flux, not flux density! The bandpass is already factored in.
-            mode["F0"] = Observation(
-                self.vega_spectrum, mode["bandpass"], force="taper"
-            ).integrate()
-
-            # Evaluate the V-band zero magnitude flux density
-
-            # populate system specifications to outspec
-            for att in mode:
-                if att not in [
-                    "inst",
-                    "syst",
-                    "F0",
-                    "bandpass",
-                ]:
-                    dat = mode[att]
-                    self._outspec["observingModes"][nmode][att] = (
-                        dat.value if isinstance(dat, u.Quantity) else dat
-                    )
-
-            # populate some final mode attributes (computed from the others)
-            # define total mode attenution
-            mode["attenuation"] = mode["inst"]["optics"] * mode["syst"]["optics"]
-
-            # effective mode bandwidth (including any IFS spectral resolving power)
-            mode["deltaLam_eff"] = (
-                mode["lam"] / mode["inst"]["Rs"]
-                if "spec" in mode["inst"]["name"].lower()
-                else mode["deltaLam"]
-            )
-
-            # total attenuation due to non-coronagraphic optics:
-            mode["losses"] = (
-                self.pupilArea
-                * mode["inst"]["QE"](mode["lam"])
-                * mode["attenuation"]
-                * mode["deltaLam_eff"]
-                / mode["deltaLam"]
-            )
-
-        # check for only one detection mode
-        allModes = self.observingModes
-        detModes = list(filter(lambda mode: mode["detectionMode"], allModes))
-        assert len(detModes) <= 1, "More than one detection mode specified."
-
-        # if not specified, default detection mode is first imager mode
-        if len(detModes) == 0:
-            imagerModes = list(
-                filter(lambda mode: "imag" in mode["inst"]["name"], allModes)
-            )
-            if imagerModes:
-                imagerModes[0]["detectionMode"] = True
-            # if no imager mode, default detection mode is first observing mode
-            else:
-                allModes[0]["detectionMode"] = True
-
-        self.populate_observingModes_extra()
-
-    def populate_observingModes_extra(self):
-        """Additional setup for observing modes  This is intended for overloading in
-        downstream implementations and is intentionally left blank in the prototype.
-        """
-
-        pass
-
-    def genObsModeHex(self):
-        """Generate a unique hash for every observing mode to be used in downstream
-        identification and caching. Also adds an integer index to the mode corresponding
-        to its order in the observingModes list.
-
-        The hash will be based on the _outspec entries for the obsmode, its science
-        instrument and its starlight suppression system.
-        """
-
-        for nmode, mode in enumerate(self.observingModes):
-            inst = [
-                inst
-                for inst in self._outspec["scienceInstruments"]
-                if inst["name"] == mode["instName"]
-            ][0]
-            syst = [
-                syst
-                for syst in self._outspec["starlightSuppressionSystems"]
-                if syst["name"] == mode["systName"]
-            ][0]
-
-            modestr = "{},{},{}".format(
-                dictToSortedStr(self._outspec["observingModes"][nmode]),
-                dictToSortedStr(inst),
-                dictToSortedStr(syst),
-            )
-
-            mode["hex"] = genHexStr(modestr)
-            mode["index"] = nmode
-
-    def get_core_mean_intensity(
-        self,
-        syst,
-    ):
-        """Load and process core_mean_intensity data
-
-        Args:
-            syst (dict):
-                Dictionary containing the parameters of one starlight suppression system
-
-        Returns:
-            dict:
-                Updated dictionary of starlight suppression system parameters
-
-        """
-
-        param_name = "core_mean_intensity"
-        fill = 1.0
-        assert param_name in syst, f"{param_name} not found in syst."
-        if isinstance(syst[param_name], str):
-            dat, hdr = self.get_param_data(
-                syst[param_name],
-                left_col_name=syst["csv_angsep_colname"],
-                param_name=param_name,
-                expected_ndim=2,
-            )
-            dat = dat.transpose()  # flip such that data is in rows
-            WA, D = dat[0].astype(float), dat[1:].astype(float)
-
-            # check values as needed
-            assert np.all(
-                D > 0
-            ), f"{param_name} in {syst['name']} must be >0 everywhere."
-
-            # get angle unit scale WA
-            angunit = self.get_angle_unit_from_header(hdr, syst)
-            WA = (WA * angunit).to(u.arcsec).value
-
-            # get platescale from header (if this is a FITS header)
-            if isinstance(hdr, fits.Header) and ("PIXSCALE" in hdr):
-                # use the header unit preferentially. otherwise drop back to the
-                # core_platescale_units keyword
-                if "UNITS" in hdr:
-                    platescale = (float(hdr["PIXSCALE"]) * angunit).to(u.arcsec)
-                else:
-                    if (syst["core_platescale_units"] is None) or (
-                        syst["core_platescale_units"] in ["unitless", "LAMBDA/D"]
-                    ):
-                        platescale_unit = (syst["lam"] / self.pupilDiam).to(
-                            u.arcsec, equivalencies=u.dimensionless_angles()
-                        )
-                    else:
-                        platescale_unit = 1 * u.Unit(syst["core_platescale_units"])
-                    platescale = (float(hdr["PIXSCALE"]) * platescale_unit).to(u.arcsec)
-
-                if (syst.get("core_platescale") is not None) and (
-                    syst["core_platescale"] != platescale
-                ):
-                    warnings.warn(
-                        "platescale for core_mean_intensity in system "
-                        f"{syst['name']} does not match input value.  "
-                        "Overwriting with value from FITS file but you "
-                        "should check your inputs."
-                    )
-                syst["core_platescale"] = platescale
-
-            # handle case where only one data row is present
-            if D.shape[0] == 1:
-                D = np.squeeze(D)
-
-                # table interpolate function
-                Dinterp = scipy.interpolate.interp1d(
-                    WA,
-                    D,
-                    kind="linear",
-                    fill_value=fill,
-                    bounds_error=False,
-                )
-                # create a callable lambda function. for coronagraphs, we need to scale
-                # the angular separation by wavelength, but for occulters we just need
-                # to ensure that we're within the wavelength range
-                if syst["occulter"]:
-                    minl = syst["lam"] - syst["deltaLam"] / 2
-                    maxl = syst["lam"] + syst["deltaLam"] / 2
-                    syst[param_name] = (
-                        lambda lam,
-                        s,
-                        d=0 * u.arcsec,
-                        Dinterp=Dinterp,
-                        minl=minl,
-                        maxl=maxl,
-                        fill=fill: (  # noqa: E501
-                            np.array(Dinterp(s.to("arcsec").value), ndmin=1) - fill
-                        )
-                        * np.array((minl < lam) & (lam < maxl), ndmin=1).astype(int)
-                        + fill
-                    )
-                else:
-                    syst[param_name] = (
-                        lambda lam,
-                        s,
-                        d=0 * u.arcsec,
-                        Dinterp=Dinterp,
-                        lam0=syst["lam"]: np.array(
-                            Dinterp((s * lam0 / lam).to("arcsec").value), ndmin=1
-                        )
-                    )
-
-            # and now the general case of multiple rows
-            else:
-                # grab stellar diameters from header info
-                diams = np.zeros(len(D))
-                # FITS files
-                if isinstance(hdr, fits.Header):
-                    for j in range(len(D)):
-                        k = f"DIAM{j :03d}"
-                        assert k in hdr, (
-                            f"Expected keyword {k} not found in header "
-                            f"of file {syst[param_name]} for system "
-                            f"{syst['name']}"
-                        )
-                        diams[j] = float(hdr[k])
-                # TODO: support for CSV files
-                else:
-                    raise NotImplementedError(
-                        "No CSV support for 2D core_mean_intensity"
-                    )
-
-                # determine units and convert as needed
-                diams = (diams * angunit).to(u.arcsec).value
-
-                Dinterp = scipy.interpolate.RegularGridInterpolator(
-                    (WA, diams), D.transpose(), bounds_error=False, fill_value=1.0
-                )
-
-                # create a callable lambda function. for coronagraphs, we need to scale
-                # the angular separation and stellar diameter by wavelength, but for
-                # occulters we just need to ensure that we're within the wavelength
-                # range
-                if syst["occulter"]:
-                    minl = syst["lam"] - syst["deltaLam"] / 2
-                    maxl = syst["lam"] + syst["deltaLam"] / 2
-                    syst[param_name] = (
-                        lambda lam,
-                        s,
-                        d=0 * u.arcsec,
-                        Dinterp=Dinterp,
-                        minl=minl,
-                        maxl=maxl,
-                        fill=fill: (  # noqa: E501
-                            np.array(
-                                Dinterp((s.to("arcsec").value, d.to("arcsec").value)),
-                                ndmin=1,
-                            )
-                            - fill
-                        )
-                        * np.array((minl < lam) & (lam < maxl), ndmin=1).astype(int)
-                        + fill
-                    )
-                else:
-                    syst[param_name] = (
-                        lambda lam,
-                        s,
-                        d=0 * u.arcsec,
-                        Dinterp=Dinterp,
-                        lam0=syst["lam"]: np.array(
-                            Dinterp(
-                                (
-                                    (s * lam0 / lam).to("arcsec").value,
-                                    (d * lam0 / lam).to("arcsec").value,
-                                )
-                            ),
-                            ndmin=1,
-                        )
-                    )
-
-            # update IWA/OWA in system as needed
-            syst = self.update_syst_WAs(syst, WA, param_name)
-
-        elif isinstance(syst[param_name], numbers.Number):
-            # ensure paramter is within bounds
-            D = float(syst[param_name])
-            assert D > 0, f"{param_name} in {syst['name']} must be > 0."
-
-            # ensure you have values for IWA/OWA, otherwise use defaults
-            syst = self.update_syst_WAs(syst, None, None)
-            IWA = syst["IWA"].to(u.arcsec).value
-            OWA = syst["OWA"].to(u.arcsec).value
-
-            # same as for interpolant: coronagraphs scale with wavelength, occulters
-            # don't
-            if syst["occulter"]:
-                minl = syst["lam"] - syst["deltaLam"] / 2
-                maxl = syst["lam"] + syst["deltaLam"] / 2
-
-                syst[param_name] = (
-                    lambda lam,
-                    s,
-                    d=0 * u.arcsec,
-                    D=D,
-                    IWA=IWA,
-                    OWA=OWA,
-                    minl=minl,
-                    maxl=maxl,
-                    fill=fill: (  # noqa: E501
-                        np.array(
-                            (IWA <= s.to("arcsec").value)
-                            & (s.to("arcsec").value <= OWA)
-                            & (minl < lam)
-                            & (lam < maxl),
-                            ndmin=1,
-                        ).astype(float)
-                        * (D - fill)
-                        + fill
-                    )
-                )
-
-            else:
-                syst[param_name] = (
-                    lambda lam,
-                    s,
-                    d=0 * u.arcsec,
-                    D=D,
-                    lam0=syst["lam"],
-                    IWA=IWA,
-                    OWA=OWA,
-                    fill=fill: (
-                        np.array(
-                            (IWA <= (s * lam0 / lam).to("arcsec").value)
-                            & ((s * lam0 / lam).to("arcsec").value <= OWA),
-                            ndmin=1,
-                        ).astype(float)
-                    )
-                    * (D - fill)
-                    + fill
-                )
-        elif syst[param_name] is None:
-            syst[param_name] = None
-        else:
-            raise TypeError(
-                f"{param_name} for system {syst['name']} is neither a "
-                f"string nor a number. I don't know what to do with that."
-            )
-
-        return syst
-
-    def get_angle_unit_from_header(self, hdr, syst):
-        """Helper method. Extract angle unit from header, if it exists.
-
-        Args:
-            hdr (astropy.io.fits.header.Header or list):
-                FITS header for data or header row from CSV
-            syst (dict):
-                Dictionary containing the parameters of one starlight suppression system
-
-        Returns:
-            astropy.units.Unit:
-                The angle unit.
-        """
-        # if this is a FITS header, grab value from UNITS key if it exists
-        if isinstance(hdr, fits.Header) and ("UNITS" in hdr):
-            if hdr["UNITS"] in ["unitless", "LAMBDA/D"]:
-                angunit = (syst["lam"] / self.pupilDiam).to(
-                    u.arcsec, equivalencies=u.dimensionless_angles()
-                )
-            else:
-                angunit = 1 * u.Unit(hdr["UNITS"])
-        # otherwise, use the input_angle_units key
-        else:
-            # check if we've already computed this
-            if "input_angle_unit_value" in syst:
-                angunit = syst["input_angle_unit_value"]
-            else:
-                # if we're here, we have to do it from scratch
-                if (syst["input_angle_units"] is None) or (
-                    syst["input_angle_units"] in ["unitless", "LAMBDA/D"]
-                ):
-                    angunit = (syst["lam"] / self.pupilDiam).to(
-                        u.arcsec, equivalencies=u.dimensionless_angles()
-                    )
-                else:
-                    angunit = 1 * u.Unit(syst["input_angle_units"])
-
-        # final consistency check before returning
-        assert (
-            angunit.unit.physical_type == "angle"
-        ), f"Angle unit for system {syst['name']} is not an angle."
-
-        return angunit
-
-    def update_syst_WAs(self, syst, WA0, param_name):
-        """Helper method. Check system IWA/OWA and update from table
-        data, as needed. Alternatively, set from defaults.
-
-        Args:
-            syst (dict):
-                Dictionary containing the parameters of one starlight suppression system
-            WA0 (~numpy.ndarray, optional):
-                Array of angles from table data. Must be in arcseconds. If None, then
-                just set from defaults.
-            param_name (str, optional):
-                Name of parameter the table data belongs to. Must be set if WA is set.
-
-        Returns:
-            dict:
-                Updated dictionary of starlight suppression system parameters
-
-        """
-
-        # if WA not given, then we're going to be setting defaults, as needed.
-        if WA0 is None:
-            if "IWA" not in syst:
-                syst["IWA"] = (
-                    float(self.default_vals["IWA"]) * syst["input_angle_unit_value"]
-                ).to(u.arcsec)
-
-            if "OWA" not in syst:
-                syst["OWA"] = (
-                    float(self.default_vals["OWA"]) * syst["input_angle_unit_value"]
-                ).to(u.arcsec)
-
-            return syst
-
-        # otherwise, update IWA from table value
-        WA = WA0 * u.arcsec
-        if ("IWA" in syst) and (np.min(WA) > syst["IWA"]):
-            warnings.warn(
-                f"{param_name} has larger IWA than current system value "
-                f"for {syst['name']}. Updating to match table, but you "
-                "should check your inputs."
-            )
-            syst["IWA"] = np.min(WA)
-        elif "IWA" not in syst:
-            syst["IWA"] = np.min(WA)
-
-        # update OWA (if not an occulter)
-        if not (syst["occulter"]) and ("OWA" in syst) and (np.max(WA) < syst["OWA"]):
-            warnings.warn(
-                f"{param_name} has smaller OWA than current system "
-                f"value for {syst['name']}. Updating to match table, but "
-                "you should check your inputs."
-            )
-            syst["OWA"] = np.max(WA)
-        elif "OWA" not in syst:
-            syst["OWA"] = np.max(WA)
-
-        return syst
-
-    def get_coro_param(
-        self,
-        syst,
-        param_name,
-        fill=0.0,
-        expected_ndim=None,
-        expected_first_dim=None,
-        min_val=None,
-        max_val=None,
-    ):
-        """For a given starlightSuppressionSystem, this method loads an input
-        parameter from a table (fits or csv file) or a scalar value. It then creates a
-        callable lambda function, which depends on the wavelength of the system
-        and the angular separation of the observed planet.
-
-        Args:
-            syst (dict):
-                Dictionary containing the parameters of one starlight suppression system
-            param_name (str):
-                Name of the parameter that must be loaded
-            fill (float):
-                Fill value for working angles outside of the input array definition
-            expected_ndim (int, optional):
-                Expected number of dimensions.  Only checked if not None. Defaults None.
-            expected_first_dim (int, optional):
-                Expected size of first dimension of data.  Only checked if not None.
-                Defaults None
-            min_val (float, optional):
-                Minimum allowed value of parameter. Defaults to None (no check).
-            max_val (float, optional):
-                Maximum allowed value of paramter. Defaults to None (no check).
-
-        Returns:
-            dict:
-                Updated dictionary of starlight suppression system parameters
-
-        .. note::
-
-            The created lambda function handles the specified wavelength by
-            rescaling the specified working angle by a factor syst['lam']/mode['lam']
-
-        .. note::
-
-            If the input parameter is taken from a table, the IWA and OWA of that
-            system are constrained by the limits of the allowed WA on that table.
-
-        """
-
-        assert param_name in syst, f"{param_name} not found in system {syst['name']}."
-        if isinstance(syst[param_name], str):
-            dat, hdr = self.get_param_data(
-                syst[param_name],
-                left_col_name=syst["csv_angsep_colname"],
-                param_name=param_name,
-                expected_ndim=expected_ndim,
-                expected_first_dim=expected_first_dim,
-            )
-            WA, D = dat[0].astype(float), dat[1].astype(float)
-
-            # check values as needed
-            if min_val is not None:
-                assert np.all(D >= min_val), (
-                    f"{param_name} in {syst['name']} may not "
-                    f"have values less than {min_val}."
-                )
-            if max_val is not None:
-                assert np.all(D <= max_val), (
-                    f"{param_name} in {syst['name']} may "
-                    f"not have values greater than {max_val}."
-                )
-
-            # check for units
-            angunit = self.get_angle_unit_from_header(hdr, syst)
-            WA = (WA * angunit).to(u.arcsec).value
-
-            # for core_area only, also need to scale the data
-            if param_name == "core_area":
-                D = (D * angunit**2).to(u.arcsec**2).value
-
-            # update IWA/OWA as needed
-            syst = self.update_syst_WAs(syst, WA, param_name)
-
-            # table interpolate function
-            Dinterp = scipy.interpolate.interp1d(
-                WA,
-                D,
-                kind="linear",
-                fill_value=fill,
-                bounds_error=False,
-            )
-            # create a callable lambda function. for coronagraphs, we need to scale the
-            # angular separation by wavelength, but for occulters we just need to
-            # ensure that we're within the wavelength range. for core_area, we also
-            # need to scale the output by wavelengh^2.
-            if syst["occulter"]:
-                minl = syst["lam"] - syst["deltaLam"] / 2
-                maxl = syst["lam"] + syst["deltaLam"] / 2
-                if param_name == "core_area":
-                    outunit = 1 * u.arcsec**2
-                else:
-                    outunit = 1
-                syst[param_name] = (
-                    lambda lam, s, Dinterp=Dinterp, minl=minl, maxl=maxl, fill=fill: (
-                        (np.array(Dinterp(s.to("arcsec").value), ndmin=1) - fill)
-                        * np.array((minl < lam) & (lam < maxl), ndmin=1).astype(int)
-                        + fill
-                    )
-                    * outunit
-                )
-            else:
-                if param_name == "core_area":
-                    syst[param_name] = (
-                        lambda lam, s, Dinterp=Dinterp, lam0=syst["lam"]: np.array(
-                            Dinterp((s * lam0 / lam).to("arcsec").value), ndmin=1
-                        )
-                        * ((lam / lam0).decompose() * u.arcsec) ** 2
-                    )
-                else:
-                    syst[param_name] = lambda lam, s, Dinterp=Dinterp, lam0=syst[
-                        "lam"
-                    ]: np.array(Dinterp((s * lam0 / lam).to("arcsec").value), ndmin=1)
-        # now the case where we just got a scalar input
-        elif isinstance(syst[param_name], numbers.Number):
-            # ensure paramter is within bounds
-            D = float(syst[param_name])
-            if min_val is not None:
-                assert D >= min_val, (
-                    f"{param_name} in {syst['name']} may not "
-                    f"have values less than {min_val}."
-                )
-            if max_val is not None:
-                assert D <= max_val, (
-                    f"{param_name} in {syst['name']} may "
-                    f"not have values greater than {min_val}."
-                )
-
-            # for core_area only, need to make sure that the units are right
-            if param_name == "core_area":
-                angunit = self.get_angle_unit_from_header(None, syst)
-                D = (D * angunit**2).to(u.arcsec**2).value
-
-            # ensure you have values for IWA/OWA, otherwise use defaults
-            syst = self.update_syst_WAs(syst, None, None)
-            IWA = syst["IWA"].to(u.arcsec).value
-            OWA = syst["OWA"].to(u.arcsec).value
-
-            # same as for interpolant: coronagraphs scale with wavelength, occulters
-            # don't
-            if syst["occulter"]:
-                minl = syst["lam"] - syst["deltaLam"] / 2
-                maxl = syst["lam"] + syst["deltaLam"] / 2
-                if param_name == "core_area":
-                    outunit = 1 * u.arcsec**2
-                else:
-                    outunit = 1
-
-                syst[param_name] = (
-                    lambda lam,
-                    s,
-                    D=D,
-                    IWA=IWA,
-                    OWA=OWA,
-                    minl=minl,
-                    maxl=maxl,
-                    fill=fill: (  # noqa: E501
-                        (
-                            np.array(
-                                (IWA <= s.to("arcsec").value)
-                                & (s.to("arcsec").value <= OWA)
-                                & (minl < lam)
-                                & (lam < maxl),
-                                ndmin=1,
-                            ).astype(float)
-                            * (D - fill)
-                            + fill
-                        )
-                        * outunit
-                    )
-                )
-            # coronagraph:
-            else:
-                if param_name == "core_area":
-                    syst[param_name] = (
-                        lambda lam,
-                        s,
-                        D=D,
-                        lam0=syst["lam"],
-                        IWA=IWA,
-                        OWA=OWA,
-                        fill=fill: (
-                            np.array(
-                                (IWA <= (s * lam0 / lam).to("arcsec").value)
-                                & ((s * lam0 / lam).to("arcsec").value <= OWA),
-                                ndmin=1,
-                            ).astype(float)
-                            * (lam / lam0 * u.arcsec) ** 2
-                        )
-                        * (D - fill)
-                        + fill
-                    )
-                else:
-                    syst[param_name] = (
-                        lambda lam,
-                        s,
-                        D=D,
-                        lam0=syst["lam"],
-                        IWA=IWA,
-                        OWA=OWA,
-                        fill=fill: (
-                            np.array(
-                                (IWA <= (s * lam0 / lam).to("arcsec").value)
-                                & ((s * lam0 / lam).to("arcsec").value <= OWA),
-                                ndmin=1,
-                            ).astype(float)
-                        )
-                        * (D - fill)
-                        + fill
-                    )
-        # finally the case where the input is None
-        elif syst[param_name] is None:
-            syst[param_name] = None
-        # anything else (not string, number, or None) throws an error
-        else:
-            raise TypeError(
-                f"{param_name} for system {syst['name']} is neither a "
-                f"string nor a number. I don't know what to do with that."
-            )
-
-        return syst
-
-    def get_param_data(
-        self,
-        ipth,
-        left_col_name=None,
-        param_name=None,
-        expected_ndim=None,
-        expected_first_dim=None,
-    ):
-        """Gets the data from a file, used primarily to create interpolants for
-        coronagraph parameters
-
-        Args:
-            ipth (str):
-                String to file location, will also work with any other path object
-            left_col_name (str,optional):
-                For CSV files only. String representing the column containing the
-                independent parameter to be extracted. This is for use in the case
-                where the CSV file contains multiple columns and only two need to be
-                returned. Defaults None.
-            param_name (str, optional):
-                For CSV files only. String representing the column containing the
-                dependent parameter to be extracted. This is for use in the case where
-                the CSV file contains multiple columns and only two need to be returned.
-                Defaults None.
-            expected_ndim (int, optional):
-                Expected number of dimensions.  Only checked if not None. Defaults None.
-            expected_first_dim (int, optional):
-                Expected size of first dimension of data.  Only checked if not None.
-                Defaults None
-
-        Returns:
-            tuple:
-                dat (~numpy.ndarray):
-                    Data array
-                hdr (list or astropy.io.fits.header.Header):
-                    Data header.  For CVS files this is a list of column header strings.
-
-        .. note::
-
-            CSV files *must* have a single header row
-
-        """
-        # Check that path represents a valid file
-        pth = os.path.normpath(os.path.expandvars(ipth))
-        assert os.path.isfile(pth), f"{ipth} is not a valid file."
-
-        # Check for fits or csv file
-        ext = pth.split(".")[-1]
-        assert ext.lower() in ["fits", "csv"], f"{pth} must be a fits or csv file."
-        if ext.lower() == "fits":
-            with fits.open(pth) as f:
-                dat = f[0].data.squeeze()
-                hdr = f[0].header
-        else:
-            # Need to get all of the headers and data, then associate them in the same
-            # ndarray that the fits files would generate
-            table_vals = np.genfromtxt(pth, delimiter=",", skip_header=1)
-            hdr = np.genfromtxt(
-                pth, delimiter=",", skip_footer=len(table_vals), dtype=str
-            )
-
-            if left_col_name is not None:
-                assert (
-                    param_name is not None
-                ), "If left_col_name is nont None, param_name cannot be None."
-
-                assert (
-                    left_col_name in hdr
-                ), f"{left_col_name} not found in table header for file {ipth}"
-                assert (
-                    param_name in hdr
-                ), f"{param_name} not found in table header for file {ipth}"
-
-                left_column_location = np.where(hdr == left_col_name)[0][0]
-                param_location = np.where(hdr == param_name)[0][0]
-                dat = np.vstack(
-                    [table_vals[:, left_column_location], table_vals[:, param_location]]
-                ).T
-                hdr = [left_col_name, param_name]
-            else:
-                dat = table_vals
-
-        if expected_ndim is not None:
-            assert len(dat.shape) == expected_ndim, (
-                f"Data shape did not match expected {expected_ndim} "
-                f"dimensions for file {ipth}"
-            )
-
-        if expected_first_dim is not None:
-            assert expected_first_dim in dat.shape, (
-                f"Expected first dimension size {expected_first_dim} not found in any "
-                f"data dimension for file {ipth}."
-            )
-
-            if dat.shape[0] != expected_first_dim:
-                assert len(dat.shape) == 2, (
-                    f"Data in file {ipth} contains a dimension of expected size "
-                    f"{expected_first_dim}, but it is not the first dimension, and the "
-                    "data has dimensionality of > 2, so I do not know how to reshape "
-                    "it."
-                )
-
-                dat = dat.transpose()
-
-        return dat, hdr
-
-    def Cp_Cb_Csp(self, TL, sInds, fZ, JEZ, dMag, WA, mode, returnExtra=False, TK=None):
-        """Calculates electron count rates for planet signal, background noise,
-        and speckle residuals.
-
-        Args:
-            TL (:ref:`TargetList`):
-                TargetList class object
-            sInds (~numpy.ndarray(int)):
-                Integer indices of the stars of interest
-            fZ (~astropy.units.Quantity(~numpy.ndarray(float))):
-                Surface brightness of local zodiacal light in units of 1/arcsec2
-            JEZ (~astropy.units.Quantity(~numpy.ndarray(float))):
-                Intensity of exo-zodiacal light in units of ph/s/m2/arcsec2
-            dMag (~numpy.ndarray(float)):
-                Differences in magnitude between planets and their host star
-            WA (~astropy.units.Quantity(~numpy.ndarray(float))):
-                Working angles of the planets of interest in units of arcsec
-            mode (dict):
-                Selected observing mode
-            returnExtra (bool):
-                Optional flag, default False, set True to return additional rates for
-                validation
-            TK (:ref:`TimeKeeping`, optional):
-                Optional TimeKeeping object (default None), used to model detector
-                degradation effects where applicable.
-
-
-        Returns:
-            tuple:
-                C_p (~astropy.units.Quantity(~numpy.ndarray(float))):
-                    Planet signal electron count rate in units of 1/s
-                C_b (~astropy.units.Quantity(~numpy.ndarray(float))):
-                    Background noise electron count rate in units of 1/s
-                C_sp (~astropy.units.Quantity(~numpy.ndarray(float))):
-                    Residual speckle spatial structure (systematic error)
-                    in units of 1/s
-
-        """
-
-        # grab all count rates
-        C_star, C_p, C_sr, C_z, C_ez, C_dc, C_bl, Npix = self.Cp_Cb_Csp_helper(
-            TL, sInds, fZ, JEZ, dMag, WA, mode
-        )
-
-        # readout noise
-        inst = mode["inst"]
-        C_rn = Npix * inst["sread"] / inst["texp"]
-
-        # background signal rate
-        C_b = C_sr + C_z + C_ez + C_bl + C_dc + C_rn
-
-        # for characterization, Cb must include the planet
-        # C_sp = spatial structure to the speckle including post-processing contrast
-        # factor and stability factor
-        if not (mode["detectionMode"]):
-            C_b = C_b + C_p
-            C_sp = C_sr * TL.PostProcessing.ppFact_char(WA) * self.stabilityFact
-        else:
-            C_sp = C_sr * TL.PostProcessing.ppFact(WA) * self.stabilityFact
-
-        if returnExtra:
-            # organize components into an optional fourth result
-            C_extra = dict(
-                C_sr=C_sr.to("1/s"),
-                C_z=C_z.to("1/s"),
-                C_ez=C_ez.to("1/s"),
-                C_dc=C_dc.to("1/s"),
-                C_rn=C_rn.to("1/s"),
-                C_star=C_star.to("1/s"),
-                C_bl=C_bl.to("1/s"),
-            )
-            return C_p.to("1/s"), C_b.to("1/s"), C_sp.to("1/s"), C_extra
-        else:
-            return C_p.to("1/s"), C_b.to("1/s"), C_sp.to("1/s")
-
-    def Cp_Cb_Csp_helper(self, TL, sInds, fZ, JEZ, dMag, WA, mode):
-        """Helper method for Cp_Cb_Csp that performs lots of common computations
-        Args:
-            TL (:ref:`TargetList`):
-                TargetList class object
-            sInds (~numpy.ndarray(int)):
-                Integer indices of the stars of interest
-            fZ (~astropy.units.Quantity(~numpy.ndarray(float))):
-                Surface brightness of local zodiacal light in units of 1/arcsec2
-            JEZ (~astropy.units.Quantity(~numpy.ndarray(float))):
-                Intensity of exo-zodiacal light in units of ph/s/m2/arcsec2
-            dMag (~numpy.ndarray(float)):
-                Differences in magnitude between planets and their host star
-            WA (~astropy.units.Quantity(~numpy.ndarray(float))):
-                Working angles of the planets of interest in units of arcsec
-            mode (dict):
-                Selected observing mode
-
-        Returns:
-            tuple:
-                C_star (~astropy.units.Quantity(~numpy.ndarray(float))):
-                    Non-coronagraphic star count rate (1/s)
-                C_p0 (~astropy.units.Quantity(~numpy.ndarray(float))):
-                    Planet count rate (1/s)
-                C_sr (~astropy.units.Quantity(~numpy.ndarray(float))):
-                    Starlight residual count rate (1/s)
-                C_z (~astropy.units.Quantity(~numpy.ndarray(float))):
-                    Local zodi count rate (1/s)
-                C_ez (~astropy.units.Quantity(~numpy.ndarray(float))):
-                    Exozodi count rate (1/s)
-                C_dc (~astropy.units.Quantity(~numpy.ndarray(float))):
-                    Dark current count rate (1/s)
-                C_bl (~astropy.units.Quantity(~numpy.ndarray(float))):
-                    Background leak count rate (1/s)'
-                Npix (float):
-                    Number of pixels in photometric aperture
-        """
-
-        # SET UP CONVERSION FACTORS FOR UNITS OF WA fZ and JEZ
-        # SOMETHING LIKE A DICTIONARY KEYED ON THOSE UNITS WITH ENTRIES FOR EACH CALCULATION
-        cache_conversions = (fZ.unit, JEZ.unit) not in self.unit_conv
-        if cache_conversions:
-            convs = {}
-        else:
-            convs = self.unit_conv[(fZ.unit, JEZ.unit)]
-
-        # get scienceInstrument and starlightSuppressionSystem and wavelength
-        inst = mode["inst"]
-        syst = mode["syst"]
-        lam = mode["lam"]
-
-        # coronagraph parameters
-        occ_trans = syst["occ_trans"](lam, WA)
-        core_thruput = syst["core_thruput"](lam, WA)
-        Omega = syst["core_area"](lam, WA)
-
-        # number of pixels per lenslet
-        pixPerLens = inst["lenslSamp"] ** 2.0
-
-        # number of detector pixels in the photometric aperture = Omega / theta^2
-        # Npix = pixPerLens * (Omega / inst["pixelScale"] ** 2.0).decompose().value
-        if cache_conversions:
-            Npix = pixPerLens * (Omega / inst["pixelScale"] ** 2.0)
-            convs["Npix"] = Npix[0].decompose().value / Npix[0].value
-        else:
-            Npix = (
-                pixPerLens
-                * (Omega.value / inst["pixelScale"].value ** 2.0)
-                * convs["Npix"]
-            )
-
-        # get stellar residual intensity in the planet PSF core
-        # if core_mean_intensity is None, fall back to using core_contrast
-        if syst["core_mean_intensity"] is None:
-            core_contrast = syst["core_contrast"](lam, WA)
-            core_intensity = core_contrast * core_thruput
-        else:
-            # if we're here, we're using the core mean intensity
-            core_mean_intensity = syst["core_mean_intensity"](
-                lam, WA, TL.diameter[sInds]
-            )
-            # also, if we're here, we must have a platescale defined
-            core_platescale = syst["core_platescale"].copy()
-            # furthermore, if we're a coronagraph, we have to scale by wavelength
-            if not (syst["occulter"]) and (syst["lam"] != mode["lam"]):
-                core_platescale *= mode["lam"] / syst["lam"]
-
-            # core_intensity is the mean intensity times the number of map pixels
-            core_intensity = core_mean_intensity * Omega / core_platescale**2
-
-            # finally, if a contrast floor was set, make sure we're not violating it
-            if syst["contrast_floor"] is not None:
-                below_contrast_floor = (
-                    core_intensity / core_thruput < syst["contrast_floor"]
-                )
-                core_intensity[below_contrast_floor] = (
-                    syst["contrast_floor"] * core_thruput[below_contrast_floor]
-                )
-
-        # cast sInds to array
-        sInds = np.array(sInds, ndmin=1, copy=copy_if_needed)
-
-        # Star fluxes (ph/m^2/s)
-        flux_star = TL.starFlux(sInds, mode)
-
-        # ELECTRON COUNT RATES [ s^-1 ]
-        # non-coronagraphic star counts
-        C_star = flux_star * mode["losses"]
-        # planet counts:
-        # C_p0 = (C_star * 10.0 ** (-0.4 * dMag) * core_thruput).to("1/s")
-        if cache_conversions:
-            C_p0 = C_star * 10.0 ** (-0.4 * dMag) * core_thruput
-            convs["C_p0"] = C_p0[0].to_value("1/s") / C_p0[0].value
-            C_p0 = C_p0.value * convs["C_p0"] << self.inv_s
-        else:
-            C_p0 = (
-                C_star.value * 10.0 ** (-0.4 * dMag) * core_thruput * convs["C_p0"]
-                << self.inv_s
-            )
-        # starlight residual
-        # C_sr = (C_star * core_intensity).to("1/s")
-        if cache_conversions:
-            C_sr = C_star * core_intensity
-            convs["C_sr"] = C_sr[0].to_value("1/s") / C_sr[0].value
-            C_sr = C_sr.value * convs["C_sr"] << self.inv_s
-        else:
-            C_sr = C_star.value * core_intensity * convs["C_sr"] << self.inv_s
-        # zodiacal light
-        # C_z = (mode["F0"] * mode["losses"] * fZ * Omega * occ_trans).to("1/s")
-        if cache_conversions:
-            C_z = mode["F0"] * mode["losses"] * fZ * Omega * occ_trans
-            convs["C_z"] = C_z[0].to_value("1/s") / C_z[0].value
-            C_z = C_z.value * convs["C_z"] << self.inv_s
-        else:
-            C_z = (
-                mode["F0"].value
-                * mode["losses"].value
-                * fZ.value
-                * Omega.value
-                * occ_trans
-                * convs["C_z"]
-                << self.inv_s
-            )
-        # exozodiacal light
-        if self.use_core_thruput_for_ez:
-<<<<<<< HEAD
-            # C_ez = (JEZ * mode["losses"] * Omega * core_thruput).to("1/s")
-            C_ez = JEZ * mode["losses"] * Omega * core_thruput
-        else:
-            # C_ez = (JEZ * mode["losses"] * Omega * occ_trans).to("1/s")
-            C_ez = JEZ * mode["losses"] * Omega * occ_trans
-        if cache_conversions:
-            try:
-                convs["C_ez"] = C_ez[0].to_value("1/s") / C_ez.value[0]
-            except:
-                breakpoint()
-            C_ez = C_ez.value * convs["C_ez"] << self.inv_s
-        else:
-            C_ez = (
-                JEZ.value
-                * mode["losses"].value
-                * Omega.value
-                * core_thruput
-                * convs["C_ez"]
-                << self.inv_s
-            )
-=======
-            C_ez = (JEZ * mode["losses"] * Omega * core_thruput).to("1/s")
-        else:
-            C_ez = (JEZ * mode["losses"] * Omega * occ_trans).to("1/s")
->>>>>>> 190f8a2c
-        # dark current
-        C_dc = Npix * inst["idark"]
-        # only calculate binary leak if you have a model and relevant data
-        # in the targelist
-        if hasattr(self, "binaryleakmodel") and all(
-            hasattr(TL, attr)
-            for attr in ["closesep", "closedm", "brightsep", "brightdm"]
-        ):
-            cseps = TL.closesep[sInds]
-            cdms = TL.closedm[sInds]
-            bseps = TL.brightsep[sInds]
-            bdms = TL.brightdm[sInds]
-
-            if cache_conversions:
-                convs["seps"] = (1 * u.arcsec).to_value(u.rad)
-                convs["diam/lam"] = (
-                    (1 * self.pupilDiam.unit / lam.unit).decompose().value
-                )
-            # don't double count where the bright star is the close star
-            repinds = (cseps == bseps) & (cdms == bdms)
-            bseps[repinds] = np.nan
-            bdms[repinds] = np.nan
-
-            crawleaks = self.binaryleakmodel(
-                (
-                    (cseps * convs["seps"])
-                    / lam.value
-                    * self.pupilDiam.value
-                    * convs["diam/lam"]
-                )
-            )
-            cleaks = crawleaks * 10 ** (-0.4 * cdms)
-            cleaks[np.isnan(cleaks)] = 0
-
-            brawleaks = self.binaryleakmodel(
-                (
-                    (bseps * convs["seps"])
-                    / lam.value
-                    * self.pupilDiam.value
-                    * convs["diam/lam"]
-                )
-            )
-            bleaks = brawleaks * 10 ** (-0.4 * bdms)
-            bleaks[np.isnan(bleaks)] = 0
-
-            C_bl = (cleaks + bleaks) * C_star * core_thruput
-        else:
-            C_bl = np.zeros(len(sInds)) << self.inv_s
-
-        if cache_conversions:
-            self.unit_conv[(fZ.unit, JEZ.unit)] = convs
-        return C_star, C_p0, C_sr, C_z, C_ez, C_dc, C_bl, Npix
-
-    def calc_intTime(self, TL, sInds, fZ, JEZ, dMag, WA, mode, TK=None):
-        """Finds integration time to reach a given dMag at a particular WA with given
-        local and exozodi values for specific targets and for a specific observing mode.
-
-
-        Args:
-            TL (:ref:`TargetList`):
-                TargetList class object
-            sInds (numpy.ndarray(int)):
-                Integer indices of the stars of interest
-            fZ (~astropy.units.Quantity(~numpy.ndarray(float))):
-                Surface brightness of local zodiacal light in units of 1/arcsec2
-            JEZ (~astropy.units.Quantity(~numpy.ndarray(float))):
-                Intensity of exo-zodiacal light in units of ph/s/m2/arcsec2
-            dMag (numpy.ndarray(int)numpy.ndarray(float)):
-                Differences in magnitude between planets and their host star
-            WA (~astropy.units.Quantity(~numpy.ndarray(float))):
-                Working angles of the planets of interest in units of arcsec
-            mode (dict):
-                Selected observing mode
-            TK (:ref:`TimeKeeping`, optional):
-                Optional TimeKeeping object (default None), used to model detector
-                degradation effects where applicable.
-
-        Returns:
-            ~astropy.units.Quantity(~numpy.ndarray(float)):
-                Integration times
-
-        .. note::
-
-            All infeasible integration times are returned as NaN values
-
-        """
-        # count rates
-        C_p, C_b, C_sp = self.Cp_Cb_Csp(TL, sInds, fZ, JEZ, dMag, WA, mode, TK=TK)
-
-        # get SNR threshold
-        SNR = mode["SNR"]
-
-        with np.errstate(divide="ignore", invalid="ignore"):
-            intTime = np.true_divide(
-                SNR**2.0 * C_b, (C_p**2.0 - (SNR * C_sp) ** 2.0)
-            ).to("day")
-
-        # infinite and negative values are set to NAN
-        intTime[np.isinf(intTime) | (intTime.value < 0.0)] = np.nan
-
-        return intTime
-
-    def calc_dMag_per_intTime(
-        self, intTimes, TL, sInds, fZ, JEZ, WA, mode, C_b=None, C_sp=None, TK=None
-    ):
-        """Finds achievable planet delta magnitude for one integration
-        time per star in the input list at one working angle.
-
-        Args:
-            intTimes (~astropy.units.Quantity(~numpy.ndarray(float))):
-                Integration times in units of day
-            TL (:ref:`TargetList`):
-                TargetList class object
-            sInds (numpy.ndarray(int)):
-                Integer indices of the stars of interest
-            fZ (~astropy.units.Quantity(~numpy.ndarray(float))):
-                Surface brightness of local zodiacal light in units of 1/arcsec2
-            JEZ (~astropy.units.Quantity(~numpy.ndarray(float))):
-                Intensity of exo-zodiacal light in units of ph/s/m2/arcsec2
-            WA (~astropy.units.Quantity(~numpy.ndarray(float))):
-                Working angles of the planets of interest in units of arcsec
-            mode (dict):
-                Selected observing mode
-            C_b (~astropy.units.Quantity(~numpy.ndarray(float))):
-                Background noise electron count rate in units of 1/s (optional)
-            C_sp (~astropy.units.Quantity(~numpy.ndarray(float))):
-                Residual speckle spatial structure (systematic error) in units of 1/s
-                (optional)
-            TK (:ref:`TimeKeeping`, optional):
-                Optional TimeKeeping object (default None), used to model detector
-                degradation effects where applicable.
-
-        Returns:
-            numpy.ndarray(float):
-                Achievable dMag for given integration time and working angle
-
-        .. warning::
-
-            The prototype implementation assumes the exact same integration time model
-            as the other prototype methods (specifically Cp_Cb_Csp and calc_intTime).
-            If either of these is overloaded, and, in particular, if C_b and/or C_sp are
-            not modeled as independent of C_p, then the analytical approach used here
-            will *not* work and must be replaced with numerical inversion.
-
-        """
-
-        # cast sInds to array
-        sInds = np.array(sInds, ndmin=1, copy=copy_if_needed)
-
-        if (C_b is None) or (C_sp is None):
-            _, C_b, C_sp = self.Cp_Cb_Csp(
-                TL, sInds, fZ, JEZ, np.zeros(len(sInds)), WA, mode, TK=TK
-            )
-
-        C_p = mode["SNR"] * np.sqrt(C_sp**2 + C_b / intTimes)  # planet count rate
-        core_thruput = mode["syst"]["core_thruput"](mode["lam"], WA)
-        flux_star = TL.starFlux(sInds, mode)
-
-        dMag = -2.5 * np.log10(C_p / (flux_star * mode["losses"] * core_thruput))
-
-        return dMag.value
-
-    def ddMag_dt(
-        self, intTimes, TL, sInds, fZ, JEZ, WA, mode, C_b=None, C_sp=None, TK=None
-    ):
-        """Finds derivative of achievable dMag with respect to integration time.
-
-        Args:
-            intTimes (~astropy.units.Quantity(~numpy.ndarray(float))):
-                Integration times in units of day
-            TL (:ref:`TargetList`):
-                TargetList class object
-            sInds (numpy.ndarray(int)):
-                Integer indices of the stars of interest
-            fZ (~astropy.units.Quantity(~numpy.ndarray(float))):
-                Surface brightness of local zodiacal light in units of 1/arcsec2
-            JEZ (~astropy.units.Quantity(~numpy.ndarray(float))):
-                Intensity of exo-zodiacal light in units of ph/s/m2/arcsec2
-            WA (~astropy.units.Quantity(~numpy.ndarray(float))):
-                Working angles of the planets of interest in units of arcsec
-            mode (dict):
-                Selected observing mode
-            C_b (~astropy.units.Quantity(~numpy.ndarray(float))):
-                Background noise electron count rate in units of 1/s (optional)
-            C_sp (~astropy.units.Quantity(~numpy.ndarray(float))):
-                Residual speckle spatial structure (systematic error) in units of 1/s
-                (optional)
-            TK (:ref:`TimeKeeping`, optional):
-                Optional TimeKeeping object (default None), used to model detector
-                degradation effects where applicable.
-
-        Returns:
-            ~astropy.units.Quantity(~numpy.ndarray(float)):
-                Derivative of achievable dMag with respect to integration time
-                in units of 1/s
-
-        """
-        # cast sInds to array
-        sInds = np.array(sInds, ndmin=1, copy=copy_if_needed)
-
-        if (C_b is None) or (C_sp is None):
-            _, C_b, C_sp = self.Cp_Cb_Csp(
-                TL, sInds, fZ, JEZ, np.zeros(len(sInds)), WA, mode, TK=TK
-            )
-
-        ddMagdt = 5 / 4 / np.log(10) * C_b / (C_b * intTimes + (C_sp * intTimes) ** 2)
-
-        return ddMagdt.to("1/s")
-
-    def calc_saturation_dMag(self, TL, sInds, fZ, JEZ, WA, mode, TK=None):
-        """
-        This calculates the delta magnitude for each target star that
-        corresponds to an infinite integration time.
-
-        Args:
-            TL (:ref:`TargetList`):
-                TargetList class object
-            sInds (numpy.ndarray(int)):
-                Integer indices of the stars of interest
-            fZ (~astropy.units.Quantity(~numpy.ndarray(float))):
-                Surface brightness of local zodiacal light in units of 1/arcsec2
-            JEZ (~astropy.units.Quantity(~numpy.ndarray(float))):
-                Intensity of exo-zodiacal light in units of ph/s/m2/arcsec2
-            WA (~astropy.units.Quantity(~numpy.ndarray(float))):
-                Working angles of the planets of interest in units of arcsec
-            mode (dict):
-                Selected observing mode
-            TK (:ref:`TimeKeeping`, optional):
-                Optional TimeKeeping object (default None), used to model detector
-                degradation effects where applicable.
-
-        Returns:
-            ~numpy.ndarray(float):
-                Saturation (maximum achievable) dMag for each target star
-        """
-
-        _, C_b, C_sp = self.Cp_Cb_Csp(
-            TL, sInds, fZ, JEZ, np.zeros(len(sInds)), WA, mode, TK=TK
-        )
-
-        flux_star = TL.starFlux(sInds, mode)
-        core_thruput = mode["syst"]["core_thruput"](mode["lam"], WA)
-
-        dMagmax = -2.5 * np.log10(
-            mode["SNR"] * C_sp / (flux_star * mode["losses"] * core_thruput)
-        )
-
-        return dMagmax.value
+# -*- coding: utf-8 -*-
+import copy
+import numbers
+import os.path
+import warnings
+
+import astropy.io.fits as fits
+import astropy.units as u
+import numpy as np
+import scipy.interpolate
+import scipy.optimize
+from synphot import Observation, SourceSpectrum, SpectralElement
+from synphot.models import Box1D, Gaussian1D
+
+from EXOSIMS.util._numpy_compat import copy_if_needed
+from EXOSIMS.util.get_dirs import get_cache_dir
+from EXOSIMS.util.keyword_fun import get_all_args
+from EXOSIMS.util.utils import dictToSortedStr, genHexStr
+from EXOSIMS.util.vprint import vprint
+
+
+class OpticalSystem(object):
+    r""":ref:`OpticalSystem` Prototype
+
+    Args:
+        obscurFac (float):
+            Obscuration factor (fraction of primary mirror area obscured by secondary
+            and spiders). Defaults to 0.1. Must be between 0 and 1.
+            See :py:attr:`~EXOSIMS.Prototypes.OpticalSystem.OpticalSystem.pupilArea`
+            attribute definition.
+        shapeFac (float):
+            Shape Factor. Determines the ellipticity of the primary mirror.
+            Defaults to np.pi/4 (circular aperture). See
+            :py:attr:`~EXOSIMS.Prototypes.OpticalSystem..OpticalSystem.pupilArea`
+            attribute definition.
+        pupilDiam (float):
+            Primary mirror major diameter (in meters).  Defaults to 4.
+        intCutoff (float):
+            Integration time cutoff (in days).  Determines the maximum time that is
+            allowed per integration, and is used to limit integration target
+            :math:`\Delta\mathrm{mag}`. Defaults to 50.
+        scienceInstruments (list(dict)):
+            List of dicts defining all science instruments. Minimally must contain
+            one science instrument. Each dictionary must minimally contain a ``name``
+            keyword, which must be unique to each instrument and must include the
+            substring ``imager`` (for imaging devices) or ``spectro`` (for
+            spectrometers). By default, this keyword is set to
+            ``[{'name': 'imager'}]``, creating a single imaging science
+            instrument. Additional parameters are filled in with default values set
+            by the keywords below. For more details on science instrument definitions
+            see :ref:`OpticalSystem`.
+        QE  (float):
+            Default quantum efficiency. Only used when not set in science instrument
+            definition.  Defaults to 0.9
+        optics (float):
+            Total attenuation due to science instrument optics.  This is the net
+            attenuation due to all optics in the science instrument path after the
+            primary mirror, excluding any starlight suppression system (i.e.,
+            coronagraph) optics. Only used when not set in science instrument
+            definition. Defaults to 0.5
+        FoV (float):
+            Default instrument half-field of view (in arcseconds). Only used when not
+            set in science instrument definition. Defaults to 10
+        pixelNumber (float):
+            Default number of pixels across the detector. Only used when not set
+            in science instrument definition. Defaults to 1000.
+        pixelSize (float):
+            Default pixel pitch (nominal distance between adjacent pixel centers,
+            in meters). Only used when not set in science instrument definition.
+            Defaults to 1e-5
+        pixelScale (float):
+            Default pixel scale (instantaneous field of view of each pixel,
+            in arcseconds). Only used when not set in science instrument definition.
+            Defaults to 0.02.
+        sread (float):
+            Default read noise (in electrons/pixel/read).  Only used when not set
+            in science instrument definition. Defaults to 1e-6
+        idark (float):
+            Default dark current (in electrons/pixel/s).  Only used when not set
+            in science instrument definition. Defaults to 1e-4
+        texp (float):
+            Default single exposure time (in s).  Only used when not set
+            in science instrument definition. Defaults to 100
+        Rs (float):
+            Default spectral resolving power.   Only used when not set
+            in science instrument definition. Only applies to spetrometers.
+            Defaults to 50.
+        lenslSamp (float):
+            Default lenslet sampling (number of pixels per lenslet rows or columns).
+            Only used when not set in science instrument definition. Defaults to 2
+        starlightSuppressionSystems (list(dict)):
+            List of dicts defining all starlight suppression systems. Minimally must
+            contain one system. Each dictionary must minimally contain a ``name``
+            keyword, which must be unique to each system. By default, this keyword is
+            set to ``[{'name': 'coronagraph'}]``, creating a single coronagraphic
+            starlight suppression system. Additional parameters are filled in with
+            default values set by the keywords below. For more details on starlight
+            suppression system definitions see :ref:`OpticalSystem`.
+        lam (float):
+            Default central wavelength of starlight suppression system (in nm).
+            Only used when not set in starlight suppression system definition.
+            Defaults to 500
+        BW (float):
+            Default fractional bandwidth. Only used when not set in starlight
+            suppression system definition. Defaults to 0.2
+        occ_trans (float):
+            Default coronagraphic transmission. Only used when not set in starlight
+            suppression system definition. Defaults to 0.2
+        core_thruput (float):
+            Default core throughput. Only used when not set in starlight suppression
+            system definition.  Defaults to 0.1
+        core_contrast (float):
+            Default core contrast. Only used when not set in starlight suppression
+            system definition. Defaults to 1e-10
+        contrast_floor (float, optional):
+            Default contrast floor. Only used when not set in starlight suppression
+            system definition. If not None, sets absolute contrast floor.
+            Defaults to None
+        core_platescale (float, optional):
+            Default core platescale.  Only used when not set in starlight suppression
+            system definition. Defaults to None. Units determiend by
+            ``input_angle_units``.
+        input_angle_units (str, optional):
+            Default angle units of all starlightSuppressionSystems-related inputs
+            (as applicable). This includes all CSV input tables or FITS input tables
+            without a UNIT keyword in the header.
+            Only used when not set in starlight suppression system definition.
+            None, 'unitless' or 'LAMBDA/D' are all interepreted as :math:`\\lambda/D`
+            units. Otherwise must be a string that is parsable as an astropy angle unit.
+            Defaults to 'arcsec'.
+        ohTime (float):
+            Default overhead time (in days).  Only used when not set in starlight
+            suppression system definition. Time is added to every observation (on
+            top of observatory settling time). Defaults to 1
+        observingModes (list(dict), optional):
+            List of dicts defining observing modes. These are essentially combinations
+            of instruments and starlight suppression systems, identified by their
+            names in keywords ``instName`` and ``systName``, respectively.  One mode
+            must be identified as the default detection mode (by setting keyword
+            ``detectionMode`` to True in the mode definition. If None (default)
+            a single observing mode is generated combining the first instrument in
+            ``scienceInstruments`` with the first starlight suppression system in
+            ``starlightSuppressionSystems``, and is marked as the detection mode.
+            Additional parameters are filled in with default values set by the
+            keywords below.  For more details on mode definitions see
+            :ref:`OpticalSystem`.
+        SNR (float):
+            Default target signal to noise ratio.  Only used when not set in observing
+            mode definition. Defaults to 5
+        timeMultiplier (float):
+            Default integration time multiplier.  Only used when not set in observing
+            mode definition. Every integration time calculated for an observing mode
+            is scaled by this factor.  For example, if an observing mode requires two
+            rolls per observation (i.e., if it covers only 180 degrees of the field),
+            then this quantity should be set to 2 for that mode.  However, in some cases
+            (i.e., spectroscopic followup) it may not be necessary to integrate on the
+            full field, in which case this quantity could be set to 1. Defaults to 1
+        IWA (float):
+            Default :term:`IWA` (in input_angle_units).  Only used when not set in
+            starlight suppression system definition. Defaults to 0.1
+        OWA (float):
+            Default :term:`OWA` (in input_angle_units). Only used when not set in
+            starlight suppression system definition. Defaults to numpy.Inf
+        stabilityFact (float):
+            Stability factor. Defaults to 1
+        cachedir (str, optional):
+            Full path to cachedir.
+            If None (default) use default (see :ref:`EXOSIMSCACHE`)
+        koAngles_Sun (list(float)):
+            Default [Min, Max] keepout angles for Sun.  Only used when not set in
+            starlight suppression system definition.  Defaults to [0,180]
+        koAngles_Earth (list(float)):
+            Default [Min, Max] keepout angles for Earth.  Only used when not set in
+            starlight suppression system definition. Defaults to [0,180]
+        koAngles_Moon (list(float)):
+            Default [Min, Max] keepout angles for the moon.  Only used when not set in
+            starlight suppression system definition.  Defaults to [0,180]
+        koAngles_Small (list(float)):
+            Default [Min, Max] keepout angles for all other bodies.  Only used when
+            not set in starlight suppression system definition.
+            Defaults to [0,180],
+        binaryleakfilepath (str, optional):
+            If set, full path to binary leak definition file. Defaults to None
+        texp_flag (bool):
+            Toggle use of planet shot noise value for frame exposure time
+            (overriides instrument texp value). Defaults to False.
+        bandpass_model (str):
+            Default model to use for mode bandpasses. Must be one of 'gaussian' or 'box'
+            (case insensitive). Only used if not set in mode definition. Defaults to
+            box.
+        bandpass_step (float):
+            Default step size (in nm) to use when generating Box-model bandpasses. Only
+            used if not set in mode definition. Defaults to 0.1.
+        use_core_thruput_for_ez (bool):
+            If True, compute exozodi contribution using core_thruput.
+            If False (default) use occ_trans
+        csv_angsep_colname (str):
+            Default column name to use for the angular separation column for CSV data.
+            Only used when not set in starlight suppression system definition.
+            Defaults to r_as (matching the default input_angle_units). These two inputs
+            should be updated together.
+        **specs:
+            :ref:`sec:inputspec`
+
+    Attributes:
+        _outspec (dict):
+            :ref:`sec:outspec`
+        allowed_observingMode_kws (list):
+            List of allowed keywords in observingMode dictionaries
+        allowed_scienceInstrument_kws (list):
+            List of allowed keywords in scienceInstrument dictionaries
+        allowed_starlightSuppressionSystem_kws (list):
+            List of allowed keywords in starlightSuppressionSystem dictionaries
+        cachedir (str):
+            Path to the EXOSIMS cache directory (see :ref:`EXOSIMSCACHE`)
+        default_vals (dict):
+            All inputs not assigned to object attributes are considered to be default
+            values to be used for filling in information in the optical system
+            definition, and are copied into this dictionary for storage.
+        haveOcculter (bool):
+            One or more starlight suppresion systems are starshade-based
+        intCutoff (astropy.units.quantity.Quantity):
+            Maximum allowable continuous integration time.  Time units.
+        IWA (astropy.units.quantity.Quantity):
+            Minimum inner working angle.
+        obscurFac (float):
+            Obscuration factor (fraction of primary mirror area obscured by secondary
+            and spiders).
+        observingModes (list):
+            List of dicts defining observing modes. These are essentially combinations
+            of instruments and starlight suppression systems, identified by their
+            names in keywords ``instName`` and ``systName``, respectively.  One mode
+            must be identified as the default detection mode (by setting keyword
+            ``detectionMode`` to True in the mode definition. If None (default)
+            a single observing mode is generated combining the first instrument in
+            ``scienceInstruments`` with the first starlight suppression system in
+            ``starlightSuppressionSystems``, and is marked as the detection mode.
+            Additional parameters are filled in with default values set by the
+            keywords below.  For more details on mode definitions see
+            :ref:`OpticalSystem`.
+        OWA (astropy.units.quantity.Quantity):
+            Maximum outer working angle.
+        pupilArea (astropy.units.quantity.Quantity):
+            Total effective pupil area:
+
+            .. math::
+
+                A  = (1 - F_o)F_sD^2
+
+            where :math:`F_o` is the obscuration factor, :math:`F_s` is the shape
+            factor, and :math:`D` is the pupil diameter.
+        pupilDiam (astropy.units.quantity.Quantity):
+            Pupil major diameter. Length units.
+        scienceInstruments (list):
+            List of dicts defining all science instruments. Minimally must contain
+            one science instrument. Each dictionary must minimally contain a ``name``
+            keyword, which must be unique to each instrument and must include the
+            substring ``imager`` (for imaging devices) or ``spectro`` (for
+            spectrometers). By default, this keyword is set to
+            ``[{'name': 'imager'}]``, creating a single imaging science
+            instrument. Additional parameters are filled in with default values set
+            by the keywords below. For more details on science instrument definitions
+            see :ref:`OpticalSystem`.
+        shapeFac (float):
+            Primary mirror shape factor.
+        stabilityFact (float):
+            Telescope stability factor.
+        starlightSuppressionSystems (list):
+            List of dicts defining all starlight suppression systems. Minimally must
+            contain one system. Each dictionary must minimally contain a ``name``
+            keyword, which must be unique to each system. By default, this keyword is
+            set to ``[{'name': 'coronagraph'}]``, creating a single coronagraphic
+            starlight suppression system. Additional parameters are filled in with
+            default values set by the keywords below. For more details on starlight
+            suppression system definitions see :ref:`OpticalSystem`.
+        texp_flag (bool):
+            Toggle use of planet shot noise value for frame exposure time
+            (overriides instrument texp value).
+        use_core_thruput_for_ez (bool):
+            Toggle use of core_thruput (instead of occ_trans) in computing exozodi flux.
+
+    """
+
+    _modtype = "OpticalSystem"
+
+    def __init__(
+        self,
+        obscurFac=0.1,
+        shapeFac=np.pi / 4,
+        pupilDiam=4,
+        intCutoff=50,
+        scienceInstruments=[{"name": "imager"}],
+        QE=0.9,
+        optics=0.5,
+        FoV=10,
+        pixelNumber=1000,
+        pixelSize=1e-5,
+        pixelScale=0.02,
+        sread=1e-6,
+        idark=1e-4,
+        texp=100,
+        Rs=50,
+        lenslSamp=2,
+        starlightSuppressionSystems=[{"name": "coronagraph"}],
+        lam=500,
+        BW=0.2,
+        occ_trans=0.2,
+        core_thruput=0.1,
+        core_contrast=1e-10,
+        contrast_floor=None,
+        core_platescale=None,
+        core_platescale_units=None,
+        input_angle_units="arcsec",
+        ohTime=1,
+        observingModes=None,
+        SNR=5,
+        timeMultiplier=1.0,
+        IWA=0.1,
+        OWA=np.inf,
+        stabilityFact=1,
+        cachedir=None,
+        koAngles_Sun=[0, 180],
+        koAngles_Earth=[0, 180],
+        koAngles_Moon=[0, 180],
+        koAngles_Small=[0, 180],
+        binaryleakfilepath=None,
+        texp_flag=False,
+        bandpass_model="box",
+        bandpass_step=0.1,
+        use_core_thruput_for_ez=False,
+        csv_angsep_colname="r_as",
+        **specs,
+    ):
+        # start the outspec
+        self._outspec = {}
+
+        # load the vprint function (same line in all prototype module constructors)
+        self.vprint = vprint(specs.get("verbose", True))
+
+        # set attributes from inputs
+        self.obscurFac = float(obscurFac)  # obscuration factor (fraction of PM area)
+        self.shapeFac = float(shapeFac)  # shape factor
+        self.pupilDiam = float(pupilDiam) * u.m  # entrance pupil diameter
+        self.intCutoff = float(intCutoff) * u.d  # integration time cutoff
+        self.stabilityFact = float(stabilityFact)  # stability factor for telescope
+        self.texp_flag = bool(texp_flag)
+        self.use_core_thruput_for_ez = bool(use_core_thruput_for_ez)
+
+        # get cache directory
+        self.cachedir = get_cache_dir(cachedir)
+        specs["cachedir"] = self.cachedir
+
+        # if binary leakage model provided, let's grab that as well
+        if binaryleakfilepath is not None:
+            binaryleakfilepathnorm = os.path.normpath(
+                os.path.expandvars(binaryleakfilepath)
+            )
+
+            assert os.path.exists(
+                binaryleakfilepathnorm
+            ), "Binary leakage model data file not found at {}".format(
+                binaryleakfilepath
+            )
+
+            binaryleakdata = np.genfromtxt(binaryleakfilepathnorm, delimiter=",")
+
+            self.binaryleakmodel = scipy.interpolate.interp1d(
+                binaryleakdata[:, 0], binaryleakdata[:, 1], bounds_error=False
+            )
+        self._outspec["binaryleakfilepath"] = binaryleakfilepath
+
+        # populate outspec with all attributes assigned so far
+        for att in self.__dict__:
+            if att not in [
+                "vprint",
+                "_outspec",
+            ]:
+                dat = self.__dict__[att]
+                self._outspec[att] = dat.value if isinstance(dat, u.Quantity) else dat
+
+        # consistency check IWA/OWA defaults
+        if OWA == 0:
+            OWA = np.inf
+        assert IWA < OWA, "Input default IWA must be smaller than input default OWA."
+
+        # get all inputs that haven't been assiged to attributes will be treated as
+        # default values (and should also go into outspec)
+        kws = get_all_args(self.__class__)
+        ignore_kws = [
+            "self",
+            "scienceInstruments",
+            "starlightSuppressionSystems",
+            "observingModes",
+            "binaryleakfilepath",
+        ]
+        kws = list(
+            (set(kws) - set(ignore_kws) - set(self.__dict__.keys())).intersection(
+                set(locals().keys())
+            )
+        )
+        self.default_vals = {}
+        for kw in kws:
+            self.default_vals[kw] = locals()[kw]
+            if kw not in self._outspec:
+                self._outspec[kw] = locals()[kw]
+
+        # pupil collecting area (obscured PM)
+        self.pupilArea = (1 - self.obscurFac) * self.shapeFac * self.pupilDiam**2
+
+        # load Vega's spectrum for later calculations
+        self.vega_spectrum = SourceSpectrum.from_vega()
+
+        # populate science instruments (must have one defined)
+        assert isinstance(scienceInstruments, list) and (
+            len(scienceInstruments) > 0
+        ), "No science instrument defined."
+        self.populate_scienceInstruments(scienceInstruments)
+
+        # populate starlight suppression systems (must have one defined)
+        assert isinstance(starlightSuppressionSystems, list) and (
+            len(starlightSuppressionSystems) > 0
+        ), "No starlight suppression systems defined."
+        self.populate_starlightSuppressionSystems(starlightSuppressionSystems)
+
+        # if no observing mode defined, create a default mode from the first instrument
+        # and first starlight suppression system. then populate all observing modes
+        if observingModes is None:
+            inst = self.scienceInstruments[0]
+            syst = self.starlightSuppressionSystems[0]
+            observingModes = [
+                {
+                    "detectionMode": True,
+                    "instName": inst["name"],
+                    "systName": syst["name"],
+                }
+            ]
+        else:
+            assert isinstance(observingModes, list) and (
+                len(observingModes) > 0
+            ), "No observing modes defined."
+
+        self.populate_observingModes(observingModes)
+
+        # populate fundamental IWA and OWA - the extrema of both values for all modes
+        IWAs = [
+            x.get("IWA").to(u.arcsec).value
+            for x in self.observingModes
+            if x.get("IWA") is not None
+        ]
+        if len(IWAs) > 0:
+            self.IWA = min(IWAs) * u.arcsec
+        else:
+            self.IWA = float(IWA) * u.arcsec
+
+        OWAs = [
+            x.get("OWA").to(u.arcsec).value
+            for x in self.observingModes
+            if x.get("OWA") is not None
+        ]
+        if len(OWAs) > 0:
+            self.OWA = max(OWAs) * u.arcsec
+        else:
+            self.OWA = float(OWA) * u.arcsec if OWA != 0 else np.inf * u.arcsec
+
+        assert self.IWA < self.OWA, "Fundamental IWA must be smaller that the OWA."
+
+        # provide every observing mode with a unique identifier
+        self.genObsModeHex()
+
+        self.unit_conv = {}
+        self.inv_s = 1 / u.s
+
+    def __str__(self):
+        """String representation of the Optical System object
+
+        When the command 'print' is used on the Optical System object, this
+        method will print the attribute values contained in the object
+
+        """
+
+        for att in self.__dict__:
+            print("%s: %r" % (att, getattr(self, att)))
+
+        return "Optical System class object attributes"
+
+    def populate_scienceInstruments(self, scienceInstruments):
+        """Helper method to parse input scienceInstrument dictionaries and assign
+        default values, as needed. Also creates the allowed_scienceInstrument_kws
+        attribute.
+
+        Args:
+            scienceInstruments (list):
+                List of scienceInstrument dicts.
+
+        """
+
+        self.scienceInstruments = copy.deepcopy(scienceInstruments)
+        self._outspec["scienceInstruments"] = []
+        instnames = []
+
+        for ninst, inst in enumerate(self.scienceInstruments):
+            assert isinstance(
+                inst, dict
+            ), "Science instruments must be defined as dicts."
+            assert "name" in inst and isinstance(
+                inst["name"], str
+            ), "All science instruments must have key 'name'."
+            instnames.append(inst["name"])
+
+            # quantum efficiency can be a single number of a filename
+            inst["QE"] = inst.get("QE", self.default_vals["QE"])
+            self._outspec["scienceInstruments"].append(inst.copy())
+            if isinstance(inst["QE"], str):
+                # Load data and create interpolant
+                dat, hdr = self.get_param_data(
+                    inst["QE"],
+                    # left_col_name="lambda", # TODO: start enforcing these
+                    # param_name="QE",
+                    expected_ndim=2,
+                    expected_first_dim=2,
+                )
+                lam, D = (dat[0].astype(float), dat[1].astype(float))
+                assert np.all(D >= 0) and np.all(
+                    D <= 1
+                ), "All QE values must be positive and smaller than 1."
+                if isinstance(hdr, fits.Header):
+                    if "UNITS" in hdr:
+                        lam = ((lam * u.Unit(hdr["UNITS"])).to(u.nm)).value
+
+                # parameter values outside of lam
+                Dinterp1 = scipy.interpolate.interp1d(
+                    lam,
+                    D,
+                    kind="cubic",
+                    fill_value=0.0,
+                    bounds_error=False,
+                )
+                inst["QE"] = (
+                    lambda l: np.array(Dinterp1(l.to("nm").value), ndmin=1) / u.photon
+                )
+            elif isinstance(inst["QE"], numbers.Number):
+                assert (
+                    inst["QE"] >= 0 and inst["QE"] <= 1
+                ), "QE must be positive and smaller than 1."
+                inst["QE"] = (
+                    lambda l, QE=float(inst["QE"]): np.array([QE] * l.size, ndmin=1)
+                    / u.photon
+                )
+            else:
+                inst["QE"] = self.default_vals["QE"]
+                warnings.warn(
+                    (
+                        "QE input is not string or number for instrument "
+                        f" {inst['name']}. Value set to default."
+                    )
+                )
+
+            # load all required detector specifications
+            # specify dictionary of keys and units
+            kws = {
+                "optics": None,  # attenuation due to instrument optics
+                "FoV": u.arcsec,  # angular half-field of view of instrument
+                "pixelNumber": None,  # array format
+                "pixelSize": u.m,  # pixel pitch
+                "pixelScale": u.arcsec,  # pixel scale (angular IFOV)
+                "idark": 1 / u.s,  # dark-current rate
+                "sread": None,  # effective readout noise
+                "texp": u.s,  # default exposure time per frame
+            }
+
+            for kw in kws:
+                inst[kw] = float(inst.get(kw, self.default_vals[kw]))
+                if kws[kw] is not None:
+                    inst[kw] *= kws[kw]
+
+            # start tracking allowed_scienceInstrument_kws
+            self.allowed_scienceInstrument_kws = ["name", "QE"] + list(kws.keys())
+
+            # do some basic consistency checking on pixelScale and FoV:
+            predFoV = np.arctan(inst["pixelNumber"] * np.tan(inst["pixelScale"] / 2))
+            # generate warning if FoV is larger than prediction (but allow for
+            # approximate equality)
+            if (inst["FoV"] > predFoV) and not (np.isclose(inst["FoV"], predFoV)):
+                warnings.warn(
+                    f'Input FoV ({inst["FoV"]}) is larger than FoV computed '
+                    f"from pixelScale ({predFoV.to(u.arcsec) :.2f}) for "
+                    f'instrument {inst["name"]}. This feels like a mistake.'
+                )
+
+            # parameters specific to spectrograph
+            if "spec" in inst["name"].lower():
+                # spectral resolving power
+                inst["Rs"] = float(inst.get("Rs", self.default_vals["Rs"]))
+                # lenslet sampling, number of pixel per lenslet rows or cols
+                inst["lenslSamp"] = float(
+                    inst.get("lenslSamp", self.default_vals["lenslSamp"])
+                )
+            else:
+                inst["Rs"] = 1.0
+                inst["lenslSamp"] = 1.0
+
+            self.allowed_scienceInstrument_kws += ["Rs", "lenslSamp"]
+
+            # calculate focal length and f-number as needed
+            if "focal" in inst:
+                inst["focal"] = float(inst["focal"]) * u.m
+                inst["fnumber"] = float(inst["focal"] / self.pupilDiam)
+            elif ("fnumber") in inst:
+                inst["fnumber"] = float(inst["fnumber"])
+                inst["focal"] = inst["fnumber"] * self.pupilDiam
+            else:
+                inst["focal"] = (
+                    inst["pixelSize"] / 2 / np.tan(inst["pixelScale"] / 2)
+                ).to(u.m)
+                inst["fnumber"] = float(inst["focal"] / self.pupilDiam)
+
+            self.allowed_scienceInstrument_kws += ["focal", "fnumber"]
+
+            # consistency check parameters
+            predFocal = (inst["pixelSize"] / 2 / np.tan(inst["pixelScale"] / 2)).to(u.m)
+            if not (np.isclose(predFocal.value, inst["focal"].to(u.m).value)):
+                warnings.warn(
+                    f'Input focal length ({inst["focal"] :.2f}) does not '
+                    f"match value from pixelScale ({predFocal :.2f}) for "
+                    f'instrument {inst["name"]}. This feels like a mistkae.'
+                )
+
+            # populate updated detector specifications to outspec
+            for att in inst:
+                if att not in ["QE"]:
+                    dat = inst[att]
+                    self._outspec["scienceInstruments"][ninst][att] = (
+                        dat.value if isinstance(dat, u.Quantity) else dat
+                    )
+
+        # ensure that all instrument names are unique:
+        assert (
+            len(instnames) == np.unique(instnames).size
+        ), "Instrument names muse be unique."
+
+        # call additional instrument setup
+        self.populate_scienceInstruments_extra()
+
+    def populate_scienceInstruments_extra(self):
+        """Additional setup for science instruments.  This is intended for overloading
+        in downstream implementations and is intentionally left blank in the prototype.
+        """
+
+        pass
+
+    def populate_starlightSuppressionSystems(self, starlightSuppressionSystems):
+        """Helper method to parse input starlightSuppressionSystem dictionaries and
+        assign default values, as needed. Also creates the
+        allowed_starlightSuppressionSystem_kws attribute.
+
+        Args:
+            starlightSuppressionSystems (list):
+                List of starlightSuppressionSystem dicts.
+
+        """
+
+        self.starlightSuppressionSystems = copy.deepcopy(starlightSuppressionSystems)
+        self.haveOcculter = False
+        self._outspec["starlightSuppressionSystems"] = []
+        systnames = []
+
+        for nsyst, syst in enumerate(self.starlightSuppressionSystems):
+            assert isinstance(
+                syst, dict
+            ), "Starlight suppression systems must be defined as dicts."
+            assert "name" in syst and isinstance(
+                syst["name"], str
+            ), "All starlight suppression systems must have key 'name'."
+            systnames.append(syst["name"])
+
+            # determine system wavelength (lam), bandwidth (deltaLam) and bandwidth
+            # fraction (BW)
+            # use deltaLam if given, otherwise use BW
+            syst["lam"] = float(syst.get("lam", self.default_vals["lam"])) * u.nm
+            syst["deltaLam"] = (
+                float(
+                    syst.get(
+                        "deltaLam",
+                        syst["lam"].to("nm").value
+                        * syst.get("BW", self.default_vals["BW"]),
+                    )
+                )
+                * u.nm
+            )
+            syst["BW"] = float(syst["deltaLam"] / syst["lam"])
+
+            # populate all required default_vals
+            names = [
+                "occ_trans",
+                "core_thruput",
+                "core_platescale",
+                "input_angle_units",
+                "core_platescale_units",
+                "contrast_floor",
+                "csv_angsep_colname",
+            ]
+            # fill contrast from default only if core_mean_intensity not set
+            if "core_mean_intensity" not in syst:
+                names.append("core_contrast")
+            for n in names:
+                syst[n] = syst.get(n, self.default_vals[n])
+
+            # start tracking allowed keywords
+            self.allowed_starlightSuppressionSystem_kws = [
+                "name",
+                "lam",
+                "deltaLam",
+                "BW",
+                "core_mean_intensity",
+                "optics",
+                "occulter",
+                "ohTime",
+                "core_platescale",
+                "IWA",
+                "OWA",
+                "core_area",
+            ]
+            self.allowed_starlightSuppressionSystem_kws += names
+            if "core_contrast" not in self.allowed_starlightSuppressionSystem_kws:
+                self.allowed_starlightSuppressionSystem_kws.append("core_contrast")
+
+            # attenuation due to optics specific to the coronagraph not caputred by the
+            # coronagraph throughput curves. Defaults to 1.
+            syst["optics"] = float(syst.get("optics", 1.0))
+
+            # set an occulter, for an external or hybrid system
+            syst["occulter"] = syst.get("occulter", False)
+            if syst["occulter"]:
+                self.haveOcculter = True
+
+            # copy system definition to outspec
+            self._outspec["starlightSuppressionSystems"].append(syst.copy())
+
+            # now we populate everything that has units
+
+            # overhead time:
+            syst["ohTime"] = (
+                float(syst.get("ohTime", self.default_vals["ohTime"])) * u.d
+            )
+
+            # figure out the angle unit we're assuming for all inputs
+            syst["input_angle_unit_value"] = self.get_angle_unit_from_header(None, syst)
+
+            # if platescale was set, give it units
+            if syst["core_platescale"] is not None:
+                # check for units to use
+                if (syst["core_platescale_units"] is None) or (
+                    syst["core_platescale_units"] in ["unitless", "LAMBDA/D"]
+                ):
+                    platescale_unit = (syst["lam"] / self.pupilDiam).to(
+                        u.arcsec, equivalencies=u.dimensionless_angles()
+                    )
+                else:
+                    platescale_unit = 1 * u.Unit(syst["core_platescale_units"])
+
+                syst["core_platescale"] = (
+                    syst["core_platescale"] * platescale_unit
+                ).to(u.arcsec)
+
+            # if IWA/OWA are given, assign them units (otherwise they'll be set from
+            # table data or defaults (whichever comes first).
+            if "IWA" in syst:
+                syst["IWA"] = (float(syst["IWA"]) * syst["input_angle_unit_value"]).to(
+                    u.arcsec
+                )
+            if "OWA" in syst:
+                # Zero OWA aliased to inf OWA
+                if (syst["OWA"] == 0) or (syst["OWA"] == np.inf):
+                    syst["OWA"] = np.inf * u.arcsec
+                else:
+                    syst["OWA"] = (
+                        float(syst["OWA"]) * syst["input_angle_unit_value"]
+                    ).to(u.arcsec)
+
+            # get the system's keepout angles
+            names = [
+                "koAngles_Sun",
+                "koAngles_Earth",
+                "koAngles_Moon",
+                "koAngles_Small",
+            ]
+            for n in names:
+                syst[n] = [float(x) for x in syst.get(n, self.default_vals[n])] * u.deg
+
+            self.allowed_starlightSuppressionSystem_kws += names
+
+            # now we're going to populate everything that's callable
+
+            # first let's handle core mean intensity
+            if "core_mean_intensity" in syst:
+                syst = self.get_core_mean_intensity(syst)
+
+                # ensure that platescale has also been set
+                assert syst["core_platescale"] is not None, (
+                    f"In system {syst['name']}, core_mean_intensity "
+                    "is set, but core_platescale is not.  This is not allowed."
+                )
+            else:
+                syst["core_mean_intensity"] = None
+
+            if "core_contrast" in syst:
+                syst = self.get_coro_param(
+                    syst,
+                    "core_contrast",
+                    fill=1.0,
+                    expected_ndim=2,
+                    expected_first_dim=2,
+                    min_val=0.0,
+                )
+            else:
+                syst["core_contrast"] = None
+
+            # now get the throughputs
+            syst = self.get_coro_param(
+                syst,
+                "occ_trans",
+                expected_ndim=2,
+                expected_first_dim=2,
+                min_val=0.0,
+                max_val=(np.inf if syst["occulter"] else 1.0),
+            )
+            syst = self.get_coro_param(
+                syst,
+                "core_thruput",
+                expected_ndim=2,
+                expected_first_dim=2,
+                min_val=0.0,
+                max_val=(np.inf if syst["occulter"] else 1.0),
+            )
+
+            # finally, for core_area, if none is supplied, then set to area of
+            # \sqrt{2}/2 lambda/D radius aperture
+            if (
+                ("core_area" not in syst)
+                or (syst["core_area"] is None)
+                or (syst["core_area"] == 0)
+            ):
+                # need to put this in the proper unit
+                angunit = self.get_angle_unit_from_header(None, syst)
+
+                syst["core_area"] = (
+                    (
+                        (np.pi / 2)
+                        * (syst["lam"] / self.pupilDiam).to(
+                            u.arcsec, equivalencies=u.dimensionless_angles()
+                        )
+                        ** 2
+                        / angunit**2
+                    )
+                    .decompose()
+                    .value
+                )
+            syst = self.get_coro_param(
+                syst,
+                "core_area",
+                expected_ndim=2,
+                expected_first_dim=2,
+                min_val=0.0,
+            )
+
+            # at this point, we must have set an IWA/OWA, but lets make sure
+            for key in ["IWA", "OWA"]:
+                assert (
+                    (key in syst)
+                    and isinstance(syst[key], u.Quantity)
+                    and (syst[key].unit == u.arcsec)
+                ), f"{key} not found or has the wrong unit in system {syst['name']}."
+
+            # populate system specifications to outspec
+            for att in syst:
+                if att not in [
+                    "occ_trans",
+                    "core_thruput",
+                    "core_contrast",
+                    "core_mean_intensity",
+                    "core_area",
+                    "input_angle_unit_value",
+                    "IWA",
+                    "OWA",
+                ]:
+                    dat = syst[att]
+                    self._outspec["starlightSuppressionSystems"][nsyst][att] = (
+                        dat.value if isinstance(dat, u.Quantity) else dat
+                    )
+
+        # ensure that all starlight suppression system names are unique:
+        assert (
+            len(systnames) == np.unique(systnames).size
+        ), "Starlight suppression system names muse be unique."
+
+        # call additional setup
+        self.populate_starlightSuppressionSystems_extra()
+
+    def populate_starlightSuppressionSystems_extra(self):
+        """Additional setup for starlight suppression systems.  This is intended for
+        overloading in downstream implementations and is intentionally left blank in
+        the prototype.
+        """
+
+        pass
+
+    def populate_observingModes(self, observingModes):
+        """Helper method to parse input observingMode dictionaries and assign default
+        values, as needed. Also creates the allowed_observingMode_kws attribute.
+
+        Args:
+            observingModes (list):
+                List of observingMode dicts.
+
+        """
+
+        self.observingModes = observingModes
+        self._outspec["observingModes"] = []
+        for nmode, mode in enumerate(self.observingModes):
+            assert isinstance(mode, dict), "Observing modes must be defined as dicts."
+            assert (
+                "instName" in mode and "systName" in mode
+            ), "All observing modes must have keys 'instName' and 'systName'."
+            assert np.any(
+                [mode["instName"] == inst["name"] for inst in self.scienceInstruments]
+            ), f"The mode's instrument name {mode['instName']} does not exist."
+            assert np.any(
+                [
+                    mode["systName"] == syst["name"]
+                    for syst in self.starlightSuppressionSystems
+                ]
+            ), f"The mode's system name {mode['systName']} does not exist."
+            self._outspec["observingModes"].append(mode.copy())
+
+            # loading mode specifications
+            mode["SNR"] = float(mode.get("SNR", self.default_vals["SNR"]))
+            mode["timeMultiplier"] = float(
+                mode.get("timeMultiplier", self.default_vals["timeMultiplier"])
+            )
+            mode["detectionMode"] = mode.get("detectionMode", False)
+            mode["inst"] = [
+                inst
+                for inst in self.scienceInstruments
+                if inst["name"] == mode["instName"]
+            ][0]
+            mode["syst"] = [
+                syst
+                for syst in self.starlightSuppressionSystems
+                if syst["name"] == mode["systName"]
+            ][0]
+
+            # start tracking allowed keywords
+            self.allowed_observingMode_kws = [
+                "instName",
+                "systName",
+                "SNR",
+                "timeMultiplier",
+                "detectionMode",
+                "lam",
+                "deltaLam",
+                "BW",
+                "bandpass_model",
+                "bandpass_step",
+            ]
+
+            # get mode wavelength and bandwidth (get system's values by default)
+            # when provided, always use deltaLam instead of BW (bandwidth fraction)
+            syst_lam = mode["syst"]["lam"].to("nm").value
+            syst_BW = mode["syst"]["BW"]
+            mode["lam"] = float(mode.get("lam", syst_lam)) * u.nm
+            mode["deltaLam"] = (
+                float(mode.get("deltaLam", mode["lam"].value * mode.get("BW", syst_BW)))
+                * u.nm
+            )
+            mode["BW"] = float(mode["deltaLam"] / mode["lam"])
+
+            # get mode IWA and OWA: rescale if the mode wavelength is different from
+            # the wavelength at which the system is defined
+            mode["IWA"] = mode["syst"]["IWA"]
+            mode["OWA"] = mode["syst"]["OWA"]
+            if mode["lam"] != mode["syst"]["lam"]:
+                mode["IWA"] = mode["IWA"] * mode["lam"] / mode["syst"]["lam"]
+                mode["OWA"] = mode["OWA"] * mode["lam"] / mode["syst"]["lam"]
+
+            # OWA must be bounded by FOV:
+            if mode["OWA"] > mode["inst"]["FoV"]:
+                mode["OWA"] = mode["inst"]["FoV"]
+
+            # generate the mode's bandpass
+            # TODO: Add support for custom filter profiles
+            mode["bandpass_model"] = mode.get(
+                "bandpass_model", self.default_vals["bandpass_model"]
+            ).lower()
+            assert mode["bandpass_model"] in [
+                "gaussian",
+                "box",
+            ], "bandpass_model must be one of ['gaussian', 'box']"
+            mode["bandpass_step"] = (
+                float(mode.get("bandpass_step", self.default_vals["bandpass_step"]))
+                * u.nm
+            )
+            if mode["bandpass_model"] == "box":
+                mode["bandpass"] = SpectralElement(
+                    Box1D,
+                    x_0=mode["lam"],
+                    width=mode["deltaLam"],
+                    step=mode["bandpass_step"].to(u.AA).value,
+                )
+            else:
+                mode["bandpass"] = SpectralElement(
+                    Gaussian1D,
+                    mean=mode["lam"],
+                    stddev=mode["deltaLam"] / np.sqrt(2 * np.pi),
+                )
+
+            # check for out of range wavelengths
+            # currently capped to 10 um
+            assert (
+                mode["bandpass"].waveset.max() < 10 * u.um
+            ), "Bandpasses beyond 10 um are not supported."
+
+            # evaluate zero-magnitude flux for this band from vega spectrum
+            # NB: This is flux, not flux density! The bandpass is already factored in.
+            mode["F0"] = Observation(
+                self.vega_spectrum, mode["bandpass"], force="taper"
+            ).integrate()
+
+            # Evaluate the V-band zero magnitude flux density
+
+            # populate system specifications to outspec
+            for att in mode:
+                if att not in [
+                    "inst",
+                    "syst",
+                    "F0",
+                    "bandpass",
+                ]:
+                    dat = mode[att]
+                    self._outspec["observingModes"][nmode][att] = (
+                        dat.value if isinstance(dat, u.Quantity) else dat
+                    )
+
+            # populate some final mode attributes (computed from the others)
+            # define total mode attenution
+            mode["attenuation"] = mode["inst"]["optics"] * mode["syst"]["optics"]
+
+            # effective mode bandwidth (including any IFS spectral resolving power)
+            mode["deltaLam_eff"] = (
+                mode["lam"] / mode["inst"]["Rs"]
+                if "spec" in mode["inst"]["name"].lower()
+                else mode["deltaLam"]
+            )
+
+            # total attenuation due to non-coronagraphic optics:
+            mode["losses"] = (
+                self.pupilArea
+                * mode["inst"]["QE"](mode["lam"])
+                * mode["attenuation"]
+                * mode["deltaLam_eff"]
+                / mode["deltaLam"]
+            )
+
+        # check for only one detection mode
+        allModes = self.observingModes
+        detModes = list(filter(lambda mode: mode["detectionMode"], allModes))
+        assert len(detModes) <= 1, "More than one detection mode specified."
+
+        # if not specified, default detection mode is first imager mode
+        if len(detModes) == 0:
+            imagerModes = list(
+                filter(lambda mode: "imag" in mode["inst"]["name"], allModes)
+            )
+            if imagerModes:
+                imagerModes[0]["detectionMode"] = True
+            # if no imager mode, default detection mode is first observing mode
+            else:
+                allModes[0]["detectionMode"] = True
+
+        self.populate_observingModes_extra()
+
+    def populate_observingModes_extra(self):
+        """Additional setup for observing modes  This is intended for overloading in
+        downstream implementations and is intentionally left blank in the prototype.
+        """
+
+        pass
+
+    def genObsModeHex(self):
+        """Generate a unique hash for every observing mode to be used in downstream
+        identification and caching. Also adds an integer index to the mode corresponding
+        to its order in the observingModes list.
+
+        The hash will be based on the _outspec entries for the obsmode, its science
+        instrument and its starlight suppression system.
+        """
+
+        for nmode, mode in enumerate(self.observingModes):
+            inst = [
+                inst
+                for inst in self._outspec["scienceInstruments"]
+                if inst["name"] == mode["instName"]
+            ][0]
+            syst = [
+                syst
+                for syst in self._outspec["starlightSuppressionSystems"]
+                if syst["name"] == mode["systName"]
+            ][0]
+
+            modestr = "{},{},{}".format(
+                dictToSortedStr(self._outspec["observingModes"][nmode]),
+                dictToSortedStr(inst),
+                dictToSortedStr(syst),
+            )
+
+            mode["hex"] = genHexStr(modestr)
+            mode["index"] = nmode
+
+    def get_core_mean_intensity(
+        self,
+        syst,
+    ):
+        """Load and process core_mean_intensity data
+
+        Args:
+            syst (dict):
+                Dictionary containing the parameters of one starlight suppression system
+
+        Returns:
+            dict:
+                Updated dictionary of starlight suppression system parameters
+
+        """
+
+        param_name = "core_mean_intensity"
+        fill = 1.0
+        assert param_name in syst, f"{param_name} not found in syst."
+        if isinstance(syst[param_name], str):
+            dat, hdr = self.get_param_data(
+                syst[param_name],
+                left_col_name=syst["csv_angsep_colname"],
+                param_name=param_name,
+                expected_ndim=2,
+            )
+            dat = dat.transpose()  # flip such that data is in rows
+            WA, D = dat[0].astype(float), dat[1:].astype(float)
+
+            # check values as needed
+            assert np.all(
+                D > 0
+            ), f"{param_name} in {syst['name']} must be >0 everywhere."
+
+            # get angle unit scale WA
+            angunit = self.get_angle_unit_from_header(hdr, syst)
+            WA = (WA * angunit).to(u.arcsec).value
+
+            # get platescale from header (if this is a FITS header)
+            if isinstance(hdr, fits.Header) and ("PIXSCALE" in hdr):
+                # use the header unit preferentially. otherwise drop back to the
+                # core_platescale_units keyword
+                if "UNITS" in hdr:
+                    platescale = (float(hdr["PIXSCALE"]) * angunit).to(u.arcsec)
+                else:
+                    if (syst["core_platescale_units"] is None) or (
+                        syst["core_platescale_units"] in ["unitless", "LAMBDA/D"]
+                    ):
+                        platescale_unit = (syst["lam"] / self.pupilDiam).to(
+                            u.arcsec, equivalencies=u.dimensionless_angles()
+                        )
+                    else:
+                        platescale_unit = 1 * u.Unit(syst["core_platescale_units"])
+                    platescale = (float(hdr["PIXSCALE"]) * platescale_unit).to(u.arcsec)
+
+                if (syst.get("core_platescale") is not None) and (
+                    syst["core_platescale"] != platescale
+                ):
+                    warnings.warn(
+                        "platescale for core_mean_intensity in system "
+                        f"{syst['name']} does not match input value.  "
+                        "Overwriting with value from FITS file but you "
+                        "should check your inputs."
+                    )
+                syst["core_platescale"] = platescale
+
+            # handle case where only one data row is present
+            if D.shape[0] == 1:
+                D = np.squeeze(D)
+
+                # table interpolate function
+                Dinterp = scipy.interpolate.interp1d(
+                    WA,
+                    D,
+                    kind="linear",
+                    fill_value=fill,
+                    bounds_error=False,
+                )
+                # create a callable lambda function. for coronagraphs, we need to scale
+                # the angular separation by wavelength, but for occulters we just need
+                # to ensure that we're within the wavelength range
+                if syst["occulter"]:
+                    minl = syst["lam"] - syst["deltaLam"] / 2
+                    maxl = syst["lam"] + syst["deltaLam"] / 2
+                    syst[param_name] = (
+                        lambda lam,
+                        s,
+                        d=0 * u.arcsec,
+                        Dinterp=Dinterp,
+                        minl=minl,
+                        maxl=maxl,
+                        fill=fill: (  # noqa: E501
+                            np.array(Dinterp(s.to("arcsec").value), ndmin=1) - fill
+                        )
+                        * np.array((minl < lam) & (lam < maxl), ndmin=1).astype(int)
+                        + fill
+                    )
+                else:
+                    syst[param_name] = (
+                        lambda lam,
+                        s,
+                        d=0 * u.arcsec,
+                        Dinterp=Dinterp,
+                        lam0=syst["lam"]: np.array(
+                            Dinterp((s * lam0 / lam).to("arcsec").value), ndmin=1
+                        )
+                    )
+
+            # and now the general case of multiple rows
+            else:
+                # grab stellar diameters from header info
+                diams = np.zeros(len(D))
+                # FITS files
+                if isinstance(hdr, fits.Header):
+                    for j in range(len(D)):
+                        k = f"DIAM{j :03d}"
+                        assert k in hdr, (
+                            f"Expected keyword {k} not found in header "
+                            f"of file {syst[param_name]} for system "
+                            f"{syst['name']}"
+                        )
+                        diams[j] = float(hdr[k])
+                # TODO: support for CSV files
+                else:
+                    raise NotImplementedError(
+                        "No CSV support for 2D core_mean_intensity"
+                    )
+
+                # determine units and convert as needed
+                diams = (diams * angunit).to(u.arcsec).value
+
+                Dinterp = scipy.interpolate.RegularGridInterpolator(
+                    (WA, diams), D.transpose(), bounds_error=False, fill_value=1.0
+                )
+
+                # create a callable lambda function. for coronagraphs, we need to scale
+                # the angular separation and stellar diameter by wavelength, but for
+                # occulters we just need to ensure that we're within the wavelength
+                # range
+                if syst["occulter"]:
+                    minl = syst["lam"] - syst["deltaLam"] / 2
+                    maxl = syst["lam"] + syst["deltaLam"] / 2
+                    syst[param_name] = (
+                        lambda lam,
+                        s,
+                        d=0 * u.arcsec,
+                        Dinterp=Dinterp,
+                        minl=minl,
+                        maxl=maxl,
+                        fill=fill: (  # noqa: E501
+                            np.array(
+                                Dinterp((s.to("arcsec").value, d.to("arcsec").value)),
+                                ndmin=1,
+                            )
+                            - fill
+                        )
+                        * np.array((minl < lam) & (lam < maxl), ndmin=1).astype(int)
+                        + fill
+                    )
+                else:
+                    syst[param_name] = (
+                        lambda lam,
+                        s,
+                        d=0 * u.arcsec,
+                        Dinterp=Dinterp,
+                        lam0=syst["lam"]: np.array(
+                            Dinterp(
+                                (
+                                    (s * lam0 / lam).to("arcsec").value,
+                                    (d * lam0 / lam).to("arcsec").value,
+                                )
+                            ),
+                            ndmin=1,
+                        )
+                    )
+
+            # update IWA/OWA in system as needed
+            syst = self.update_syst_WAs(syst, WA, param_name)
+
+        elif isinstance(syst[param_name], numbers.Number):
+            # ensure paramter is within bounds
+            D = float(syst[param_name])
+            assert D > 0, f"{param_name} in {syst['name']} must be > 0."
+
+            # ensure you have values for IWA/OWA, otherwise use defaults
+            syst = self.update_syst_WAs(syst, None, None)
+            IWA = syst["IWA"].to(u.arcsec).value
+            OWA = syst["OWA"].to(u.arcsec).value
+
+            # same as for interpolant: coronagraphs scale with wavelength, occulters
+            # don't
+            if syst["occulter"]:
+                minl = syst["lam"] - syst["deltaLam"] / 2
+                maxl = syst["lam"] + syst["deltaLam"] / 2
+
+                syst[param_name] = (
+                    lambda lam,
+                    s,
+                    d=0 * u.arcsec,
+                    D=D,
+                    IWA=IWA,
+                    OWA=OWA,
+                    minl=minl,
+                    maxl=maxl,
+                    fill=fill: (  # noqa: E501
+                        np.array(
+                            (IWA <= s.to("arcsec").value)
+                            & (s.to("arcsec").value <= OWA)
+                            & (minl < lam)
+                            & (lam < maxl),
+                            ndmin=1,
+                        ).astype(float)
+                        * (D - fill)
+                        + fill
+                    )
+                )
+
+            else:
+                syst[param_name] = (
+                    lambda lam,
+                    s,
+                    d=0 * u.arcsec,
+                    D=D,
+                    lam0=syst["lam"],
+                    IWA=IWA,
+                    OWA=OWA,
+                    fill=fill: (
+                        np.array(
+                            (IWA <= (s * lam0 / lam).to("arcsec").value)
+                            & ((s * lam0 / lam).to("arcsec").value <= OWA),
+                            ndmin=1,
+                        ).astype(float)
+                    )
+                    * (D - fill)
+                    + fill
+                )
+        elif syst[param_name] is None:
+            syst[param_name] = None
+        else:
+            raise TypeError(
+                f"{param_name} for system {syst['name']} is neither a "
+                f"string nor a number. I don't know what to do with that."
+            )
+
+        return syst
+
+    def get_angle_unit_from_header(self, hdr, syst):
+        """Helper method. Extract angle unit from header, if it exists.
+
+        Args:
+            hdr (astropy.io.fits.header.Header or list):
+                FITS header for data or header row from CSV
+            syst (dict):
+                Dictionary containing the parameters of one starlight suppression system
+
+        Returns:
+            astropy.units.Unit:
+                The angle unit.
+        """
+        # if this is a FITS header, grab value from UNITS key if it exists
+        if isinstance(hdr, fits.Header) and ("UNITS" in hdr):
+            if hdr["UNITS"] in ["unitless", "LAMBDA/D"]:
+                angunit = (syst["lam"] / self.pupilDiam).to(
+                    u.arcsec, equivalencies=u.dimensionless_angles()
+                )
+            else:
+                angunit = 1 * u.Unit(hdr["UNITS"])
+        # otherwise, use the input_angle_units key
+        else:
+            # check if we've already computed this
+            if "input_angle_unit_value" in syst:
+                angunit = syst["input_angle_unit_value"]
+            else:
+                # if we're here, we have to do it from scratch
+                if (syst["input_angle_units"] is None) or (
+                    syst["input_angle_units"] in ["unitless", "LAMBDA/D"]
+                ):
+                    angunit = (syst["lam"] / self.pupilDiam).to(
+                        u.arcsec, equivalencies=u.dimensionless_angles()
+                    )
+                else:
+                    angunit = 1 * u.Unit(syst["input_angle_units"])
+
+        # final consistency check before returning
+        assert (
+            angunit.unit.physical_type == "angle"
+        ), f"Angle unit for system {syst['name']} is not an angle."
+
+        return angunit
+
+    def update_syst_WAs(self, syst, WA0, param_name):
+        """Helper method. Check system IWA/OWA and update from table
+        data, as needed. Alternatively, set from defaults.
+
+        Args:
+            syst (dict):
+                Dictionary containing the parameters of one starlight suppression system
+            WA0 (~numpy.ndarray, optional):
+                Array of angles from table data. Must be in arcseconds. If None, then
+                just set from defaults.
+            param_name (str, optional):
+                Name of parameter the table data belongs to. Must be set if WA is set.
+
+        Returns:
+            dict:
+                Updated dictionary of starlight suppression system parameters
+
+        """
+
+        # if WA not given, then we're going to be setting defaults, as needed.
+        if WA0 is None:
+            if "IWA" not in syst:
+                syst["IWA"] = (
+                    float(self.default_vals["IWA"]) * syst["input_angle_unit_value"]
+                ).to(u.arcsec)
+
+            if "OWA" not in syst:
+                syst["OWA"] = (
+                    float(self.default_vals["OWA"]) * syst["input_angle_unit_value"]
+                ).to(u.arcsec)
+
+            return syst
+
+        # otherwise, update IWA from table value
+        WA = WA0 * u.arcsec
+        if ("IWA" in syst) and (np.min(WA) > syst["IWA"]):
+            warnings.warn(
+                f"{param_name} has larger IWA than current system value "
+                f"for {syst['name']}. Updating to match table, but you "
+                "should check your inputs."
+            )
+            syst["IWA"] = np.min(WA)
+        elif "IWA" not in syst:
+            syst["IWA"] = np.min(WA)
+
+        # update OWA (if not an occulter)
+        if not (syst["occulter"]) and ("OWA" in syst) and (np.max(WA) < syst["OWA"]):
+            warnings.warn(
+                f"{param_name} has smaller OWA than current system "
+                f"value for {syst['name']}. Updating to match table, but "
+                "you should check your inputs."
+            )
+            syst["OWA"] = np.max(WA)
+        elif "OWA" not in syst:
+            syst["OWA"] = np.max(WA)
+
+        return syst
+
+    def get_coro_param(
+        self,
+        syst,
+        param_name,
+        fill=0.0,
+        expected_ndim=None,
+        expected_first_dim=None,
+        min_val=None,
+        max_val=None,
+    ):
+        """For a given starlightSuppressionSystem, this method loads an input
+        parameter from a table (fits or csv file) or a scalar value. It then creates a
+        callable lambda function, which depends on the wavelength of the system
+        and the angular separation of the observed planet.
+
+        Args:
+            syst (dict):
+                Dictionary containing the parameters of one starlight suppression system
+            param_name (str):
+                Name of the parameter that must be loaded
+            fill (float):
+                Fill value for working angles outside of the input array definition
+            expected_ndim (int, optional):
+                Expected number of dimensions.  Only checked if not None. Defaults None.
+            expected_first_dim (int, optional):
+                Expected size of first dimension of data.  Only checked if not None.
+                Defaults None
+            min_val (float, optional):
+                Minimum allowed value of parameter. Defaults to None (no check).
+            max_val (float, optional):
+                Maximum allowed value of paramter. Defaults to None (no check).
+
+        Returns:
+            dict:
+                Updated dictionary of starlight suppression system parameters
+
+        .. note::
+
+            The created lambda function handles the specified wavelength by
+            rescaling the specified working angle by a factor syst['lam']/mode['lam']
+
+        .. note::
+
+            If the input parameter is taken from a table, the IWA and OWA of that
+            system are constrained by the limits of the allowed WA on that table.
+
+        """
+
+        assert param_name in syst, f"{param_name} not found in system {syst['name']}."
+        if isinstance(syst[param_name], str):
+            dat, hdr = self.get_param_data(
+                syst[param_name],
+                left_col_name=syst["csv_angsep_colname"],
+                param_name=param_name,
+                expected_ndim=expected_ndim,
+                expected_first_dim=expected_first_dim,
+            )
+            WA, D = dat[0].astype(float), dat[1].astype(float)
+
+            # check values as needed
+            if min_val is not None:
+                assert np.all(D >= min_val), (
+                    f"{param_name} in {syst['name']} may not "
+                    f"have values less than {min_val}."
+                )
+            if max_val is not None:
+                assert np.all(D <= max_val), (
+                    f"{param_name} in {syst['name']} may "
+                    f"not have values greater than {max_val}."
+                )
+
+            # check for units
+            angunit = self.get_angle_unit_from_header(hdr, syst)
+            WA = (WA * angunit).to(u.arcsec).value
+
+            # for core_area only, also need to scale the data
+            if param_name == "core_area":
+                D = (D * angunit**2).to(u.arcsec**2).value
+
+            # update IWA/OWA as needed
+            syst = self.update_syst_WAs(syst, WA, param_name)
+
+            # table interpolate function
+            Dinterp = scipy.interpolate.interp1d(
+                WA,
+                D,
+                kind="linear",
+                fill_value=fill,
+                bounds_error=False,
+            )
+            # create a callable lambda function. for coronagraphs, we need to scale the
+            # angular separation by wavelength, but for occulters we just need to
+            # ensure that we're within the wavelength range. for core_area, we also
+            # need to scale the output by wavelengh^2.
+            if syst["occulter"]:
+                minl = syst["lam"] - syst["deltaLam"] / 2
+                maxl = syst["lam"] + syst["deltaLam"] / 2
+                if param_name == "core_area":
+                    outunit = 1 * u.arcsec**2
+                else:
+                    outunit = 1
+                syst[param_name] = (
+                    lambda lam, s, Dinterp=Dinterp, minl=minl, maxl=maxl, fill=fill: (
+                        (np.array(Dinterp(s.to("arcsec").value), ndmin=1) - fill)
+                        * np.array((minl < lam) & (lam < maxl), ndmin=1).astype(int)
+                        + fill
+                    )
+                    * outunit
+                )
+            else:
+                if param_name == "core_area":
+                    syst[param_name] = (
+                        lambda lam, s, Dinterp=Dinterp, lam0=syst["lam"]: np.array(
+                            Dinterp((s * lam0 / lam).to("arcsec").value), ndmin=1
+                        )
+                        * ((lam / lam0).decompose() * u.arcsec) ** 2
+                    )
+                else:
+                    syst[param_name] = lambda lam, s, Dinterp=Dinterp, lam0=syst[
+                        "lam"
+                    ]: np.array(Dinterp((s * lam0 / lam).to("arcsec").value), ndmin=1)
+        # now the case where we just got a scalar input
+        elif isinstance(syst[param_name], numbers.Number):
+            # ensure paramter is within bounds
+            D = float(syst[param_name])
+            if min_val is not None:
+                assert D >= min_val, (
+                    f"{param_name} in {syst['name']} may not "
+                    f"have values less than {min_val}."
+                )
+            if max_val is not None:
+                assert D <= max_val, (
+                    f"{param_name} in {syst['name']} may "
+                    f"not have values greater than {min_val}."
+                )
+
+            # for core_area only, need to make sure that the units are right
+            if param_name == "core_area":
+                angunit = self.get_angle_unit_from_header(None, syst)
+                D = (D * angunit**2).to(u.arcsec**2).value
+
+            # ensure you have values for IWA/OWA, otherwise use defaults
+            syst = self.update_syst_WAs(syst, None, None)
+            IWA = syst["IWA"].to(u.arcsec).value
+            OWA = syst["OWA"].to(u.arcsec).value
+
+            # same as for interpolant: coronagraphs scale with wavelength, occulters
+            # don't
+            if syst["occulter"]:
+                minl = syst["lam"] - syst["deltaLam"] / 2
+                maxl = syst["lam"] + syst["deltaLam"] / 2
+                if param_name == "core_area":
+                    outunit = 1 * u.arcsec**2
+                else:
+                    outunit = 1
+
+                syst[param_name] = (
+                    lambda lam,
+                    s,
+                    D=D,
+                    IWA=IWA,
+                    OWA=OWA,
+                    minl=minl,
+                    maxl=maxl,
+                    fill=fill: (  # noqa: E501
+                        (
+                            np.array(
+                                (IWA <= s.to("arcsec").value)
+                                & (s.to("arcsec").value <= OWA)
+                                & (minl < lam)
+                                & (lam < maxl),
+                                ndmin=1,
+                            ).astype(float)
+                            * (D - fill)
+                            + fill
+                        )
+                        * outunit
+                    )
+                )
+            # coronagraph:
+            else:
+                if param_name == "core_area":
+                    syst[param_name] = (
+                        lambda lam,
+                        s,
+                        D=D,
+                        lam0=syst["lam"],
+                        IWA=IWA,
+                        OWA=OWA,
+                        fill=fill: (
+                            np.array(
+                                (IWA <= (s * lam0 / lam).to("arcsec").value)
+                                & ((s * lam0 / lam).to("arcsec").value <= OWA),
+                                ndmin=1,
+                            ).astype(float)
+                            * (lam / lam0 * u.arcsec) ** 2
+                        )
+                        * (D - fill)
+                        + fill
+                    )
+                else:
+                    syst[param_name] = (
+                        lambda lam,
+                        s,
+                        D=D,
+                        lam0=syst["lam"],
+                        IWA=IWA,
+                        OWA=OWA,
+                        fill=fill: (
+                            np.array(
+                                (IWA <= (s * lam0 / lam).to("arcsec").value)
+                                & ((s * lam0 / lam).to("arcsec").value <= OWA),
+                                ndmin=1,
+                            ).astype(float)
+                        )
+                        * (D - fill)
+                        + fill
+                    )
+        # finally the case where the input is None
+        elif syst[param_name] is None:
+            syst[param_name] = None
+        # anything else (not string, number, or None) throws an error
+        else:
+            raise TypeError(
+                f"{param_name} for system {syst['name']} is neither a "
+                f"string nor a number. I don't know what to do with that."
+            )
+
+        return syst
+
+    def get_param_data(
+        self,
+        ipth,
+        left_col_name=None,
+        param_name=None,
+        expected_ndim=None,
+        expected_first_dim=None,
+    ):
+        """Gets the data from a file, used primarily to create interpolants for
+        coronagraph parameters
+
+        Args:
+            ipth (str):
+                String to file location, will also work with any other path object
+            left_col_name (str,optional):
+                For CSV files only. String representing the column containing the
+                independent parameter to be extracted. This is for use in the case
+                where the CSV file contains multiple columns and only two need to be
+                returned. Defaults None.
+            param_name (str, optional):
+                For CSV files only. String representing the column containing the
+                dependent parameter to be extracted. This is for use in the case where
+                the CSV file contains multiple columns and only two need to be returned.
+                Defaults None.
+            expected_ndim (int, optional):
+                Expected number of dimensions.  Only checked if not None. Defaults None.
+            expected_first_dim (int, optional):
+                Expected size of first dimension of data.  Only checked if not None.
+                Defaults None
+
+        Returns:
+            tuple:
+                dat (~numpy.ndarray):
+                    Data array
+                hdr (list or astropy.io.fits.header.Header):
+                    Data header.  For CVS files this is a list of column header strings.
+
+        .. note::
+
+            CSV files *must* have a single header row
+
+        """
+        # Check that path represents a valid file
+        pth = os.path.normpath(os.path.expandvars(ipth))
+        assert os.path.isfile(pth), f"{ipth} is not a valid file."
+
+        # Check for fits or csv file
+        ext = pth.split(".")[-1]
+        assert ext.lower() in ["fits", "csv"], f"{pth} must be a fits or csv file."
+        if ext.lower() == "fits":
+            with fits.open(pth) as f:
+                dat = f[0].data.squeeze()
+                hdr = f[0].header
+        else:
+            # Need to get all of the headers and data, then associate them in the same
+            # ndarray that the fits files would generate
+            table_vals = np.genfromtxt(pth, delimiter=",", skip_header=1)
+            hdr = np.genfromtxt(
+                pth, delimiter=",", skip_footer=len(table_vals), dtype=str
+            )
+
+            if left_col_name is not None:
+                assert (
+                    param_name is not None
+                ), "If left_col_name is nont None, param_name cannot be None."
+
+                assert (
+                    left_col_name in hdr
+                ), f"{left_col_name} not found in table header for file {ipth}"
+                assert (
+                    param_name in hdr
+                ), f"{param_name} not found in table header for file {ipth}"
+
+                left_column_location = np.where(hdr == left_col_name)[0][0]
+                param_location = np.where(hdr == param_name)[0][0]
+                dat = np.vstack(
+                    [table_vals[:, left_column_location], table_vals[:, param_location]]
+                ).T
+                hdr = [left_col_name, param_name]
+            else:
+                dat = table_vals
+
+        if expected_ndim is not None:
+            assert len(dat.shape) == expected_ndim, (
+                f"Data shape did not match expected {expected_ndim} "
+                f"dimensions for file {ipth}"
+            )
+
+        if expected_first_dim is not None:
+            assert expected_first_dim in dat.shape, (
+                f"Expected first dimension size {expected_first_dim} not found in any "
+                f"data dimension for file {ipth}."
+            )
+
+            if dat.shape[0] != expected_first_dim:
+                assert len(dat.shape) == 2, (
+                    f"Data in file {ipth} contains a dimension of expected size "
+                    f"{expected_first_dim}, but it is not the first dimension, and the "
+                    "data has dimensionality of > 2, so I do not know how to reshape "
+                    "it."
+                )
+
+                dat = dat.transpose()
+
+        return dat, hdr
+
+    def Cp_Cb_Csp(self, TL, sInds, fZ, JEZ, dMag, WA, mode, returnExtra=False, TK=None):
+        """Calculates electron count rates for planet signal, background noise,
+        and speckle residuals.
+
+        Args:
+            TL (:ref:`TargetList`):
+                TargetList class object
+            sInds (~numpy.ndarray(int)):
+                Integer indices of the stars of interest
+            fZ (~astropy.units.Quantity(~numpy.ndarray(float))):
+                Surface brightness of local zodiacal light in units of 1/arcsec2
+            JEZ (~astropy.units.Quantity(~numpy.ndarray(float))):
+                Intensity of exo-zodiacal light in units of ph/s/m2/arcsec2
+            dMag (~numpy.ndarray(float)):
+                Differences in magnitude between planets and their host star
+            WA (~astropy.units.Quantity(~numpy.ndarray(float))):
+                Working angles of the planets of interest in units of arcsec
+            mode (dict):
+                Selected observing mode
+            returnExtra (bool):
+                Optional flag, default False, set True to return additional rates for
+                validation
+            TK (:ref:`TimeKeeping`, optional):
+                Optional TimeKeeping object (default None), used to model detector
+                degradation effects where applicable.
+
+
+        Returns:
+            tuple:
+                C_p (~astropy.units.Quantity(~numpy.ndarray(float))):
+                    Planet signal electron count rate in units of 1/s
+                C_b (~astropy.units.Quantity(~numpy.ndarray(float))):
+                    Background noise electron count rate in units of 1/s
+                C_sp (~astropy.units.Quantity(~numpy.ndarray(float))):
+                    Residual speckle spatial structure (systematic error)
+                    in units of 1/s
+
+        """
+
+        # grab all count rates
+        C_star, C_p, C_sr, C_z, C_ez, C_dc, C_bl, Npix = self.Cp_Cb_Csp_helper(
+            TL, sInds, fZ, JEZ, dMag, WA, mode
+        )
+
+        # readout noise
+        inst = mode["inst"]
+        C_rn = Npix * inst["sread"] / inst["texp"]
+
+        # background signal rate
+        C_b = C_sr + C_z + C_ez + C_bl + C_dc + C_rn
+
+        # for characterization, Cb must include the planet
+        # C_sp = spatial structure to the speckle including post-processing contrast
+        # factor and stability factor
+        if not (mode["detectionMode"]):
+            C_b = C_b + C_p
+            C_sp = C_sr * TL.PostProcessing.ppFact_char(WA) * self.stabilityFact
+        else:
+            C_sp = C_sr * TL.PostProcessing.ppFact(WA) * self.stabilityFact
+
+        if returnExtra:
+            # organize components into an optional fourth result
+            C_extra = dict(
+                C_sr=C_sr.to("1/s"),
+                C_z=C_z.to("1/s"),
+                C_ez=C_ez.to("1/s"),
+                C_dc=C_dc.to("1/s"),
+                C_rn=C_rn.to("1/s"),
+                C_star=C_star.to("1/s"),
+                C_bl=C_bl.to("1/s"),
+            )
+            return C_p.to("1/s"), C_b.to("1/s"), C_sp.to("1/s"), C_extra
+        else:
+            return C_p.to("1/s"), C_b.to("1/s"), C_sp.to("1/s")
+
+    def Cp_Cb_Csp_helper(self, TL, sInds, fZ, JEZ, dMag, WA, mode):
+        """Helper method for Cp_Cb_Csp that performs lots of common computations
+        Args:
+            TL (:ref:`TargetList`):
+                TargetList class object
+            sInds (~numpy.ndarray(int)):
+                Integer indices of the stars of interest
+            fZ (~astropy.units.Quantity(~numpy.ndarray(float))):
+                Surface brightness of local zodiacal light in units of 1/arcsec2
+            JEZ (~astropy.units.Quantity(~numpy.ndarray(float))):
+                Intensity of exo-zodiacal light in units of ph/s/m2/arcsec2
+            dMag (~numpy.ndarray(float)):
+                Differences in magnitude between planets and their host star
+            WA (~astropy.units.Quantity(~numpy.ndarray(float))):
+                Working angles of the planets of interest in units of arcsec
+            mode (dict):
+                Selected observing mode
+
+        Returns:
+            tuple:
+                C_star (~astropy.units.Quantity(~numpy.ndarray(float))):
+                    Non-coronagraphic star count rate (1/s)
+                C_p0 (~astropy.units.Quantity(~numpy.ndarray(float))):
+                    Planet count rate (1/s)
+                C_sr (~astropy.units.Quantity(~numpy.ndarray(float))):
+                    Starlight residual count rate (1/s)
+                C_z (~astropy.units.Quantity(~numpy.ndarray(float))):
+                    Local zodi count rate (1/s)
+                C_ez (~astropy.units.Quantity(~numpy.ndarray(float))):
+                    Exozodi count rate (1/s)
+                C_dc (~astropy.units.Quantity(~numpy.ndarray(float))):
+                    Dark current count rate (1/s)
+                C_bl (~astropy.units.Quantity(~numpy.ndarray(float))):
+                    Background leak count rate (1/s)'
+                Npix (float):
+                    Number of pixels in photometric aperture
+        """
+
+        # SET UP CONVERSION FACTORS FOR UNITS OF WA fZ and JEZ
+        # SOMETHING LIKE A DICTIONARY KEYED ON THOSE UNITS WITH ENTRIES FOR EACH CALCULATION
+        cache_conversions = (fZ.unit, JEZ.unit) not in self.unit_conv
+        if cache_conversions:
+            convs = {}
+        else:
+            convs = self.unit_conv[(fZ.unit, JEZ.unit)]
+
+        # get scienceInstrument and starlightSuppressionSystem and wavelength
+        inst = mode["inst"]
+        syst = mode["syst"]
+        lam = mode["lam"]
+
+        # coronagraph parameters
+        occ_trans = syst["occ_trans"](lam, WA)
+        core_thruput = syst["core_thruput"](lam, WA)
+        Omega = syst["core_area"](lam, WA)
+
+        # number of pixels per lenslet
+        pixPerLens = inst["lenslSamp"] ** 2.0
+
+        # number of detector pixels in the photometric aperture = Omega / theta^2
+        # Npix = pixPerLens * (Omega / inst["pixelScale"] ** 2.0).decompose().value
+        if cache_conversions:
+            Npix = pixPerLens * (Omega / inst["pixelScale"] ** 2.0)
+            convs["Npix"] = Npix[0].decompose().value / Npix[0].value
+        else:
+            Npix = (
+                pixPerLens
+                * (Omega.value / inst["pixelScale"].value ** 2.0)
+                * convs["Npix"]
+            )
+
+        # get stellar residual intensity in the planet PSF core
+        # if core_mean_intensity is None, fall back to using core_contrast
+        if syst["core_mean_intensity"] is None:
+            core_contrast = syst["core_contrast"](lam, WA)
+            core_intensity = core_contrast * core_thruput
+        else:
+            # if we're here, we're using the core mean intensity
+            core_mean_intensity = syst["core_mean_intensity"](
+                lam, WA, TL.diameter[sInds]
+            )
+            # also, if we're here, we must have a platescale defined
+            core_platescale = syst["core_platescale"].copy()
+            # furthermore, if we're a coronagraph, we have to scale by wavelength
+            if not (syst["occulter"]) and (syst["lam"] != mode["lam"]):
+                core_platescale *= mode["lam"] / syst["lam"]
+
+            # core_intensity is the mean intensity times the number of map pixels
+            core_intensity = core_mean_intensity * Omega / core_platescale**2
+
+            # finally, if a contrast floor was set, make sure we're not violating it
+            if syst["contrast_floor"] is not None:
+                below_contrast_floor = (
+                    core_intensity / core_thruput < syst["contrast_floor"]
+                )
+                core_intensity[below_contrast_floor] = (
+                    syst["contrast_floor"] * core_thruput[below_contrast_floor]
+                )
+
+        # cast sInds to array
+        sInds = np.array(sInds, ndmin=1, copy=copy_if_needed)
+
+        # Star fluxes (ph/m^2/s)
+        flux_star = TL.starFlux(sInds, mode)
+
+        # ELECTRON COUNT RATES [ s^-1 ]
+        # non-coronagraphic star counts
+        C_star = flux_star * mode["losses"]
+        # planet counts:
+        # C_p0 = (C_star * 10.0 ** (-0.4 * dMag) * core_thruput).to("1/s")
+        if cache_conversions:
+            C_p0 = C_star * 10.0 ** (-0.4 * dMag) * core_thruput
+            convs["C_p0"] = C_p0[0].to_value("1/s") / C_p0[0].value
+            C_p0 = C_p0.value * convs["C_p0"] << self.inv_s
+        else:
+            C_p0 = (
+                C_star.value * 10.0 ** (-0.4 * dMag) * core_thruput * convs["C_p0"]
+                << self.inv_s
+            )
+        # starlight residual
+        # C_sr = (C_star * core_intensity).to("1/s")
+        if cache_conversions:
+            C_sr = C_star * core_intensity
+            convs["C_sr"] = C_sr[0].to_value("1/s") / C_sr[0].value
+            C_sr = C_sr.value * convs["C_sr"] << self.inv_s
+        else:
+            C_sr = C_star.value * core_intensity * convs["C_sr"] << self.inv_s
+        # zodiacal light
+        # C_z = (mode["F0"] * mode["losses"] * fZ * Omega * occ_trans).to("1/s")
+        if cache_conversions:
+            C_z = mode["F0"] * mode["losses"] * fZ * Omega * occ_trans
+            convs["C_z"] = C_z[0].to_value("1/s") / C_z[0].value
+            C_z = C_z.value * convs["C_z"] << self.inv_s
+        else:
+            C_z = (
+                mode["F0"].value
+                * mode["losses"].value
+                * fZ.value
+                * Omega.value
+                * occ_trans
+                * convs["C_z"]
+                << self.inv_s
+            )
+        # exozodiacal light
+        if self.use_core_thruput_for_ez:
+            # C_ez = (JEZ * mode["losses"] * Omega * core_thruput).to("1/s")
+            C_ez = JEZ * mode["losses"] * Omega * core_thruput
+        else:
+            # C_ez = (JEZ * mode["losses"] * Omega * occ_trans).to("1/s")
+            C_ez = JEZ * mode["losses"] * Omega * occ_trans
+        if cache_conversions:
+            convs["C_ez"] = C_ez[0].to_value("1/s") / C_ez.value[0]
+            C_ez = C_ez.value * convs["C_ez"] << self.inv_s
+        else:
+            C_ez = (
+                JEZ.value
+                * mode["losses"].value
+                * Omega.value
+                * core_thruput
+                * convs["C_ez"]
+                << self.inv_s
+            )
+        # dark current
+        C_dc = Npix * inst["idark"]
+        # only calculate binary leak if you have a model and relevant data
+        # in the targelist
+        if hasattr(self, "binaryleakmodel") and all(
+            hasattr(TL, attr)
+            for attr in ["closesep", "closedm", "brightsep", "brightdm"]
+        ):
+            cseps = TL.closesep[sInds]
+            cdms = TL.closedm[sInds]
+            bseps = TL.brightsep[sInds]
+            bdms = TL.brightdm[sInds]
+
+            if cache_conversions:
+                convs["seps"] = (1 * u.arcsec).to_value(u.rad)
+                convs["diam/lam"] = (
+                    (1 * self.pupilDiam.unit / lam.unit).decompose().value
+                )
+            # don't double count where the bright star is the close star
+            repinds = (cseps == bseps) & (cdms == bdms)
+            bseps[repinds] = np.nan
+            bdms[repinds] = np.nan
+
+            crawleaks = self.binaryleakmodel(
+                (
+                    (cseps * convs["seps"])
+                    / lam.value
+                    * self.pupilDiam.value
+                    * convs["diam/lam"]
+                )
+            )
+            cleaks = crawleaks * 10 ** (-0.4 * cdms)
+            cleaks[np.isnan(cleaks)] = 0
+
+            brawleaks = self.binaryleakmodel(
+                (
+                    (bseps * convs["seps"])
+                    / lam.value
+                    * self.pupilDiam.value
+                    * convs["diam/lam"]
+                )
+            )
+            bleaks = brawleaks * 10 ** (-0.4 * bdms)
+            bleaks[np.isnan(bleaks)] = 0
+
+            C_bl = (cleaks + bleaks) * C_star * core_thruput
+        else:
+            C_bl = np.zeros(len(sInds)) << self.inv_s
+
+        if cache_conversions:
+            self.unit_conv[(fZ.unit, JEZ.unit)] = convs
+        return C_star, C_p0, C_sr, C_z, C_ez, C_dc, C_bl, Npix
+
+    def calc_intTime(self, TL, sInds, fZ, JEZ, dMag, WA, mode, TK=None):
+        """Finds integration time to reach a given dMag at a particular WA with given
+        local and exozodi values for specific targets and for a specific observing mode.
+
+
+        Args:
+            TL (:ref:`TargetList`):
+                TargetList class object
+            sInds (numpy.ndarray(int)):
+                Integer indices of the stars of interest
+            fZ (~astropy.units.Quantity(~numpy.ndarray(float))):
+                Surface brightness of local zodiacal light in units of 1/arcsec2
+            JEZ (~astropy.units.Quantity(~numpy.ndarray(float))):
+                Intensity of exo-zodiacal light in units of ph/s/m2/arcsec2
+            dMag (numpy.ndarray(int)numpy.ndarray(float)):
+                Differences in magnitude between planets and their host star
+            WA (~astropy.units.Quantity(~numpy.ndarray(float))):
+                Working angles of the planets of interest in units of arcsec
+            mode (dict):
+                Selected observing mode
+            TK (:ref:`TimeKeeping`, optional):
+                Optional TimeKeeping object (default None), used to model detector
+                degradation effects where applicable.
+
+        Returns:
+            ~astropy.units.Quantity(~numpy.ndarray(float)):
+                Integration times
+
+        .. note::
+
+            All infeasible integration times are returned as NaN values
+
+        """
+        # count rates
+        C_p, C_b, C_sp = self.Cp_Cb_Csp(TL, sInds, fZ, JEZ, dMag, WA, mode, TK=TK)
+
+        # get SNR threshold
+        SNR = mode["SNR"]
+
+        with np.errstate(divide="ignore", invalid="ignore"):
+            intTime = np.true_divide(
+                SNR**2.0 * C_b, (C_p**2.0 - (SNR * C_sp) ** 2.0)
+            ).to("day")
+
+        # infinite and negative values are set to NAN
+        intTime[np.isinf(intTime) | (intTime.value < 0.0)] = np.nan
+
+        return intTime
+
+    def calc_dMag_per_intTime(
+        self, intTimes, TL, sInds, fZ, JEZ, WA, mode, C_b=None, C_sp=None, TK=None
+    ):
+        """Finds achievable planet delta magnitude for one integration
+        time per star in the input list at one working angle.
+
+        Args:
+            intTimes (~astropy.units.Quantity(~numpy.ndarray(float))):
+                Integration times in units of day
+            TL (:ref:`TargetList`):
+                TargetList class object
+            sInds (numpy.ndarray(int)):
+                Integer indices of the stars of interest
+            fZ (~astropy.units.Quantity(~numpy.ndarray(float))):
+                Surface brightness of local zodiacal light in units of 1/arcsec2
+            JEZ (~astropy.units.Quantity(~numpy.ndarray(float))):
+                Intensity of exo-zodiacal light in units of ph/s/m2/arcsec2
+            WA (~astropy.units.Quantity(~numpy.ndarray(float))):
+                Working angles of the planets of interest in units of arcsec
+            mode (dict):
+                Selected observing mode
+            C_b (~astropy.units.Quantity(~numpy.ndarray(float))):
+                Background noise electron count rate in units of 1/s (optional)
+            C_sp (~astropy.units.Quantity(~numpy.ndarray(float))):
+                Residual speckle spatial structure (systematic error) in units of 1/s
+                (optional)
+            TK (:ref:`TimeKeeping`, optional):
+                Optional TimeKeeping object (default None), used to model detector
+                degradation effects where applicable.
+
+        Returns:
+            numpy.ndarray(float):
+                Achievable dMag for given integration time and working angle
+
+        .. warning::
+
+            The prototype implementation assumes the exact same integration time model
+            as the other prototype methods (specifically Cp_Cb_Csp and calc_intTime).
+            If either of these is overloaded, and, in particular, if C_b and/or C_sp are
+            not modeled as independent of C_p, then the analytical approach used here
+            will *not* work and must be replaced with numerical inversion.
+
+        """
+
+        # cast sInds to array
+        sInds = np.array(sInds, ndmin=1, copy=copy_if_needed)
+
+        if (C_b is None) or (C_sp is None):
+            _, C_b, C_sp = self.Cp_Cb_Csp(
+                TL, sInds, fZ, JEZ, np.zeros(len(sInds)), WA, mode, TK=TK
+            )
+
+        C_p = mode["SNR"] * np.sqrt(C_sp**2 + C_b / intTimes)  # planet count rate
+        core_thruput = mode["syst"]["core_thruput"](mode["lam"], WA)
+        flux_star = TL.starFlux(sInds, mode)
+
+        dMag = -2.5 * np.log10(C_p / (flux_star * mode["losses"] * core_thruput))
+
+        return dMag.value
+
+    def ddMag_dt(
+        self, intTimes, TL, sInds, fZ, JEZ, WA, mode, C_b=None, C_sp=None, TK=None
+    ):
+        """Finds derivative of achievable dMag with respect to integration time.
+
+        Args:
+            intTimes (~astropy.units.Quantity(~numpy.ndarray(float))):
+                Integration times in units of day
+            TL (:ref:`TargetList`):
+                TargetList class object
+            sInds (numpy.ndarray(int)):
+                Integer indices of the stars of interest
+            fZ (~astropy.units.Quantity(~numpy.ndarray(float))):
+                Surface brightness of local zodiacal light in units of 1/arcsec2
+            JEZ (~astropy.units.Quantity(~numpy.ndarray(float))):
+                Intensity of exo-zodiacal light in units of ph/s/m2/arcsec2
+            WA (~astropy.units.Quantity(~numpy.ndarray(float))):
+                Working angles of the planets of interest in units of arcsec
+            mode (dict):
+                Selected observing mode
+            C_b (~astropy.units.Quantity(~numpy.ndarray(float))):
+                Background noise electron count rate in units of 1/s (optional)
+            C_sp (~astropy.units.Quantity(~numpy.ndarray(float))):
+                Residual speckle spatial structure (systematic error) in units of 1/s
+                (optional)
+            TK (:ref:`TimeKeeping`, optional):
+                Optional TimeKeeping object (default None), used to model detector
+                degradation effects where applicable.
+
+        Returns:
+            ~astropy.units.Quantity(~numpy.ndarray(float)):
+                Derivative of achievable dMag with respect to integration time
+                in units of 1/s
+
+        """
+        # cast sInds to array
+        sInds = np.array(sInds, ndmin=1, copy=copy_if_needed)
+
+        if (C_b is None) or (C_sp is None):
+            _, C_b, C_sp = self.Cp_Cb_Csp(
+                TL, sInds, fZ, JEZ, np.zeros(len(sInds)), WA, mode, TK=TK
+            )
+
+        ddMagdt = 5 / 4 / np.log(10) * C_b / (C_b * intTimes + (C_sp * intTimes) ** 2)
+
+        return ddMagdt.to("1/s")
+
+    def calc_saturation_dMag(self, TL, sInds, fZ, JEZ, WA, mode, TK=None):
+        """
+        This calculates the delta magnitude for each target star that
+        corresponds to an infinite integration time.
+
+        Args:
+            TL (:ref:`TargetList`):
+                TargetList class object
+            sInds (numpy.ndarray(int)):
+                Integer indices of the stars of interest
+            fZ (~astropy.units.Quantity(~numpy.ndarray(float))):
+                Surface brightness of local zodiacal light in units of 1/arcsec2
+            JEZ (~astropy.units.Quantity(~numpy.ndarray(float))):
+                Intensity of exo-zodiacal light in units of ph/s/m2/arcsec2
+            WA (~astropy.units.Quantity(~numpy.ndarray(float))):
+                Working angles of the planets of interest in units of arcsec
+            mode (dict):
+                Selected observing mode
+            TK (:ref:`TimeKeeping`, optional):
+                Optional TimeKeeping object (default None), used to model detector
+                degradation effects where applicable.
+
+        Returns:
+            ~numpy.ndarray(float):
+                Saturation (maximum achievable) dMag for each target star
+        """
+
+        _, C_b, C_sp = self.Cp_Cb_Csp(
+            TL, sInds, fZ, JEZ, np.zeros(len(sInds)), WA, mode, TK=TK
+        )
+
+        flux_star = TL.starFlux(sInds, mode)
+        core_thruput = mode["syst"]["core_thruput"](mode["lam"], WA)
+
+        dMagmax = -2.5 * np.log10(
+            mode["SNR"] * C_sp / (flux_star * mode["losses"] * core_thruput)
+        )
+
+        return dMagmax.value