import inspect
import os

import astropy.constants as const
import astropy.units as u
import numpy as np
import scipy.interpolate as interpolate
<<<<<<< HEAD
from astropy.io import ascii

from EXOSIMS.Prototypes.PlanetPopulation import PlanetPopulation
=======
from EXOSIMS.util._numpy_compat import copy_if_needed
>>>>>>> 64d2f3bd


class DulzPlavchan(PlanetPopulation):
    """
    Population based on occurrence rate tables from Shannon Dulz and Peter Plavchan.

    The data comes as either Period-Radius or semi-major axis-mass pairs.
    If occDataPath is not specified, the nominal Period-Radius table is loaded.

    Args:
        specs:
            user specified values

    Attributes:
        starMass:
            stellar mass in M_sun used to convert period to semi-major axis
        occDataPath:
            path on local disk to occurrence rate table
        esigma (float):
            Sigma value of Rayleigh distribution for eccentricity.

    Notes:
    1. Mass/Radius and semi-major axis are specified in occurrence rate tables.
    User specified values will be ignored.
    2. Albedo is sampled as in KeplerLike1 and KeplerLike2.
    3. Eccentricity is Rayleigh distributed with user defined sigma parameter.

    """

    def __init__(
        self,
        starMass=1.0,
        occDataPath=None,
        esigma=0.175 / np.sqrt(np.pi / 2.0),
        **specs
    ):
        # set local input attributes and call upstream init
        self.starMass = starMass * u.M_sun
        self.occDataPath = occDataPath
        self.esigma = float(esigma)
        PlanetPopulation.__init__(self, **specs)

        er = self.erange
        self.enorm = np.exp(-er[0] ** 2 / (2.0 * self.esigma**2)) - np.exp(
            -er[1] ** 2 / (2.0 * self.esigma**2)
        )
        self.dist_sma_built = None
        self.dist_radius_built = None
        self.dist_albedo_built = None
        # check occDataPath
        if self.occDataPath is None:
            classpath = os.path.split(inspect.getfile(self.__class__))[0]
            filename = "NominalOcc_Radius.csv"
            self.occDataPath = os.path.join(classpath, filename)

        assert os.path.exists(
            self.occDataPath
        ), "occurrence rate table not found at {}".format(self.occDataPath)

        # load data
        occData = dict(ascii.read(self.occDataPath))
        self.aData = "a_min" in occData
        self.RData = "R_min" in occData
        # load occurrence rates
        eta2D = []
        for tmp in occData["Occ"]:
            eta2D.append(tmp)
        eta2D = np.array(eta2D)
        # load semi-major axis or period
        if self.aData:
            amin = []
            for tmp in occData["a_min"]:
                amin.append(tmp)
            amin = np.array(amin)
            amax = []
            for tmp in occData["a_max"]:
                amax.append(tmp)
            amax = np.array(amax)
            self.smas = np.hstack((np.unique(amin), np.unique(amax)[-1]))
            len1 = len(self.smas) - 1
            self.arange = np.array([self.smas[0], self.smas[-1]]) * u.AU
        else:
            Pmin = []
            for tmp in occData["P_min"]:
                Pmin.append(tmp)
            Pmin = np.array(Pmin)
            Pmax = []
            for tmp in occData["P_max"]:
                Pmax.append(tmp)
            Pmax = np.array(Pmax)
            self.Ps = np.hstack((np.unique(Pmin), np.unique(Pmax)[-1]))
            len1 = len(self.Ps) - 1
            self.arange = (
                (
                    const.G
                    * self.starMass
                    * (np.array([self.Ps[0], self.Ps[-1]]) * u.day) ** 2
                    / 4.0
                    / np.pi**2
                )
                ** (1.0 / 3.0)
            ).to("AU")
        # load radius or mass
        if self.RData:
            Rmin = []
            for tmp in occData["R_min"]:
                Rmin.append(tmp)
            Rmin = np.array(Rmin)
            Rmax = []
            for tmp in occData["R_max"]:
                Rmax.append(tmp)
            Rmax = np.array(Rmax)
            self.Rs = np.hstack((np.unique(Rmin), np.unique(Rmax)[-1]))
            len2 = len(self.Rs) - 1
            self.Rprange = np.array([self.Rs[0], self.Rs[-1]]) * u.R_earth
            # maximum from data sheets provided
            self.Mprange = np.array([0.08, 4768.0]) * u.earthMass
        else:
            Mmin = []
            for tmp in occData["M_min"]:
                Mmin.append(tmp)
            Mmin = np.array(Mmin)
            Mmax = []
            for tmp in occData["M_max"]:
                Mmax.append(tmp)
            Mmax = np.array(Mmax)
            self.Ms = np.hstack((np.unique(Mmin), np.unique(Mmax)[-1]))
            len2 = len(self.Ms) - 1
            self.Mprange = np.array([self.Ms[0], self.Ms[-1]]) * u.M_earth
            self.Rprange = (
                np.array(
                    [
                        1.008 * 0.08 ** (0.279),
                        17.739 * (0.225 * u.M_jup.to("earthMass")) ** (-0.044),
                    ]
                )
                * u.earthRad
            )
        if self.constrainOrbits:
            self.rrange = self.arange
        else:
            self.rrange = (
                np.array(
                    [
                        self.arange[0].to("AU").value * (1.0 - self.erange[1]),
                        self.arange[1].to("AU").value * (1.0 + self.erange[1]),
                    ]
                )
                * u.AU
            )
        # reshape eta2D array
        self.eta2D = eta2D.reshape((len1, len2))
        self.eta = self.eta2D.sum()

    def gen_plan_params(self, n):
        """Generate semi-major axis (AU), eccentricity, geometric albedo, and
        planetary radius (earthRad)

        Semi-major axis and planetary radius come from the occurrence rate
        tables and are assumed to be log-uniformly distributed within bins.
        Eccentricity is a Rayleigh distribution. Albedo is dependent on the
        PlanetPhysicalModel but is calculated such that it is independent of
        other parameters.

        Args:
            n (integer):
                Number of samples to generate

        Returns:
            tuple:
            a (astropy Quantity array):
                Semi-major axis in units of AU
            e (float ndarray):
                Eccentricity
            p (float ndarray):
                Geometric albedo
            Rp (astropy Quantity array):
                Planetary radius in units of earthRad

        """
        n = self.gen_input_check(n)
        PPMod = self.PlanetPhysicalModel
        # generate semi-major axis and radius samples
        a, Rp = self.gen_sma_radius(n)
        # check for constrainOrbits == True for eccentricity samples
        # and generate eccentricity as Rayleigh distributed
        C1 = np.exp(-self.erange[0] ** 2 / (2.0 * self.esigma**2))
        ar = self.arange.to("AU").value
        if self.constrainOrbits:
            # restrict semi-major axis limits
            arcon = np.array(
                [ar[0] / (1.0 - self.erange[0]), ar[1] / (1.0 + self.erange[0])]
            )
            # clip sma values to sma range
            sma = np.clip(a.to("AU").value, arcon[0], arcon[1])
            # upper limit for eccentricity given sma
            elim = np.zeros(len(sma))
            amean = np.mean(ar)
            elim[sma <= amean] = 1.0 - ar[0] / sma[sma <= amean]
            elim[sma > amean] = ar[1] / sma[sma > amean] - 1.0
            elim[elim > self.erange[1]] = self.erange[1]
            elim[elim < self.erange[0]] = self.erange[0]
            # constants
            C2 = C1 - np.exp(-(elim**2) / (2.0 * self.esigma**2))
            a = sma * u.AU
        else:
            C2 = self.enorm
        e = self.esigma * np.sqrt(-2.0 * np.log(C1 - C2 * np.random.uniform(size=n)))
        # generate albedo from semi-major axis
        p = PPMod.calc_albedo_from_sma(a, self.prange)

        return a, e, p, Rp

    def gen_sma_radius(self, n):
        """
        Generates semi-major axis and planetary radius samples

        Args:
            n (int):
                number of samples

        Returns:
            tuple:
            a (astropy Quantity array):
                Semi-major axis samples in units of AU
            Rp (astropy Quantity array):
                Planetary radius samples in units of Earth radius
        """

        # semi-major axis--planetary mass data given
        if self.aData:
            # data given as semi-major axis and planetary radius
            # sample Mp distribution first
            Mp_sums = np.cumsum(self.eta2D.sum(axis=0) / self.eta)
            U = np.random.random(n)
            Mp = np.ones(n)
            # sample bins log-uniformly
            for i in range(len(Mp_sums)):
                if i == 0:
                    inds = np.where((U > 0) & (U <= Mp_sums[0]))[0]
                    U2 = np.random.random(len(inds))
                    Mp[inds] = self.Ms[0] * np.exp(U2 * np.log(self.Ms[1] / self.Ms[0]))
                else:
                    inds = np.where((U > Mp_sums[i - 1]) & (U <= Mp_sums[i]))[0]
                    U2 = np.random.random(len(inds))
                    Mp[inds] = self.Ms[i] * np.exp(
                        U2 * np.log(self.Ms[i + 1] / self.Ms[i])
                    )
            # convert to planetary radius
            Rp = self.PlanetPhysicalModel.calc_radius_from_mass(Mp * u.earthMass)
            # now sample semi-major axis
            a = np.ones(n)  # samples will be placed here
            for i in range(len(self.Ms) - 1):
                # find where the Mp samples lie
                inds = np.where((Mp >= self.Ms[i]) & (Mp <= self.Ms[i + 1]))[0]
                atmp = np.ones(len(inds))
                a_sums = np.cumsum(self.eta2D[:, i]) / self.eta2D[:, i].sum()
                U = np.random.random(len(inds))
                # sample log-uniformly in bins
                for j in range(len(a_sums)):
                    if j == 0:
                        inds2 = np.where((U > 0) & (U <= a_sums[0]))[0]
                        U2 = np.random.random(len(inds2))
                        atmp[inds2] = self.smas[0] * np.exp(
                            U2 * np.log(self.smas[1] / self.smas[0])
                        )
                    else:
                        inds2 = np.where((U > a_sums[j - 1]) & (U <= a_sums[j]))[0]
                        U2 = np.random.random(len(inds2))
                        atmp[inds2] = self.smas[j] * np.exp(
                            U2 * np.log(self.smas[j + 1] / self.smas[j])
                        )
                a[inds] = atmp
            a = a * u.AU
        # Period--planetary radius data given
        else:
            # sum over rows to get distribution on R
            R_pdf = self.eta2D.sum(axis=0) / self.eta
            R_sums = np.cumsum(R_pdf)
            # generate samples on R
            U = np.random.random(n)
            R_samp = np.ones(n)
            # sample bins log-uniformly
            for i in range(len(R_sums)):
                if i == 0:
                    inds = np.where((U > 0) & (U <= R_sums[0]))[0]
                    U2 = np.random.random(len(inds))
                    R_samp[inds] = self.Rs[0] * np.exp(
                        U2 * np.log(self.Rs[1] / self.Rs[0])
                    )
                else:
                    inds = np.where((U > R_sums[i - 1]) & (U <= R_sums[i]))[0]
                    U2 = np.random.random(len(inds))
                    R_samp[inds] = self.Rs[i] * np.exp(
                        U2 * np.log(self.Rs[i + 1] / self.Rs[i])
                    )
            Rp = R_samp * u.earthRad
            # sample period
            P_samp = np.ones(n)  # samples will be placed here
            for i in range(len(self.Rs) - 1):
                # find where the Rp samples lie
                inds = np.where((R_samp >= self.Rs[i]) & (R_samp <= self.Rs[i + 1]))[0]
                Ptmp = np.ones(len(inds))
                P_sums = np.cumsum(self.eta2D[:, i]) / self.eta2D[:, i].sum()
                U = np.random.random(len(inds))
                for j in range(len(P_sums)):
                    if j == 0:
                        inds2 = np.where((U > 0) & (U <= P_sums[0]))[0]
                        U2 = np.random.random(len(inds2))
                        Ptmp[inds2] = self.Ps[0] * np.exp(
                            U2 * np.log(self.Ps[1] / self.Ps[0])
                        )
                    else:
                        inds2 = np.where((U > P_sums[j - 1]) & (U <= P_sums[j]))[0]
                        U2 = np.random.random(len(inds2))
                        Ptmp[inds2] = self.Ps[j] * np.exp(
                            U2 * np.log(self.Ps[j + 1] / self.Ps[j])
                        )
                P_samp[inds] = Ptmp
            # convert period samples to semi-major axis
            a = (
                (const.G * self.starMass * (P_samp * u.day) ** 2 / 4.0 / np.pi**2)
                ** (1.0 / 3.0)
            ).to("AU")

        return a, Rp

    def gen_albedo(self, n):
        """Generate geometric albedo values

        The albedo is determined by sampling the semi-major axis distribution,
        and then calculating the albedo from the physical model.

        Args:
            n (integer):
                Number of samples to generate

        Returns:
            float ndarray:
                Planet albedo values

        """
        n = self.gen_input_check(n)
        a, _ = self.gen_sma_radius(n)
        p = self.PlanetPhysicalModel.calc_albedo_from_sma(a, self.prange)

        return p

    def RpfromM(self, M):
        """
        Converts mass to radius using Chen and Kipping

        Args:
            M (astropy Quantity array):
                Planet mass in units of Earth mass

        Returns:
            Rp (astropy Quantity array):
                Planet radius in units of Earth radius
        """

        group1 = np.where(M < 2.04 * u.earthMass)[0]
        group2 = np.where((M >= 2.04 * u.earthMass) & (M < 0.225 * u.M_jup))[0]
        group3 = np.where(M >= 0.225 * u.M_jup)

        Rp = np.ones(len(M))
        Rp[group1] = 1.008 * M[group1].to("earthMass").value ** (0.279)
        Rp[group2] = 0.80811 * M[group2].to("earthMass").value ** (0.589)
        Rp[group3] = 17.739 * M[group3].to("earthMass").value ** (-0.044)

        return Rp * u.R_earth

    def MfromRp(self, Rp):
        """
        Converts mass to radius using Chen and Kipping

        Args:
            Rp (astropy Quantity array):
                Planet mass in units of Earth mass

        Returns:
            astropy Quantity array:
                Planet mass
        """

        group1 = np.where(Rp < 1.23 * u.R_earth)[0]
        group2 = np.where((Rp >= 1.23 * u.R_earth) & (Rp < 9.99 * u.R_earth))[0]
        group3 = np.where((Rp >= 9.99 * u.R_earth))[0]

        M = np.ones(len(Rp))

        M[group1] = np.exp(np.log(Rp[group1].to("earthRad").value / 1.008) / 0.279)
        M[group2] = np.exp(np.log(Rp[group2].to("earthRad").value / 0.80811) / 0.589)
        M[group3] = np.exp(np.log(Rp[group3].to("earthRad").value / 17.739) / -0.044)

        return M * u.M_earth

    def dist_sma(self, a):
        """Probability density function for semi-major axis.

        Note that this is a marginalized distribution.

        Args:
            a (float ndarray):
                Semi-major axis value(s)

        Returns:
            float ndarray:
                Semi-major axis probability density

        """

        # if called for the first time, define distribution for albedo
        if self.dist_sma_built is None:
            agen, _ = self.gen_sma_radius(int(1e6))
            ar = self.arange.to("AU").value
            ap, aedges = np.histogram(
                agen.to("AU").value, bins=2000, range=(ar[0], ar[1]), density=True
            )
            aedges = 0.5 * (aedges[1:] + aedges[:-1])
            aedges = np.hstack((ar[0], aedges, ar[1]))
            ap = np.hstack((0.0, ap, 0.0))
            self.dist_sma_built = interpolate.InterpolatedUnivariateSpline(
                aedges, ap, k=1, ext=1
            )

        f = self.dist_sma_built(a)

        return f

    def dist_radius(self, Rp):
        """Probability density function for planetary radius.

        Note that this is a marginalized distribution.

        Args:
            Rp (float ndarray):
                Planetary radius value(s)

        Returns:
            float ndarray:
                Planetary radius probability density

        """

        # if called for the first time, define distribution for albedo
        if self.dist_radius_built is None:
            _, Rgen = self.gen_sma_radius(int(1e6))
            Rpr = self.Rprange.to("earthRad").value
            Rpp, Rpedges = np.histogram(
                Rgen.to("earthRad").value,
                bins=2000,
                range=(Rpr[0], Rpr[1]),
                density=True,
            )
            Rpedges = 0.5 * (Rpedges[1:] + Rpedges[:-1])
            Rpedges = np.hstack((Rpr[0], Rpedges, Rpr[1]))
            Rpp = np.hstack((0.0, Rpp, 0.0))
            self.dist_radius_built = interpolate.InterpolatedUnivariateSpline(
                Rpedges, Rpp, k=1, ext=1
            )

        f = self.dist_radius_built(Rp)

        return f

    def dist_eccen(self, e):
        """Probability density function for eccentricity

        Args:
            e (float ndarray):
                Eccentricity value(s)

        Returns:
            float ndarray:
                Eccentricity probability density

        """

        # cast to array
        e = np.array(e, ndmin=1, copy=copy_if_needed)

        # Rayleigh distribution sigma
        f = np.zeros(e.shape)
        mask = np.array((e >= self.erange[0]) & (e <= self.erange[1]), ndmin=1)
        f[mask] = (
            e[mask]
            / self.esigma**2
            * np.exp(-e[mask] ** 2 / (2.0 * self.esigma**2))
            / self.enorm
        )

        return f

    def dist_eccen_from_sma(self, e, a):
        """Probability density function for eccentricity constrained by
        semi-major axis, such that orbital radius always falls within the
        provided sma range.

        This provides a Rayleigh distribution between the minimum and
        maximum allowable values.

        Args:
            e (float ndarray):
                Eccentricity values
            a (float ndarray):
                Semi-major axis value in AU. Not an astropy quantity.

        Returns:
            float ndarray:
                Probability density of eccentricity constrained by semi-major
                axis

        """

        # cast a and e to array
        e = np.array(e, ndmin=1, copy=copy_if_needed)
        a = np.array(a, ndmin=1, copy=copy_if_needed)
        # if a is length 1, copy a to make the same shape as e
        if a.ndim == 1 and len(a) == 1:
            a = a * np.ones(e.shape)

        # unitless sma range
        ar = self.arange.to("AU").value
        arcon = np.array(
            [ar[0] / (1.0 - self.erange[0]), ar[1] / (1.0 + self.erange[0])]
        )
        # upper limit for eccentricity given sma
        elim = np.zeros(a.shape)
        amean = np.mean(arcon)
        elim[a <= amean] = 1.0 - ar[0] / a[a <= amean]
        elim[a > amean] = ar[1] / a[a > amean] - 1.0
        elim[elim > self.erange[1]] = self.erange[1]
        elim[elim < self.erange[0]] = self.erange[0]

        # if e and a are two arrays of different size, create a 2D grid
        if a.size not in [1, e.size]:
            elim, e = np.meshgrid(elim, e)

        norm = np.exp(-self.erange[0] ** 2 / (2.0 * self.esigma**2)) - np.exp(
            -(elim**2) / (2.0 * self.esigma**2)
        )
        ins = np.array((e >= self.erange[0]) & (e <= elim), dtype=float, ndmin=1)
        f = np.zeros(e.shape)
        mask = (a >= arcon[0]) & (a <= arcon[1])
        f[mask] = (
            ins[mask]
            * e[mask]
            / self.esigma**2
            * np.exp(-e[mask] ** 2 / (2.0 * self.esigma**2))
            / norm[mask]
        )

        return f

    def dist_albedo(self, p):
        """Probability density function for albedo

        Args:
            p (float ndarray):
                Albedo value(s)

        Returns:
            float ndarray:
                Albedo probability density

        """

        # if called for the first time, define distribution for albedo
        if self.dist_albedo_built is None:
            pgen = self.gen_albedo(int(1e6))
            pr = self.prange
            hp, pedges = np.histogram(
                pgen, bins=2000, range=(pr[0], pr[1]), density=True
            )
            pedges = 0.5 * (pedges[1:] + pedges[:-1])
            pedges = np.hstack((pr[0], pedges, pr[1]))
            hp = np.hstack((0.0, hp, 0.0))
            self.dist_albedo_built = interpolate.InterpolatedUnivariateSpline(
                pedges, hp, k=1, ext=1
            )

        f = self.dist_albedo_built(p)

        return f<|MERGE_RESOLUTION|>--- conflicted
+++ resolved
@@ -5,13 +5,10 @@
 import astropy.units as u
 import numpy as np
 import scipy.interpolate as interpolate
-<<<<<<< HEAD
 from astropy.io import ascii
 
 from EXOSIMS.Prototypes.PlanetPopulation import PlanetPopulation
-=======
 from EXOSIMS.util._numpy_compat import copy_if_needed
->>>>>>> 64d2f3bd
 
 
 class DulzPlavchan(PlanetPopulation):
@@ -46,7 +43,7 @@
         starMass=1.0,
         occDataPath=None,
         esigma=0.175 / np.sqrt(np.pi / 2.0),
-        **specs
+        **specs,
     ):
         # set local input attributes and call upstream init
         self.starMass = starMass * u.M_sun
@@ -55,8 +52,8 @@
         PlanetPopulation.__init__(self, **specs)
 
         er = self.erange
-        self.enorm = np.exp(-er[0] ** 2 / (2.0 * self.esigma**2)) - np.exp(
-            -er[1] ** 2 / (2.0 * self.esigma**2)
+        self.enorm = np.exp(-(er[0] ** 2) / (2.0 * self.esigma**2)) - np.exp(
+            -(er[1] ** 2) / (2.0 * self.esigma**2)
         )
         self.dist_sma_built = None
         self.dist_radius_built = None
@@ -198,7 +195,7 @@
         a, Rp = self.gen_sma_radius(n)
         # check for constrainOrbits == True for eccentricity samples
         # and generate eccentricity as Rayleigh distributed
-        C1 = np.exp(-self.erange[0] ** 2 / (2.0 * self.esigma**2))
+        C1 = np.exp(-(self.erange[0] ** 2) / (2.0 * self.esigma**2))
         ar = self.arange.to("AU").value
         if self.constrainOrbits:
             # restrict semi-major axis limits
@@ -500,7 +497,7 @@
         f[mask] = (
             e[mask]
             / self.esigma**2
-            * np.exp(-e[mask] ** 2 / (2.0 * self.esigma**2))
+            * np.exp(-(e[mask] ** 2) / (2.0 * self.esigma**2))
             / self.enorm
         )
 
@@ -551,7 +548,7 @@
         if a.size not in [1, e.size]:
             elim, e = np.meshgrid(elim, e)
 
-        norm = np.exp(-self.erange[0] ** 2 / (2.0 * self.esigma**2)) - np.exp(
+        norm = np.exp(-(self.erange[0] ** 2) / (2.0 * self.esigma**2)) - np.exp(
             -(elim**2) / (2.0 * self.esigma**2)
         )
         ins = np.array((e >= self.erange[0]) & (e <= elim), dtype=float, ndmin=1)
@@ -561,7 +558,7 @@
             ins[mask]
             * e[mask]
             / self.esigma**2
-            * np.exp(-e[mask] ** 2 / (2.0 * self.esigma**2))
+            * np.exp(-(e[mask] ** 2) / (2.0 * self.esigma**2))
             / norm[mask]
         )
 
