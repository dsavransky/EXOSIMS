from EXOSIMS.PlanetPopulation.KeplerLike2 import KeplerLike2
from EXOSIMS.util.InverseTransformSampler import InverseTransformSampler
import astropy.units as u
import astropy.constants as const
import numpy as np
import scipy.integrate as integrate

<<<<<<< HEAD
=======

>>>>>>> 992dad9e
class SAG13(KeplerLike2):
    """Planet Population module based on SAG13 occurrence rates.

    This is the current working model based on averaging multiple studies.
    These do not yet represent official scientific values.

    Attributes:
        SAG13coeffs (float 4x2 ndarray):
            Coefficients used by the SAG13 broken power law. The 4 lines
            correspond to Gamma, alpha, beta, and the minimum radius.
        Gamma (float ndarray):
            Gamma coefficients used by SAG13 broken power law.
        alpha (float ndarray):
            Alpha coefficients used by SAG13 broken power law.
        beta (float ndarray):
            Beta coefficients used by SAG13 broken power law.
        Rplim (float ndarray):
            Minimum radius used by SAG13 broken power law.
        SAG13starMass (astropy Quantity):
            Assumed stellar mass corresponding to the given set of coefficients.
        mu (astropy Quantity):
            Gravitational parameter associated with SAG13starMass.
        Ca (float 2x1 ndarray):
            Constants used for sampling.

    """

    def __init__(self, SAG13coeffs=[[.38, -.19, .26, 0.],[.73, -1.18, .59, 3.4]],
            SAG13starMass=1., Rprange=[2/3., 17.0859375],
            arange=[0.09084645, 1.45354324], **specs):

        # first initialize with KeplerLike constructor
        specs['Rprange'] = Rprange
        specs['arange'] = arange
        # load SAG13 star mass in solMass: 1.3 (F), 1 (G), 0.70 (K), 0.35 (M)
        self.SAG13starMass = float(SAG13starMass)*u.solMass
        self.mu = const.G*self.SAG13starMass

        # load SAG13 coefficients (Gamma, alpha, beta, Rplim)
        self.SAG13coeffs = np.array(SAG13coeffs, dtype=float)
        assert self.SAG13coeffs.ndim <= 2, "SAG13coeffs array dimension must be <= 2."
        # if only one row of coefficients, make sure the forth element
        # (minimum radius) is set to zero
        if self.SAG13coeffs.ndim == 1:
            self.SAG13coeffs = np.array(np.append(self.SAG13coeffs[:3], 0.), ndmin=2)
        # make sure the array is of shape (4, n) where the forth row
        # contains the minimum radius values (broken power law)
        if len(self.SAG13coeffs) != 4:
            self.SAG13coeffs = self.SAG13coeffs.T
        assert len(self.SAG13coeffs) == 4, "SAG13coeffs array must have 4 rows."
        # sort by minimum radius
        self.SAG13coeffs = self.SAG13coeffs[:,np.argsort(self.SAG13coeffs[3,:])]

        # split out SAG13 coeffs
        self.Gamma = self.SAG13coeffs[0,:]
        self.alpha = self.SAG13coeffs[1,:]
        self.beta = self.SAG13coeffs[2,:]
        self.Rplim = np.append(self.SAG13coeffs[3,:], np.inf)

        KeplerLike2.__init__(self, **specs)

        # intermediate function
        m = self.mu.to('AU3/year2').value
        ftmp = lambda x,b,m=m,ak=self.smaknee: (2.*np.pi*np.sqrt(x**3/m))**(b-1.)*(3.*np.pi*np.sqrt(x/m))*np.exp(-(x/ak)**3)
        # intermediate constants used elsewhere
        self.Ca = np.zeros((2,))
        for i in range(2):
            self.Ca[i] = integrate.quad(ftmp, self.arange[0].to('AU').value, self.arange[1].to('AU').value, args=(self.beta[i],))[0]

        # set up samplers for sma and Rp
        # probability density function of sma given Rp < Rplim[1]
        f_sma_given_Rp1 = lambda a, beta=self.beta[0], m=m, C=self.Ca[0], smaknee=self.smaknee: self.dist_sma_given_radius(a,beta,m,C,smaknee)
        # sampler for Rp < Rplim:
        # unitless sma range
        ar = self.arange.to('AU').value
        self.sma_sampler1 = InverseTransformSampler(f_sma_given_Rp1, ar[0], ar[1])
        # probability density function of sma given Rp > Rplim[1]
        f_sma_given_Rp2 = lambda a, beta=self.beta[1], m=m, C=self.Ca[1], smaknee=self.smaknee: self.dist_sma_given_radius(a,beta,m,C,smaknee)
        self.sma_sampler2 = InverseTransformSampler(f_sma_given_Rp2, ar[0], ar[1])

        self.Rp_sampler = InverseTransformSampler(self.dist_radius, self.Rprange[0].to('earthRad').value, self.Rprange[1].to('earthRad').value)

        # determine eta
        if self.Rprange[1].to('earthRad').value < self.Rplim[1]:
            self.eta = self.Gamma[0]*(self.Rprange[1].to('earthRad').value**self.alpha[0]-self.Rprange[0].to('earthRad').value**self.alpha[0])/self.alpha[0]*self.Ca[0]
        elif self.Rprange[0].to('earthRad').value > self.Rplim[1]:
            self.eta = self.Gamma[1]*(self.Rprange[1].to('earthRad').value**self.alpha[1]-self.Rprange[0].to('earthRad').value**self.alpha[1])/self.alpha[1]*self.Ca[1]
        else:
            self.eta = self.Gamma[0]*(self.Rplim[1]**self.alpha[0]-self.Rprange[0].to('earthRad').value**self.alpha[0])/self.alpha[0]*self.Ca[0]
            self.eta+= self.Gamma[1]*(self.Rprange[1].to('earthRad').value**self.alpha[1]-self.Rplim[1]**self.alpha[1])/self.alpha[1]*self.Ca[1]

        self._outspec['eta'] = self.eta

        # populate _outspec with SAG13 specific attributes
        self._outspec['SAG13starMass'] = self.SAG13starMass.to('solMass').value
        self._outspec['SAG13coeffs'] = self.SAG13coeffs
        self._outspec['Gamma'] = self.Gamma
        self._outspec['alpha'] = self.alpha
        self._outspec['beta'] = self.beta
        self._outspec['Rplim'] = self.Rplim

    def gen_radius_sma(self, n):
        """Generate radius values in earth radius and semi-major axis values in AU.

        This method is called by gen_radius and gen_sma.

        Args:
            n (integer):
                Number of samples to generate

        Returns:
            tuple:
            Rp (astropy Quantity array):
                Planet radius values in units of Earth radius
            a (astropy Quantity array):
                Semi-major axis values in units of AU

        """

        Rp = self.Rp_sampler(n)
        a = np.zeros(Rp.shape)
        a[Rp<self.Rplim[1]] = self.sma_sampler1(len(Rp[Rp<self.Rplim[1]]))
        a[Rp>=self.Rplim[1]] = self.sma_sampler2(len(Rp[Rp>=self.Rplim[1]]))
        Rp = Rp*u.earthRad
        a = a*u.AU

        return Rp, a

    def gen_plan_params(self, n):
        """Generate semi-major axis (AU), eccentricity, geometric albedo, and
        planetary radius (earthRad)

        Semi-major axis and planetary radius are jointly distributed.
        Eccentricity is a Rayleigh distribution. Albedo is dependent on the
        PlanetPhysicalModel but is calculated such that it is independent of
        other parameters.

        Args:
            n (integer):
                Number of samples to generate

        Returns:
            tuple:
            a (astropy Quantity array):
                Semi-major axis in units of AU
            e (float ndarray):
                Eccentricity
            p (float ndarray):
                Geometric albedo
            Rp (astropy Quantity array):
                Planetary radius in units of earthRad

        """
        n = self.gen_input_check(n)
        # generate semi-major axis and planetary radius samples
        Rp, a = self.gen_radius_sma(n)

        # check for constrainOrbits == True for eccentricity samples
        # constants
        C1 = np.exp(-self.erange[0]**2/(2.*self.esigma**2))
        ar = self.arange.to('AU').value
        if self.constrainOrbits:
            # restrict semi-major axis limits
            arcon = np.array([ar[0]/(1.-self.erange[0]), ar[1]/(1.+self.erange[0])])
            # clip sma values to sma range
            sma = np.clip(a.to('AU').value, arcon[0], arcon[1])
            # upper limit for eccentricity given sma
            elim = np.zeros(len(sma))
            amean = np.mean(ar)
            elim[sma <= amean] = 1. - ar[0]/sma[sma <= amean]
            elim[sma > amean] = ar[1]/sma[sma>amean] - 1.
            elim[elim > self.erange[1]] = self.erange[1]
            elim[elim < self.erange[0]] = self.erange[0]
            # additional constant
            C2 = C1 - np.exp(-elim**2/(2.*self.esigma**2))
            a = sma*u.AU
        else:
            C2 = self.enorm
        e = self.esigma*np.sqrt(-2.*np.log(C1 - C2*np.random.uniform(size=n)))
        # generate albedo from semi-major axis
        p = self.PlanetPhysicalModel.calc_albedo_from_sma(a,self.prange)

        return a, e, p, Rp

    def dist_sma_radius(self, a, R):
        """Joint probability density function for semi-major axis (AU) and
        planetary radius in Earth radius.

        This method performs a change of variables on the SAG13 broken power
        law (originally in planetary radius and period).

        Args:
            a (float ndarray):
                Semi-major axis values in AU. Not an astropy quantity
            R (float ndarray):
                Planetary radius values in Earth radius. Not an astropy quantity

        Returns:
            float ndarray:
                Joint (semi-major axis and planetary radius) probability density
                matrix of shape (len(R),len(a))

        """
        # cast to arrays
        a = np.array(a, ndmin=1, copy=False)
        R = np.array(R, ndmin=1, copy=False)

        assert a.shape == R.shape, "input semi-major axis and planetary radius must have same shape"

        mu = self.mu.to('AU3/year2').value

        f = np.zeros(a.shape)
        mask1 = (R < self.Rplim[1]) & (R > self.Rprange[0].value) & (R < self.Rprange[1].value) & (a > self.arange[0].value) & (a < self.arange[1].value)
        mask2 = (R > self.Rplim[1]) & (R > self.Rprange[0].value) & (R < self.Rprange[1].value) & (a > self.arange[0].value) & (a < self.arange[1].value)

        # for R < boundary radius
        f[mask1] = self.Gamma[0]*R[mask1]**(self.alpha[0]-1.)
        f[mask1]*= (2.*np.pi*np.sqrt(a[mask1]**3/mu))**(self.beta[0]-1.)
        f[mask1]*= (3.*np.pi*np.sqrt(a[mask1]/mu))*np.exp(-(a[mask1]/self.smaknee)**3)
        f[mask1]/= self.eta

        # for R > boundary radius
        f[mask2] = self.Gamma[1]*R[mask2]**(self.alpha[1]-1.)
        f[mask2]*= (2.*np.pi*np.sqrt(a[mask2]**3/mu))**(self.beta[1]-1.)
        f[mask2]*= (3.*np.pi*np.sqrt(a[mask2]/mu))*np.exp(-(a[mask2]/self.smaknee)**3)
        f[mask2]/= self.eta

        return f

    def dist_sma(self, a):
        """Marginalized probability density function for semi-major axis in AU.

        Args:
            a (float ndarray):
                Semi-major axis value(s) in AU. Not an astropy quantity.

        Returns:
            float ndarray:
                Semi-major axis probability density

        """
        # cast to array
        a = np.array(a, ndmin=1, copy=False)
        # unitless sma range
        ar = self.arange.to('AU').value
        mu = self.mu.to('AU3/year2').value
        f = np.zeros(a.shape)
        mask = np.array((a >= ar[0]) & (a <= ar[1]), ndmin=1)

        Rmin = self.Rprange[0].to('earthRad').value
        Rmax = self.Rprange[1].to('earthRad').value

        f[mask] = (3.*np.pi*np.sqrt(a[mask]/mu))*np.exp(-(a[mask]/self.smaknee)**3)

        if Rmin < self.Rplim[1] and Rmax < self.Rplim[1]:
            C1 = self.Gamma[0]*(Rmax**self.alpha[0]-Rmin**self.alpha[0])/self.alpha[0]
            f[mask]*= C1*(2.*np.pi*np.sqrt(a[mask]**3/mu))**(self.beta[0]-1.)
        elif Rmin > self.Rplim[1] and Rmax > self.Rplim[1]:
            C2 = self.Gamma[1]*(Rmax**self.alpha[1]-Rmin**self.alpha[1])/self.alpha[1]
            f[mask]*= C2*(2.*np.pi*np.sqrt(a[mask]**3/mu))**(self.beta[1]-1.)
        else:
            C1 = self.Gamma[0]*(self.Rplim[1]**self.alpha[0]-Rmin**self.alpha[0])/self.alpha[0]
            C2 = self.Gamma[1]*(Rmax**self.alpha[1]-self.Rplim[1]**self.alpha[1])/self.alpha[1]
            f[mask]*= (C1*(2.*np.pi*np.sqrt(a[mask]**3/mu))**(self.beta[0]-1.) + C2*(2.*np.pi*np.sqrt(a[mask]**3/mu))**(self.beta[1]-1.))

        f /= self.eta

        return f

    def dist_radius(self, Rp):
        """Marginalized probability density function for planetary radius in
        Earth radius.

        Args:
            Rp (float ndarray):
                Planetary radius value(s) in Earth radius. Not an astropy quantity.

        Returns:
            float ndarray:
                Planetary radius probability density

        """

        # cast Rp to array
        Rp = np.array(Rp, ndmin=1, copy=False)
        f = np.zeros(Rp.shape)
        # unitless Rp range
        Rr = self.Rprange.to('earthRad').value

        mask1 = np.array((Rp >= Rr[0]) & (Rp <= self.Rplim[1]), ndmin=1)
        mask2 = np.array((Rp >= self.Rplim[1]) & (Rp <= Rr[1]), ndmin=1)

        masks = [mask1, mask2]
        for i in range(2):
            f[masks[i]] = self.Gamma[i]*Rp[masks[i]]**(self.alpha[i]-1.)*self.Ca[i]/self.eta

        return f

    def dist_sma_given_radius(self, a, beta, m, C, smaknee):
        """Conditional probability density function of semi-major axis given
        planetary radius.

        Args:
            a (float ndarray):
                Semi-major axis value(s) in AU. Not an astropy quantity
            beta (float):
                Exponent for distribution
            m (float):
                Gravitational parameter (AU3/year2)
            C (float):
                Normalization for distribution
            smaknee (float):
                Coefficient for decay

        Returns:
            float ndarray:
                Probability density

        """
        # cast a to array
        a = np.array(a, ndmin=1, copy=False)
        ar = self.arange.to('AU').value
        mask = np.array((a >= ar[0]) & (a <= ar[1]), ndmin=1)
        f = np.zeros(a.shape)
        f[mask] = (2.*np.pi*np.sqrt(a[mask]**3/m))**(beta-1.)*(3.*np.pi*np.sqrt(a[mask]/m))*np.exp(-(a/smaknee)**3)/C

        return f<|MERGE_RESOLUTION|>--- conflicted
+++ resolved
@@ -5,10 +5,7 @@
 import numpy as np
 import scipy.integrate as integrate
 
-<<<<<<< HEAD
-=======
-
->>>>>>> 992dad9e
+
 class SAG13(KeplerLike2):
     """Planet Population module based on SAG13 occurrence rates.
 
