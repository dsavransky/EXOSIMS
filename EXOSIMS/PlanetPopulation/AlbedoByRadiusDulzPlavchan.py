from EXOSIMS.PlanetPopulation.DulzPlavchan import DulzPlavchan
import astropy.units as u
import numpy as np
from EXOSIMS.util._numpy_compat import copy_if_needed


class AlbedoByRadiusDulzPlavchan(DulzPlavchan):
    """Planet Population module based on occurrence rate tables from Shannon Dulz and
    Peter Plavchan.

    NOTE: This assigns constant albedo based on radius ranges.

    Attributes:
        SAG13coeffs (float 4x2 ndarray):
            Coefficients used by the SAG13 broken power law. The 4 lines
            correspond to Gamma, alpha, beta, and the minimum radius.
        Gamma (float ndarray):
            Gamma coefficients used by SAG13 broken power law.
        alpha (float ndarray):
            Alpha coefficients used by SAG13 broken power law.
        beta (float ndarray):
            Beta coefficients used by SAG13 broken power law.
        Rplim (float ndarray):
            Minimum radius used by SAG13 broken power law.
        SAG13starMass (astropy Quantity):
            Assumed stellar mass corresponding to the given set of coefficients.
        mu (astropy Quantity):
            Gravitational parameter associated with SAG13starMass.
        Ca (float 2x1 ndarray):
            Constants used for sampling.
        ps (float nx1 ndarray):
            Constant geometric albedo values.
        Rb (float (n-1)x1 ndarray):
            Planetary radius break points for albedos in earthRad.
        Rbs (float (n+1)x1 ndarray):
            Planetary radius break points with 0 padded on left and np.inf
            padded on right

    """

    def __init__(
        self,
        starMass=1.0,
        occDataPath=None,
        esigma=0.175 / np.sqrt(np.pi / 2.0),
        ps=[0.2, 0.5],
        Rb=[1.4],
        **specs,
    ):
<<<<<<< HEAD
        self.ps = np.array(ps, ndmin=1)
        self.Rb = np.array(Rb, ndmin=1)
=======

        self.ps = np.array(ps, ndmin=1, copy=copy_if_needed)
        self.Rb = np.array(Rb, ndmin=1, copy=copy_if_needed)
>>>>>>> 50d460c8
        specs["prange"] = [np.min(ps), np.max(ps)]
        DulzPlavchan.__init__(
            self, starMass=starMass, occDataPath=occDataPath, esigma=esigma, **specs
        )

        # check to ensure proper inputs
        assert (
            len(self.ps) - len(self.Rb) == 1
        ), "input albedos must have one more element than break radii"
        self.Rbs = np.hstack((0.0, self.Rb, np.inf))

        # albedo is constant for planetary radius range
        self.pfromRp = True

    def gen_plan_params(self, n):
        """Generate semi-major axis (AU), eccentricity, geometric albedo, and
        planetary radius (earthRad)

        Semi-major axis and planetary radius are jointly distributed.
        Eccentricity is a Rayleigh distribution. Albedo is a constant value
        based on planetary radius.

        Args:
            n (integer):
                Number of samples to generate

        Returns:
            tuple:
            a (astropy Quantity array):
                Semi-major axis in units of AU
            e (float ndarray):
                Eccentricity
            p (float ndarray):
                Geometric albedo
            Rp (astropy Quantity array):
                Planetary radius in units of earthRad

        """
        n = self.gen_input_check(n)
        # generate semi-major axis and planetary radius samples
        a, Rp = self.gen_sma_radius(n)

        # check for constrainOrbits == True for eccentricity samples
        # constants
        C1 = np.exp(-(self.erange[0] ** 2) / (2.0 * self.esigma**2))
        ar = self.arange.to("AU").value
        if self.constrainOrbits:
            # restrict semi-major axis limits
            arcon = np.array(
                [ar[0] / (1.0 - self.erange[0]), ar[1] / (1.0 + self.erange[0])]
            )
            # clip sma values to sma range
            sma = np.clip(a.to("AU").value, arcon[0], arcon[1])
            # upper limit for eccentricity given sma
            elim = np.zeros(len(sma))
            amean = np.mean(ar)
            elim[sma <= amean] = 1.0 - ar[0] / sma[sma <= amean]
            elim[sma > amean] = ar[1] / sma[sma > amean] - 1.0
            elim[elim > self.erange[1]] = self.erange[1]
            elim[elim < self.erange[0]] = self.erange[0]
            # additional constant
            C2 = C1 - np.exp(-(elim**2) / (2.0 * self.esigma**2))
            a = sma * u.AU
        else:
            C2 = self.enorm
        e = self.esigma * np.sqrt(-2.0 * np.log(C1 - C2 * np.random.uniform(size=n)))
        # generate albedo from planetary radius
        p = self.get_p_from_Rp(Rp)

        return a, e, p, Rp

    def get_p_from_Rp(self, Rp):
        """Generate constant albedos for radius ranges

        Args:
            Rp (astropy Quantity array):
                Planetary radius with units of earthRad

        Returns:
            float ndarray:
                Albedo values

        """
        Rp = np.array(Rp.to("earthRad").value, ndmin=1, copy=copy_if_needed)
        p = np.zeros(Rp.shape)
        for i in range(len(self.Rbs) - 1):
            mask = np.where((Rp >= self.Rbs[i]) & (Rp < self.Rbs[i + 1]))
            p[mask] = self.ps[i]

        return p<|MERGE_RESOLUTION|>--- conflicted
+++ resolved
@@ -47,14 +47,8 @@
         Rb=[1.4],
         **specs,
     ):
-<<<<<<< HEAD
-        self.ps = np.array(ps, ndmin=1)
-        self.Rb = np.array(Rb, ndmin=1)
-=======
-
         self.ps = np.array(ps, ndmin=1, copy=copy_if_needed)
         self.Rb = np.array(Rb, ndmin=1, copy=copy_if_needed)
->>>>>>> 50d460c8
         specs["prange"] = [np.min(ps), np.max(ps)]
         DulzPlavchan.__init__(
             self, starMass=starMass, occDataPath=occDataPath, esigma=esigma, **specs
