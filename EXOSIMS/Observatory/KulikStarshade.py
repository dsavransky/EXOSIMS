--- conflicted
+++ resolved
@@ -68,14 +68,8 @@
             orbit_datapath (float 1x3 ndarray):
                 TargetList class object
             dynamics (integer):
-<<<<<<< HEAD
                 0, 1, 2, 3. 0 for default CRTBP. 1 for SRP. 2 for moon. 3 for SRP and moon.
             mode (str):
-=======
-                0, 1, 2, 3. 0 for default CRTBP. 1 for SRP. 2 for moon. 3 for SRP and
-                moon.
-            mode (string):
->>>>>>> e248ed82
                 One of "energyOptimal" or "impulsive"
             exponent:
                 2^exponent subdivisions used in computing the STM and STTs
