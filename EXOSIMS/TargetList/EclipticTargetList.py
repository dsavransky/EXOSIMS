import numpy as np
import astropy.units as u
from astropy.time import Time
from astropy.coordinates import SkyCoord
from EXOSIMS.Prototypes.TargetList import TargetList


class EclipticTargetList(TargetList):
    """Target list in which star positions may be obtained in heliocentric equatorial
    or ecliptic coordinates.

    Args:
        **specs:
            user specified values

    """

    def __init__(self, **specs):

        TargetList.__init__(self, **specs)

    def nan_filter(self):
        """Populates Target List and filters out values which are nan"""

        # filter out nan values in numerical attributes
        for att in self.catalog_atts:
            if ("close" in att) or ("bright" in att):
                continue
            if getattr(self, att).shape[0] == 0:
                pass
            elif (type(getattr(self, att)[0]) == str) or (
                type(getattr(self, att)[0]) == bytes
            ):
                # FIXME: intent here unclear:
                #   note float('nan') is an IEEE NaN, getattr(.) is a str,
                #   and != on NaNs is special
                i = np.where(getattr(self, att) != float("nan"))[0]
                self.revise_lists(i)
            # exclude non-numerical types
            elif type(getattr(self, att)[0]) not in (
                np.unicode_,
                np.string_,
                np.bool_,
                bytes,
            ):
                if att == "coords":
                    i1 = np.where(~np.isnan(self.coords.lon.to("deg").value))[0]
                    i2 = np.where(~np.isnan(self.coords.lat.to("deg").value))[0]
                    i = np.intersect1d(i1, i2)
                else:
                    i = np.where(~np.isnan(getattr(self, att)))[0]
                self.revise_lists(i)

    def revise_lists(self, sInds):
        """Replaces Target List catalog attributes with filtered values,
        and updates the number of target stars.

        Args:
            sInds (integer ndarray):
                Integer indices of the stars of interest

        """

        # cast sInds to array
        sInds = np.array(sInds, ndmin=1, copy=False)

        if len(sInds) == 0:
            raise IndexError("Target list filtered to empty.")

        for att in self.catalog_atts:
            if att == "coords":
                ra = self.coords.lon[sInds].to("deg")
                dec = self.coords.lat[sInds].to("deg")
                self.coords = SkyCoord(
                    ra, dec, self.dist.to("pc"), frame="barycentrictrueecliptic"
                )
            else:
                if getattr(self, att).size != 0:
                    setattr(self, att, getattr(self, att)[sInds])
        try:
            self.Completeness.revise_updates(sInds)
        except AttributeError:
            pass
        self.nStars = len(sInds)
        assert self.nStars, "Target list is empty: nStars = %r" % self.nStars

    def starprop(self, sInds, currentTime, eclip=False):
        """Finds target star positions vector in heliocentric equatorial (default)
        or ecliptic frame for current time (MJD).

        This method uses ICRS coordinates which is approximately the same as
        equatorial coordinates.

        Args:
            sInds (integer ndarray):
                Integer indices of the stars of interest
            currentTime (astropy Time):
                Current absolute mission time in MJD
            eclip (boolean):
                Boolean used to switch to heliocentric ecliptic frame. Defaults to
                False, corresponding to heliocentric equatorial frame.

        Returns:
            r_targ (astropy Quantity array):
                Target star positions vector in heliocentric equatorial (default)
                or ecliptic frame in units of pc. Will return an m x n x 3 array
                where m is size of currentTime, n is size of sInds. If either m or
                n is 1, will return n x 3 or m x 3.

        Note: Use eclip=True to get ecliptic coordinates.

        """

        # if multiple time values, check they are different otherwise reduce to scalar
        if currentTime.size > 1:
            if np.all(currentTime == currentTime[0]):
                currentTime = currentTime[0]

        # cast sInds to array
        sInds = np.array(sInds, ndmin=1, copy=False)

        # get all array sizes
        nStars = sInds.size
        nTimes = currentTime.size

        # if the starprop_static method was created (staticStars is True), then use it
        if self.starprop_static is not None:
            r_targ = self.starprop_static(sInds, currentTime, eclip)
            if nTimes == 1 or nStars == 1 or nTimes == nStars:
                return r_targ
            else:
                return np.tile(r_targ, (nTimes, 1, 1))

        # target star ICRS coordinates
        coord_old = self.coords[sInds]
        # right ascension and declination
        ra = coord_old.lon
        dec = coord_old.lat
        # directions
        p0 = np.array([-np.sin(ra), np.cos(ra), np.zeros(sInds.size)])
        q0 = np.array(
            [-np.sin(dec) * np.cos(ra), -np.sin(dec) * np.sin(ra), np.cos(dec)]
        )
        r0 = coord_old.cartesian.xyz / coord_old.distance
        # proper motion vector
        mu0 = p0 * self.pmra[sInds] + q0 * self.pmdec[sInds]
        # space velocity vector
        v = mu0 / self.parx[sInds] * u.AU + r0 * self.rv[sInds]
        # set J2000 epoch
        j2000 = Time(2000.0, format="jyear")

        # if only 1 time in currentTime
        if nTimes == 1 or nStars == 1 or nTimes == nStars:
            # target star positions vector in heliocentric equatorial frame
            dr = v * (currentTime.mjd - j2000.mjd) * u.day
            r_targ = (coord_old.cartesian.xyz + dr).T.to("pc")

            if eclip:
                # transform to heliocentric true ecliptic frame
<<<<<<< HEAD
                coord_new = SkyCoord(r_targ[:,0], r_targ[:,1], r_targ[:,2], 
                            representation_type='cartesian')
                r_targ = coord_new.heliocentrictrueecliptic.cartesian.xyz.T.to('pc')
=======
                coord_new = SkyCoord(
                    r_targ[:, 0], r_targ[:, 1], r_targ[:, 2], representation="cartesian"
                )
                r_targ = coord_new.heliocentrictrueecliptic.cartesian.xyz.T.to("pc")
>>>>>>> bb26f80c
            return r_targ

        # create multi-dimensional array for r_targ
        else:
            # target star positions vector in heliocentric equatorial frame
            r_targ = np.zeros([nTimes, nStars, 3]) * u.pc
            for i, m in enumerate(currentTime):
                dr = v * (m.mjd - j2000.mjd) * u.day
                r_targ[i, :, :] = (coord_old.cartesian.xyz + dr).T.to("pc")

            if eclip:
                # transform to heliocentric true ecliptic frame
                coord_new = SkyCoord(
                    r_targ[i, :, 0],
                    r_targ[i, :, 1],
                    r_targ[i, :, 2],
                    representation="cartesian",
                )
                r_targ[i, :, :] = coord_new.heliocentrictrueecliptic.cartesian.xyz.T.to(
                    "pc"
                )
            return r_targ<|MERGE_RESOLUTION|>--- conflicted
+++ resolved
@@ -157,16 +157,10 @@
 
             if eclip:
                 # transform to heliocentric true ecliptic frame
-<<<<<<< HEAD
-                coord_new = SkyCoord(r_targ[:,0], r_targ[:,1], r_targ[:,2], 
-                            representation_type='cartesian')
-                r_targ = coord_new.heliocentrictrueecliptic.cartesian.xyz.T.to('pc')
-=======
                 coord_new = SkyCoord(
                     r_targ[:, 0], r_targ[:, 1], r_targ[:, 2], representation="cartesian"
                 )
                 r_targ = coord_new.heliocentrictrueecliptic.cartesian.xyz.T.to("pc")
->>>>>>> bb26f80c
             return r_targ
 
         # create multi-dimensional array for r_targ
