
<!DOCTYPE html PUBLIC "-//W3C//DTD XHTML 1.0 Transitional//EN"
  "http://www.w3.org/TR/xhtml1/DTD/xhtml1-transitional.dtd">

<html xmlns="http://www.w3.org/1999/xhtml">
  <head>
    <meta http-equiv="Content-Type" content="text/html; charset=utf-8" />
    <title>EXOSIMS.Prototypes.Observatory &#8212; EXOSIMS 1.3 documentation</title>
    <link rel="stylesheet" href="../../../_static/alabaster.css" type="text/css" />
    <link rel="stylesheet" href="../../../_static/pygments.css" type="text/css" />
    <script type="text/javascript">
      var DOCUMENTATION_OPTIONS = {
        URL_ROOT:    '../../../',
        VERSION:     '1.3',
        COLLAPSE_INDEX: false,
        FILE_SUFFIX: '.html',
        HAS_SOURCE:  true,
        SOURCELINK_SUFFIX: '.txt'
      };
    </script>
    <script type="text/javascript" src="../../../_static/jquery.js"></script>
    <script type="text/javascript" src="../../../_static/underscore.js"></script>
    <script type="text/javascript" src="../../../_static/doctools.js"></script>
    <script type="text/javascript" src="https://cdnjs.cloudflare.com/ajax/libs/mathjax/2.7.1/MathJax.js?config=TeX-AMS-MML_HTMLorMML"></script>
    <link rel="index" title="Index" href="../../../genindex.html" />
    <link rel="search" title="Search" href="../../../search.html" />
   
  
  <meta name="viewport" content="width=device-width, initial-scale=0.9, maximum-scale=0.9">

  </head>
  <body>  

    <div class="document">
      <div class="documentwrapper">
        <div class="bodywrapper">
          <div class="body" role="main">
            
  <h1>Source code for EXOSIMS.Prototypes.Observatory</h1><div class="highlight"><pre>
<span></span><span class="c1"># -*- coding: utf-8 -*-</span>
<span class="kn">from</span> <span class="nn">EXOSIMS.util.vprint</span> <span class="k">import</span> <span class="n">vprint</span>
<span class="kn">from</span> <span class="nn">EXOSIMS.util.eccanom</span> <span class="k">import</span> <span class="n">eccanom</span>
<span class="kn">import</span> <span class="nn">numpy</span> <span class="k">as</span> <span class="nn">np</span>
<span class="kn">import</span> <span class="nn">astropy.units</span> <span class="k">as</span> <span class="nn">u</span>
<span class="kn">import</span> <span class="nn">astropy.constants</span> <span class="k">as</span> <span class="nn">const</span>
<span class="kn">from</span> <span class="nn">astropy.time</span> <span class="k">import</span> <span class="n">Time</span>
<span class="kn">from</span> <span class="nn">astropy.coordinates</span> <span class="k">import</span> <span class="n">SkyCoord</span>
<span class="kn">import</span> <span class="nn">os</span><span class="o">,</span><span class="nn">inspect</span>

<div class="viewcode-block" id="Observatory"><a class="viewcode-back" href="../../../EXOSIMS.Prototypes.html#EXOSIMS.Prototypes.Observatory.Observatory">[docs]</a><span class="k">class</span> <span class="nc">Observatory</span><span class="p">(</span><span class="nb">object</span><span class="p">):</span>
    <span class="sd">&quot;&quot;&quot;Observatory class template</span>
<span class="sd">    </span>
<span class="sd">    This class contains all variables and methods necessary to perform</span>
<span class="sd">    Observatory Definition Module calculations in exoplanet mission simulation.</span>
<span class="sd">    </span>
<span class="sd">    Args:</span>
<span class="sd">        \*\*specs: </span>
<span class="sd">            user specified values</span>
<span class="sd">        spkpath (str):</span>
<span class="sd">            Path to SPK file on disk (Defaults to de432s.bsp). </span>
<span class="sd">    </span>
<span class="sd">    Attributes:</span>
<span class="sd">        koAngleMin (astropy Quantity):</span>
<span class="sd">            Telescope minimum keepout angle in units of deg</span>
<span class="sd">        koAngleMinMoon (astropy Quantity):</span>
<span class="sd">            Telescope minimum keepout angle in units of deg, for the Moon only</span>
<span class="sd">        koAngleMinEarth (astropy Quantity):</span>
<span class="sd">            Telescope minimum keepout angle in units of deg, for the Earth only</span>
<span class="sd">        koAngleMax (astropy Quantity):</span>
<span class="sd">            Telescope maximum keepout angle (for occulter) in units of deg</span>
<span class="sd">        koAngleSmall (astropy Quantity):</span>
<span class="sd">            Telescope keepout angle for smaller (angular size) bodies in units of deg</span>
<span class="sd">        settlingTime (astropy Quantity): </span>
<span class="sd">            Instrument settling time after repoint in units of day</span>
<span class="sd">        thrust (astropy Quantity): </span>
<span class="sd">            Occulter slew thrust in units of mN</span>
<span class="sd">        slewIsp (astropy Quantity): </span>
<span class="sd">            Occulter slew specific impulse in units of s</span>
<span class="sd">        scMass (astropy Quantity): </span>
<span class="sd">            Occulter (maneuvering sc) wet mass in units of kg</span>
<span class="sd">        dryMass (astropy Quantity): </span>
<span class="sd">            Occulter (maneuvering sc) dry mass in units of kg</span>
<span class="sd">        coMass (astropy Quantity): </span>
<span class="sd">            Telescope (non-maneuvering sc) mass in units of kg</span>
<span class="sd">        occulterSep (astropy Quantity): </span>
<span class="sd">            Occulter-telescope distance in units of km</span>
<span class="sd">        skIsp (astropy Quantity): </span>
<span class="sd">            Station-keeping specific impulse in units of s</span>
<span class="sd">        defburnPortion (float):</span>
<span class="sd">            Default burn portion</span>
<span class="sd">        flowRate (astropy Quantity): </span>
<span class="sd">            Slew flow rate in units of kg/day</span>
<span class="sd">        checkKeepoutEnd (boolean):</span>
<span class="sd">            Boolean signifying if the keepout method must be called at the end of </span>
<span class="sd">            each observation</span>
<span class="sd">        forceStaticEphem (boolean):</span>
<span class="sd">            Boolean used to force static ephemerides</span>
<span class="sd">    </span>
<span class="sd">    Notes:</span>
<span class="sd">        For finding positions of solar system bodies, this routine will attempt to </span>
<span class="sd">        use the jplephem module and a local SPK file on disk.  The module can be </span>
<span class="sd">        installed via pip or from source.  The default SPK file can be downloaded from</span>
<span class="sd">        here: http://naif.jpl.nasa.gov/pub/naif/generic_kernels/spk/planets/de432s.bsp</span>
<span class="sd">        and should be placed in the Observatory subdirectory of EXOSIMS.</span>
<span class="sd">    </span>
<span class="sd">    &quot;&quot;&quot;</span>

    <span class="n">_modtype</span> <span class="o">=</span> <span class="s1">&#39;Observatory&#39;</span>
    <span class="n">_outspec</span> <span class="o">=</span> <span class="p">{}</span>

    <span class="k">def</span> <span class="nf">__init__</span><span class="p">(</span><span class="bp">self</span><span class="p">,</span> <span class="n">koAngleMin</span><span class="o">=</span><span class="mi">45</span><span class="p">,</span> <span class="n">koAngleMinMoon</span><span class="o">=</span><span class="kc">None</span><span class="p">,</span> <span class="n">koAngleMinEarth</span><span class="o">=</span><span class="kc">None</span><span class="p">,</span> 
            <span class="n">koAngleMax</span><span class="o">=</span><span class="mi">90</span><span class="p">,</span> <span class="n">koAngleSmall</span><span class="o">=</span><span class="mi">1</span><span class="p">,</span> <span class="n">settlingTime</span><span class="o">=</span><span class="mi">1</span><span class="p">,</span> <span class="n">thrust</span><span class="o">=</span><span class="mi">450</span><span class="p">,</span> <span class="n">slewIsp</span><span class="o">=</span><span class="mi">4160</span><span class="p">,</span> 
            <span class="n">scMass</span><span class="o">=</span><span class="mi">6000</span><span class="p">,</span> <span class="n">dryMass</span><span class="o">=</span><span class="mi">3400</span><span class="p">,</span> <span class="n">coMass</span><span class="o">=</span><span class="mi">5800</span><span class="p">,</span> <span class="n">occulterSep</span><span class="o">=</span><span class="mi">55000</span><span class="p">,</span> <span class="n">skIsp</span><span class="o">=</span><span class="mi">220</span><span class="p">,</span> 
            <span class="n">defburnPortion</span><span class="o">=</span><span class="mf">0.05</span><span class="p">,</span> <span class="n">spkpath</span><span class="o">=</span><span class="kc">None</span><span class="p">,</span> <span class="n">checkKeepoutEnd</span><span class="o">=</span><span class="kc">True</span><span class="p">,</span> 
            <span class="n">forceStaticEphem</span><span class="o">=</span><span class="kc">False</span><span class="p">,</span> <span class="o">**</span><span class="n">specs</span><span class="p">):</span>
        
        <span class="c1"># load the vprint function (same line in all prototype module constructors)</span>
        <span class="bp">self</span><span class="o">.</span><span class="n">vprint</span> <span class="o">=</span> <span class="n">vprint</span><span class="p">(</span><span class="n">specs</span><span class="o">.</span><span class="n">get</span><span class="p">(</span><span class="s1">&#39;verbose&#39;</span><span class="p">,</span> <span class="kc">True</span><span class="p">))</span>
        
        <span class="c1"># validate inputs</span>
        <span class="k">assert</span> <span class="nb">isinstance</span><span class="p">(</span><span class="n">checkKeepoutEnd</span><span class="p">,</span> <span class="nb">bool</span><span class="p">),</span> <span class="s2">&quot;checkKeepoutEnd must be a boolean.&quot;</span>
        <span class="k">assert</span> <span class="nb">isinstance</span><span class="p">(</span><span class="n">forceStaticEphem</span><span class="p">,</span> <span class="nb">bool</span><span class="p">),</span> <span class="s2">&quot;forceStaticEphem must be a boolean.&quot;</span>
        
        <span class="c1"># default Observatory values</span>
        <span class="bp">self</span><span class="o">.</span><span class="n">koAngleMin</span> <span class="o">=</span> <span class="n">koAngleMin</span><span class="o">*</span><span class="n">u</span><span class="o">.</span><span class="n">deg</span>          <span class="c1"># keepout minimum angle</span>
        <span class="n">koAngleMinMoon</span> <span class="o">=</span> <span class="n">koAngleMin</span> <span class="k">if</span> <span class="n">koAngleMinMoon</span> <span class="ow">is</span> <span class="kc">None</span> <span class="k">else</span> <span class="n">koAngleMinMoon</span> 
        <span class="bp">self</span><span class="o">.</span><span class="n">koAngleMinMoon</span> <span class="o">=</span> <span class="n">koAngleMinMoon</span><span class="o">*</span><span class="n">u</span><span class="o">.</span><span class="n">deg</span>  <span class="c1"># keepout minimum angle: Moon-only</span>
        <span class="n">koAngleMinEarth</span> <span class="o">=</span> <span class="n">koAngleMin</span> <span class="k">if</span> <span class="n">koAngleMinEarth</span> <span class="ow">is</span> <span class="kc">None</span> <span class="k">else</span> <span class="n">koAngleMinEarth</span> 
        <span class="bp">self</span><span class="o">.</span><span class="n">koAngleMinEarth</span> <span class="o">=</span> <span class="n">koAngleMinEarth</span><span class="o">*</span><span class="n">u</span><span class="o">.</span><span class="n">deg</span><span class="c1"># keepout minimum angle: Earth-only</span>
        <span class="bp">self</span><span class="o">.</span><span class="n">koAngleMax</span> <span class="o">=</span> <span class="n">koAngleMax</span><span class="o">*</span><span class="n">u</span><span class="o">.</span><span class="n">deg</span>          <span class="c1"># keepout maximum angle (occulter)</span>
        <span class="bp">self</span><span class="o">.</span><span class="n">koAngleSmall</span> <span class="o">=</span> <span class="n">koAngleSmall</span><span class="o">*</span><span class="n">u</span><span class="o">.</span><span class="n">deg</span>      <span class="c1"># keepout angle for smaller bodies</span>
        <span class="bp">self</span><span class="o">.</span><span class="n">settlingTime</span> <span class="o">=</span> <span class="n">settlingTime</span><span class="o">*</span><span class="n">u</span><span class="o">.</span><span class="n">d</span>        <span class="c1"># instru. settling time after repoint</span>
        <span class="bp">self</span><span class="o">.</span><span class="n">thrust</span> <span class="o">=</span> <span class="n">thrust</span><span class="o">*</span><span class="n">u</span><span class="o">.</span><span class="n">mN</span>                   <span class="c1"># occulter slew thrust (mN)</span>
        <span class="bp">self</span><span class="o">.</span><span class="n">slewIsp</span> <span class="o">=</span> <span class="n">slewIsp</span><span class="o">*</span><span class="n">u</span><span class="o">.</span><span class="n">s</span>                  <span class="c1"># occulter slew specific impulse (s)</span>
        <span class="bp">self</span><span class="o">.</span><span class="n">scMass</span> <span class="o">=</span> <span class="n">scMass</span><span class="o">*</span><span class="n">u</span><span class="o">.</span><span class="n">kg</span>                   <span class="c1"># occulter initial (wet) mass (kg)</span>
        <span class="bp">self</span><span class="o">.</span><span class="n">dryMass</span> <span class="o">=</span> <span class="n">dryMass</span><span class="o">*</span><span class="n">u</span><span class="o">.</span><span class="n">kg</span>                 <span class="c1"># occulter dry mass (kg)</span>
        <span class="bp">self</span><span class="o">.</span><span class="n">coMass</span> <span class="o">=</span> <span class="n">coMass</span><span class="o">*</span><span class="n">u</span><span class="o">.</span><span class="n">kg</span>                   <span class="c1"># telescope mass (kg)</span>
        <span class="bp">self</span><span class="o">.</span><span class="n">occulterSep</span> <span class="o">=</span> <span class="n">occulterSep</span><span class="o">*</span><span class="n">u</span><span class="o">.</span><span class="n">km</span>         <span class="c1"># occulter-telescope distance (km)</span>
        <span class="bp">self</span><span class="o">.</span><span class="n">skIsp</span> <span class="o">=</span> <span class="n">skIsp</span><span class="o">*</span><span class="n">u</span><span class="o">.</span><span class="n">s</span>                      <span class="c1"># station-keeping Isp (s)</span>
        <span class="bp">self</span><span class="o">.</span><span class="n">defburnPortion</span> <span class="o">=</span> <span class="nb">float</span><span class="p">(</span><span class="n">defburnPortion</span><span class="p">)</span> <span class="c1"># default burn portion</span>
        <span class="bp">self</span><span class="o">.</span><span class="n">checkKeepoutEnd</span> <span class="o">=</span> <span class="nb">bool</span><span class="p">(</span><span class="n">checkKeepoutEnd</span><span class="p">)</span><span class="c1"># true if keepout called at obs end </span>
        <span class="bp">self</span><span class="o">.</span><span class="n">forceStaticEphem</span> <span class="o">=</span> <span class="nb">bool</span><span class="p">(</span><span class="n">forceStaticEphem</span><span class="p">)</span><span class="c1"># boolean used to force static ephem</span>
        
        <span class="c1"># set values derived from quantities above</span>
        <span class="c1"># slew flow rate (kg/day)</span>
        <span class="bp">self</span><span class="o">.</span><span class="n">flowRate</span> <span class="o">=</span> <span class="p">(</span><span class="bp">self</span><span class="o">.</span><span class="n">thrust</span><span class="o">/</span><span class="n">const</span><span class="o">.</span><span class="n">g0</span><span class="o">/</span><span class="bp">self</span><span class="o">.</span><span class="n">slewIsp</span><span class="p">)</span><span class="o">.</span><span class="n">to</span><span class="p">(</span><span class="s1">&#39;kg/day&#39;</span><span class="p">)</span>
        
        <span class="c1"># if jplephem is available, we&#39;ll use that for propagating solar system bodies</span>
        <span class="c1"># otherwise, use static ephemerides</span>
        <span class="k">if</span> <span class="bp">self</span><span class="o">.</span><span class="n">forceStaticEphem</span> <span class="ow">is</span> <span class="kc">False</span><span class="p">:</span>
            <span class="k">try</span><span class="p">:</span>
                <span class="kn">from</span> <span class="nn">jplephem.spk</span> <span class="k">import</span> <span class="n">SPK</span>
                <span class="bp">self</span><span class="o">.</span><span class="n">havejplephem</span> <span class="o">=</span> <span class="kc">True</span>
            <span class="k">except</span> <span class="ne">ImportError</span><span class="p">:</span>
                <span class="bp">self</span><span class="o">.</span><span class="n">vprint</span><span class="p">(</span><span class="s2">&quot;WARNING: Module jplephem not found, &quot;</span> \
                        <span class="o">+</span> <span class="s2">&quot;using static solar system ephemerides.&quot;</span><span class="p">)</span>
                <span class="bp">self</span><span class="o">.</span><span class="n">havejplephem</span> <span class="o">=</span> <span class="kc">False</span>
        <span class="k">else</span><span class="p">:</span>
            <span class="bp">self</span><span class="o">.</span><span class="n">havejplephem</span> <span class="o">=</span> <span class="kc">False</span>
            <span class="bp">self</span><span class="o">.</span><span class="n">vprint</span><span class="p">(</span><span class="s2">&quot;Using static solar system ephemerides.&quot;</span><span class="p">)</span>
        
        <span class="c1"># populate outspec</span>
        <span class="k">for</span> <span class="n">att</span> <span class="ow">in</span> <span class="bp">self</span><span class="o">.</span><span class="vm">__dict__</span><span class="o">.</span><span class="n">keys</span><span class="p">():</span>
            <span class="k">if</span> <span class="n">att</span> <span class="ow">not</span> <span class="ow">in</span> <span class="p">[</span><span class="s1">&#39;vprint&#39;</span><span class="p">]:</span>
                <span class="n">dat</span> <span class="o">=</span> <span class="bp">self</span><span class="o">.</span><span class="vm">__dict__</span><span class="p">[</span><span class="n">att</span><span class="p">]</span>
                <span class="bp">self</span><span class="o">.</span><span class="n">_outspec</span><span class="p">[</span><span class="n">att</span><span class="p">]</span> <span class="o">=</span> <span class="n">dat</span><span class="o">.</span><span class="n">value</span> <span class="k">if</span> <span class="nb">isinstance</span><span class="p">(</span><span class="n">dat</span><span class="p">,</span> <span class="n">u</span><span class="o">.</span><span class="n">Quantity</span><span class="p">)</span> <span class="k">else</span> <span class="n">dat</span>
        
        <span class="c1"># define function for calculating obliquity of the ecliptic </span>
        <span class="c1"># (arg Julian centuries from J2000)</span>
        <span class="bp">self</span><span class="o">.</span><span class="n">obe</span> <span class="o">=</span> <span class="k">lambda</span> <span class="n">TDB</span><span class="p">:</span> <span class="mf">23.439279</span> <span class="o">-</span> <span class="mf">0.0130102</span><span class="o">*</span><span class="n">TDB</span> <span class="o">-</span> <span class="mf">5.086e-8</span><span class="o">*</span><span class="p">(</span><span class="n">TDB</span><span class="o">**</span><span class="mi">2</span><span class="p">)</span> <span class="o">+</span> \
                <span class="mf">5.565e-7</span><span class="o">*</span><span class="p">(</span><span class="n">TDB</span><span class="o">**</span><span class="mi">3</span><span class="p">)</span> <span class="o">+</span> <span class="mf">1.6e-10</span><span class="o">*</span><span class="p">(</span><span class="n">TDB</span><span class="o">**</span><span class="mi">4</span><span class="p">)</span> <span class="o">+</span> <span class="mf">1.21e-11</span><span class="o">*</span><span class="p">(</span><span class="n">TDB</span><span class="o">**</span><span class="mi">5</span><span class="p">)</span> 
        
        <span class="c1"># if you have jplephem, load spice file, otherwise load static ephem</span>
        <span class="k">if</span> <span class="bp">self</span><span class="o">.</span><span class="n">havejplephem</span><span class="p">:</span>
            <span class="k">if</span> <span class="p">(</span><span class="n">spkpath</span> <span class="ow">is</span> <span class="kc">None</span><span class="p">)</span> <span class="ow">or</span> <span class="ow">not</span><span class="p">(</span><span class="n">os</span><span class="o">.</span><span class="n">path</span><span class="o">.</span><span class="n">exists</span><span class="p">(</span><span class="n">spkpath</span><span class="p">)):</span>
                <span class="c1"># if the path does not exist, load the default de432s.bsp</span>
                <span class="n">classpath</span> <span class="o">=</span> <span class="n">os</span><span class="o">.</span><span class="n">path</span><span class="o">.</span><span class="n">split</span><span class="p">(</span><span class="n">inspect</span><span class="o">.</span><span class="n">getfile</span><span class="p">(</span><span class="bp">self</span><span class="o">.</span><span class="vm">__class__</span><span class="p">))[</span><span class="mi">0</span><span class="p">]</span>
                <span class="n">classpath</span> <span class="o">=</span> <span class="n">os</span><span class="o">.</span><span class="n">path</span><span class="o">.</span><span class="n">normpath</span><span class="p">(</span><span class="n">os</span><span class="o">.</span><span class="n">path</span><span class="o">.</span><span class="n">join</span><span class="p">(</span><span class="n">classpath</span><span class="p">,</span> <span class="s1">&#39;..&#39;</span><span class="p">,</span> 
                        <span class="s1">&#39;Observatory&#39;</span><span class="p">))</span>
                <span class="n">filename</span> <span class="o">=</span> <span class="s1">&#39;de432s.bsp&#39;</span>
                <span class="n">spkpath</span> <span class="o">=</span> <span class="n">os</span><span class="o">.</span><span class="n">path</span><span class="o">.</span><span class="n">join</span><span class="p">(</span><span class="n">classpath</span><span class="p">,</span> <span class="n">filename</span><span class="p">)</span>
            <span class="bp">self</span><span class="o">.</span><span class="n">kernel</span> <span class="o">=</span> <span class="n">SPK</span><span class="o">.</span><span class="n">open</span><span class="p">(</span><span class="n">spkpath</span><span class="p">)</span>
        <span class="k">else</span><span class="p">:</span>
            <span class="sd">&quot;&quot;&quot;All ephemeride data from Vallado Appendix D.4</span>
<span class="sd">            Values are: a = sma (AU), e = eccentricity, I = inclination (deg),</span>
<span class="sd">                        O = long. ascending node (deg), w = long. perihelion (deg),</span>
<span class="sd">                        lM = mean longitude (deg)</span>
<span class="sd">            </span>
<span class="sd">            &quot;&quot;&quot;</span>
            
            <span class="c1"># store ephemerides data in heliocentric true ecliptic frame</span>
            <span class="n">a</span> <span class="o">=</span> <span class="mf">0.387098310</span>
            <span class="n">e</span> <span class="o">=</span> <span class="p">[</span><span class="mf">0.20563175</span><span class="p">,</span> <span class="mf">0.000020406</span><span class="p">,</span> <span class="o">-</span><span class="mf">0.0000000284</span><span class="p">,</span> <span class="o">-</span><span class="mf">0.00000000017</span><span class="p">]</span>
            <span class="n">I</span> <span class="o">=</span> <span class="p">[</span><span class="mf">7.004986</span><span class="p">,</span> <span class="o">-</span><span class="mf">0.0059516</span><span class="p">,</span> <span class="mf">0.00000081</span><span class="p">,</span> <span class="mf">0.000000041</span><span class="p">]</span>
            <span class="n">O</span> <span class="o">=</span> <span class="p">[</span><span class="mf">48.330893</span><span class="p">,</span> <span class="o">-</span><span class="mf">0.1254229</span><span class="p">,</span> <span class="o">-</span><span class="mf">0.00008833</span><span class="p">,</span> <span class="o">-</span><span class="mf">0.000000196</span><span class="p">]</span>
            <span class="n">w</span> <span class="o">=</span> <span class="p">[</span><span class="mf">77.456119</span><span class="p">,</span> <span class="mf">0.1588643</span><span class="p">,</span> <span class="o">-</span><span class="mf">0.00001343</span><span class="p">,</span> <span class="mf">0.000000039</span><span class="p">]</span>
            <span class="n">lM</span> <span class="o">=</span> <span class="p">[</span><span class="mf">252.250906</span><span class="p">,</span> <span class="mf">149472.6746358</span><span class="p">,</span> <span class="o">-</span><span class="mf">0.00000535</span><span class="p">,</span> <span class="mf">0.000000002</span><span class="p">]</span>
            <span class="n">Mercury</span> <span class="o">=</span> <span class="bp">self</span><span class="o">.</span><span class="n">SolarEph</span><span class="p">(</span><span class="n">a</span><span class="p">,</span> <span class="n">e</span><span class="p">,</span> <span class="n">I</span><span class="p">,</span> <span class="n">O</span><span class="p">,</span> <span class="n">w</span><span class="p">,</span> <span class="n">lM</span><span class="p">)</span>
            
            <span class="n">a</span> <span class="o">=</span> <span class="mf">0.723329820</span>
            <span class="n">e</span> <span class="o">=</span> <span class="p">[</span><span class="mf">0.00677188</span><span class="p">,</span> <span class="o">-</span><span class="mf">0.000047766</span><span class="p">,</span> <span class="mf">0.0000000975</span><span class="p">,</span> <span class="mf">0.00000000044</span><span class="p">]</span>
            <span class="n">I</span> <span class="o">=</span> <span class="p">[</span><span class="mf">3.394662</span><span class="p">,</span> <span class="o">-</span><span class="mf">0.0008568</span><span class="p">,</span> <span class="o">-</span><span class="mf">0.00003244</span><span class="p">,</span> <span class="mf">0.000000010</span><span class="p">]</span>
            <span class="n">O</span> <span class="o">=</span> <span class="p">[</span><span class="mf">76.679920</span><span class="p">,</span> <span class="o">-</span><span class="mf">0.2780080</span><span class="p">,</span> <span class="o">-</span><span class="mf">0.00014256</span><span class="p">,</span> <span class="o">-</span><span class="mf">0.000000198</span><span class="p">]</span>
            <span class="n">w</span> <span class="o">=</span> <span class="p">[</span><span class="mf">131.563707</span><span class="p">,</span> <span class="mf">0.0048646</span><span class="p">,</span> <span class="o">-</span><span class="mf">0.00138232</span><span class="p">,</span> <span class="o">-</span><span class="mf">0.000005332</span><span class="p">]</span>
            <span class="n">lM</span> <span class="o">=</span> <span class="p">[</span><span class="mf">181.979801</span><span class="p">,</span> <span class="mf">58517.8156760</span><span class="p">,</span> <span class="mf">0.00000165</span><span class="p">,</span> <span class="o">-</span><span class="mf">0.000000002</span><span class="p">]</span>
            <span class="n">Venus</span> <span class="o">=</span> <span class="bp">self</span><span class="o">.</span><span class="n">SolarEph</span><span class="p">(</span><span class="n">a</span><span class="p">,</span> <span class="n">e</span><span class="p">,</span> <span class="n">I</span><span class="p">,</span> <span class="n">O</span><span class="p">,</span> <span class="n">w</span><span class="p">,</span> <span class="n">lM</span><span class="p">)</span>
            
            <span class="n">a</span> <span class="o">=</span> <span class="mf">1.000001018</span>
            <span class="n">e</span> <span class="o">=</span> <span class="p">[</span><span class="mf">0.01670862</span><span class="p">,</span> <span class="o">-</span><span class="mf">0.000042037</span><span class="p">,</span> <span class="o">-</span><span class="mf">0.0000001236</span><span class="p">,</span> <span class="mf">0.00000000004</span><span class="p">]</span>
            <span class="n">I</span> <span class="o">=</span> <span class="p">[</span><span class="mf">0.</span><span class="p">,</span> <span class="mf">0.0130546</span><span class="p">,</span> <span class="o">-</span><span class="mf">0.00000931</span><span class="p">,</span> <span class="o">-</span><span class="mf">0.000000034</span><span class="p">]</span>
            <span class="n">O</span> <span class="o">=</span> <span class="p">[</span><span class="mf">174.873174</span><span class="p">,</span> <span class="o">-</span><span class="mf">0.2410908</span><span class="p">,</span> <span class="mf">0.00004067</span><span class="p">,</span> <span class="o">-</span><span class="mf">0.000001327</span><span class="p">]</span>
            <span class="n">w</span> <span class="o">=</span> <span class="p">[</span><span class="mf">102.937348</span><span class="p">,</span> <span class="mf">0.3225557</span><span class="p">,</span> <span class="mf">0.00015026</span><span class="p">,</span> <span class="mf">0.000000478</span><span class="p">]</span>
            <span class="n">lM</span> <span class="o">=</span> <span class="p">[</span><span class="mf">100.466449</span><span class="p">,</span> <span class="mf">35999.3728519</span><span class="p">,</span> <span class="o">-</span><span class="mf">0.00000568</span><span class="p">,</span> <span class="mf">0.</span><span class="p">]</span>
            <span class="n">Earth</span> <span class="o">=</span> <span class="bp">self</span><span class="o">.</span><span class="n">SolarEph</span><span class="p">(</span><span class="n">a</span><span class="p">,</span> <span class="n">e</span><span class="p">,</span> <span class="n">I</span><span class="p">,</span> <span class="n">O</span><span class="p">,</span> <span class="n">w</span><span class="p">,</span> <span class="n">lM</span><span class="p">)</span>
            
            <span class="n">a</span> <span class="o">=</span> <span class="mf">1.523679342</span>
            <span class="n">e</span> <span class="o">=</span> <span class="p">[</span><span class="mf">0.09340062</span><span class="p">,</span> <span class="mf">0.000090483</span><span class="p">,</span> <span class="o">-</span><span class="mf">0.0000000806</span><span class="p">,</span> <span class="o">-</span><span class="mf">0.00000000035</span><span class="p">]</span>
            <span class="n">I</span> <span class="o">=</span> <span class="p">[</span><span class="mf">1.849726</span><span class="p">,</span> <span class="o">-</span><span class="mf">0.0081479</span><span class="p">,</span> <span class="o">-</span><span class="mf">0.00002255</span><span class="p">,</span> <span class="o">-</span><span class="mf">0.000000027</span><span class="p">]</span>
            <span class="n">O</span> <span class="o">=</span> <span class="p">[</span><span class="mf">49.558093</span><span class="p">,</span> <span class="o">-</span><span class="mf">0.2949846</span><span class="p">,</span> <span class="o">-</span><span class="mf">0.00063993</span><span class="p">,</span> <span class="o">-</span><span class="mf">0.000002143</span><span class="p">]</span>
            <span class="n">w</span> <span class="o">=</span> <span class="p">[</span><span class="mf">336.060234</span><span class="p">,</span> <span class="mf">0.4438898</span><span class="p">,</span> <span class="o">-</span><span class="mf">0.00017321</span><span class="p">,</span> <span class="mf">0.000000300</span><span class="p">]</span>
            <span class="n">lM</span> <span class="o">=</span> <span class="p">[</span><span class="mf">355.433275</span><span class="p">,</span> <span class="mf">19140.2993313</span><span class="p">,</span> <span class="mf">0.00000261</span><span class="p">,</span> <span class="o">-</span><span class="mf">0.000000003</span><span class="p">]</span>
            <span class="n">Mars</span> <span class="o">=</span> <span class="bp">self</span><span class="o">.</span><span class="n">SolarEph</span><span class="p">(</span><span class="n">a</span><span class="p">,</span> <span class="n">e</span><span class="p">,</span> <span class="n">I</span><span class="p">,</span> <span class="n">O</span><span class="p">,</span> <span class="n">w</span><span class="p">,</span> <span class="n">lM</span><span class="p">)</span>
            
            <span class="n">a</span> <span class="o">=</span> <span class="p">[</span><span class="mf">5.202603191</span><span class="p">,</span> <span class="mf">0.0000001913</span><span class="p">]</span>
            <span class="n">e</span> <span class="o">=</span> <span class="p">[</span><span class="mf">0.04849485</span><span class="p">,</span> <span class="mf">0.000163244</span><span class="p">,</span> <span class="o">-</span><span class="mf">0.0000004719</span><span class="p">,</span> <span class="o">-</span><span class="mf">0.00000000197</span><span class="p">]</span>
            <span class="n">I</span> <span class="o">=</span> <span class="p">[</span><span class="mf">1.303270</span><span class="p">,</span> <span class="o">-</span><span class="mf">0.0019872</span><span class="p">,</span> <span class="mf">0.00003318</span><span class="p">,</span> <span class="mf">0.000000092</span><span class="p">]</span>
            <span class="n">O</span> <span class="o">=</span> <span class="p">[</span><span class="mf">100.464441</span><span class="p">,</span> <span class="mf">0.1766828</span><span class="p">,</span> <span class="mf">0.00090387</span><span class="p">,</span> <span class="o">-</span><span class="mf">0.000007032</span><span class="p">]</span>
            <span class="n">w</span> <span class="o">=</span> <span class="p">[</span><span class="mf">14.331309</span><span class="p">,</span> <span class="mf">0.2155525</span><span class="p">,</span> <span class="mf">0.00072252</span><span class="p">,</span> <span class="o">-</span><span class="mf">0.000004590</span><span class="p">]</span>
            <span class="n">lM</span> <span class="o">=</span> <span class="p">[</span><span class="mf">34.351484</span><span class="p">,</span> <span class="mf">3034.9056746</span><span class="p">,</span> <span class="o">-</span><span class="mf">0.00008501</span><span class="p">,</span> <span class="mf">0.000000004</span><span class="p">]</span>
            <span class="n">Jupiter</span> <span class="o">=</span> <span class="bp">self</span><span class="o">.</span><span class="n">SolarEph</span><span class="p">(</span><span class="n">a</span><span class="p">,</span> <span class="n">e</span><span class="p">,</span> <span class="n">I</span><span class="p">,</span> <span class="n">O</span><span class="p">,</span> <span class="n">w</span><span class="p">,</span> <span class="n">lM</span><span class="p">)</span>
            
            <span class="n">a</span> <span class="o">=</span> <span class="p">[</span><span class="mf">9.554909596</span><span class="p">,</span> <span class="o">-</span><span class="mf">0.0000021389</span><span class="p">]</span>
            <span class="n">e</span> <span class="o">=</span> <span class="p">[</span><span class="mf">0.05550862</span><span class="p">,</span> <span class="o">-</span><span class="mf">0.000346818</span><span class="p">,</span> <span class="o">-</span><span class="mf">0.0000006456</span><span class="p">,</span> <span class="mf">0.00000000338</span><span class="p">]</span>
            <span class="n">I</span> <span class="o">=</span> <span class="p">[</span><span class="mf">2.488878</span><span class="p">,</span> <span class="mf">0.0025515</span><span class="p">,</span> <span class="o">-</span><span class="mf">0.00004903</span><span class="p">,</span> <span class="mf">0.000000018</span><span class="p">]</span>
            <span class="n">O</span> <span class="o">=</span> <span class="p">[</span><span class="mf">113.665524</span><span class="p">,</span> <span class="o">-</span><span class="mf">0.2566649</span><span class="p">,</span> <span class="o">-</span><span class="mf">0.00018345</span><span class="p">,</span> <span class="mf">0.000000357</span><span class="p">]</span>
            <span class="n">w</span> <span class="o">=</span> <span class="p">[</span><span class="mf">93.056787</span><span class="p">,</span> <span class="mf">0.5665496</span><span class="p">,</span> <span class="mf">0.00052809</span><span class="p">,</span> <span class="mf">0.000004882</span><span class="p">]</span>
            <span class="n">lM</span> <span class="o">=</span> <span class="p">[</span><span class="mf">50.077471</span><span class="p">,</span> <span class="mf">1222.1137943</span><span class="p">,</span> <span class="mf">0.00021004</span><span class="p">,</span> <span class="o">-</span><span class="mf">0.000000019</span><span class="p">]</span>
            <span class="n">Saturn</span> <span class="o">=</span> <span class="bp">self</span><span class="o">.</span><span class="n">SolarEph</span><span class="p">(</span><span class="n">a</span><span class="p">,</span> <span class="n">e</span><span class="p">,</span> <span class="n">I</span><span class="p">,</span> <span class="n">O</span><span class="p">,</span> <span class="n">w</span><span class="p">,</span> <span class="n">lM</span><span class="p">)</span>
            
            <span class="n">a</span> <span class="o">=</span> <span class="p">[</span><span class="mf">19.218446062</span><span class="p">,</span> <span class="o">-</span><span class="mf">0.0000000372</span><span class="p">,</span> <span class="mf">0.00000000098</span><span class="p">]</span>
            <span class="n">e</span> <span class="o">=</span> <span class="p">[</span><span class="mf">0.04629590</span><span class="p">,</span> <span class="o">-</span><span class="mf">0.000027337</span><span class="p">,</span> <span class="mf">0.0000000790</span><span class="p">,</span> <span class="mf">0.00000000025</span><span class="p">]</span>
            <span class="n">I</span> <span class="o">=</span> <span class="p">[</span><span class="mf">0.773196</span><span class="p">,</span> <span class="o">-</span><span class="mf">0.0016869</span><span class="p">,</span> <span class="mf">0.00000349</span><span class="p">,</span> <span class="mf">0.000000016</span><span class="p">]</span>
            <span class="n">O</span> <span class="o">=</span> <span class="p">[</span><span class="mf">74.005947</span><span class="p">,</span> <span class="mf">0.0741461</span><span class="p">,</span> <span class="mf">0.00040540</span><span class="p">,</span> <span class="mf">0.000000104</span><span class="p">]</span>
            <span class="n">w</span> <span class="o">=</span> <span class="p">[</span><span class="mf">173.005159</span><span class="p">,</span> <span class="mf">0.0893206</span><span class="p">,</span> <span class="o">-</span><span class="mf">0.00009470</span><span class="p">,</span> <span class="mf">0.000000413</span><span class="p">]</span>
            <span class="n">lM</span> <span class="o">=</span> <span class="p">[</span><span class="mf">314.055005</span><span class="p">,</span> <span class="mf">428.4669983</span><span class="p">,</span> <span class="o">-</span><span class="mf">0.00000486</span><span class="p">,</span> <span class="mf">0.000000006</span><span class="p">]</span>
            <span class="n">Uranus</span> <span class="o">=</span> <span class="bp">self</span><span class="o">.</span><span class="n">SolarEph</span><span class="p">(</span><span class="n">a</span><span class="p">,</span> <span class="n">e</span><span class="p">,</span> <span class="n">I</span><span class="p">,</span> <span class="n">O</span><span class="p">,</span> <span class="n">w</span><span class="p">,</span> <span class="n">lM</span><span class="p">)</span>
            
            <span class="n">a</span> <span class="o">=</span> <span class="p">[</span><span class="mf">30.110386869</span><span class="p">,</span> <span class="o">-</span><span class="mf">0.0000001663</span><span class="p">,</span> <span class="mf">0.00000000069</span><span class="p">]</span>
            <span class="n">e</span> <span class="o">=</span> <span class="p">[</span><span class="mf">0.00898809</span><span class="p">,</span> <span class="mf">0.000006408</span><span class="p">,</span> <span class="o">-</span><span class="mf">0.0000000008</span><span class="p">]</span>
            <span class="n">I</span> <span class="o">=</span> <span class="p">[</span><span class="mf">1.769952</span><span class="p">,</span> <span class="mf">0.0002257</span><span class="p">,</span> <span class="mf">0.00000023</span><span class="p">,</span> <span class="o">-</span><span class="mf">0.000000000</span><span class="p">]</span>
            <span class="n">O</span> <span class="o">=</span> <span class="p">[</span><span class="mf">131.784057</span><span class="p">,</span> <span class="o">-</span><span class="mf">0.0061651</span><span class="p">,</span> <span class="o">-</span><span class="mf">0.00000219</span><span class="p">,</span> <span class="o">-</span><span class="mf">0.000000078</span><span class="p">]</span>
            <span class="n">w</span> <span class="o">=</span> <span class="p">[</span><span class="mf">48.123691</span><span class="p">,</span> <span class="mf">0.0291587</span><span class="p">,</span> <span class="mf">0.00007051</span><span class="p">,</span> <span class="mf">0.</span><span class="p">]</span>
            <span class="n">lM</span> <span class="o">=</span> <span class="p">[</span><span class="mf">304.348665</span><span class="p">,</span> <span class="mf">218.4862002</span><span class="p">,</span> <span class="mf">0.00000059</span><span class="p">,</span> <span class="o">-</span><span class="mf">0.000000002</span><span class="p">]</span>
            <span class="n">Neptune</span> <span class="o">=</span> <span class="bp">self</span><span class="o">.</span><span class="n">SolarEph</span><span class="p">(</span><span class="n">a</span><span class="p">,</span> <span class="n">e</span><span class="p">,</span> <span class="n">I</span><span class="p">,</span> <span class="n">O</span><span class="p">,</span> <span class="n">w</span><span class="p">,</span> <span class="n">lM</span><span class="p">)</span>
            
            <span class="n">a</span> <span class="o">=</span> <span class="p">[</span><span class="mf">39.48168677</span><span class="p">,</span> <span class="o">-</span><span class="mf">0.00076912</span><span class="p">]</span>
            <span class="n">e</span> <span class="o">=</span> <span class="p">[</span><span class="mf">0.24880766</span><span class="p">,</span> <span class="mf">0.00006465</span><span class="p">]</span>
            <span class="n">I</span> <span class="o">=</span> <span class="p">[</span><span class="mf">17.14175</span><span class="p">,</span> <span class="mf">0.003075</span><span class="p">]</span>
            <span class="n">O</span> <span class="o">=</span> <span class="p">[</span><span class="mf">110.30347</span><span class="p">,</span> <span class="o">-</span><span class="mf">0.01036944</span><span class="p">]</span>
            <span class="n">w</span> <span class="o">=</span> <span class="p">[</span><span class="mf">224.06676</span><span class="p">,</span> <span class="o">-</span><span class="mf">0.03673611</span><span class="p">]</span>
            <span class="n">lM</span> <span class="o">=</span> <span class="p">[</span><span class="mf">238.92881</span><span class="p">,</span> <span class="mf">145.2078</span><span class="p">]</span>
            <span class="n">Pluto</span> <span class="o">=</span> <span class="bp">self</span><span class="o">.</span><span class="n">SolarEph</span><span class="p">(</span><span class="n">a</span><span class="p">,</span> <span class="n">e</span><span class="p">,</span> <span class="n">I</span><span class="p">,</span> <span class="n">O</span><span class="p">,</span> <span class="n">w</span><span class="p">,</span> <span class="n">lM</span><span class="p">)</span>
            
            <span class="c1"># store all as dictionary:</span>
            <span class="bp">self</span><span class="o">.</span><span class="n">planets</span> <span class="o">=</span> <span class="p">{</span><span class="s1">&#39;Mercury&#39;</span><span class="p">:</span> <span class="n">Mercury</span><span class="p">,</span>
                            <span class="s1">&#39;Venus&#39;</span><span class="p">:</span> <span class="n">Venus</span><span class="p">,</span>
                            <span class="s1">&#39;Earth&#39;</span><span class="p">:</span> <span class="n">Earth</span><span class="p">,</span>
                            <span class="s1">&#39;Mars&#39;</span><span class="p">:</span> <span class="n">Mars</span><span class="p">,</span>
                            <span class="s1">&#39;Jupiter&#39;</span><span class="p">:</span> <span class="n">Jupiter</span><span class="p">,</span>
                            <span class="s1">&#39;Saturn&#39;</span><span class="p">:</span> <span class="n">Saturn</span><span class="p">,</span>
                            <span class="s1">&#39;Uranus&#39;</span><span class="p">:</span> <span class="n">Uranus</span><span class="p">,</span>
                            <span class="s1">&#39;Neptune&#39;</span><span class="p">:</span> <span class="n">Neptune</span><span class="p">,</span>
                            <span class="s1">&#39;Pluto&#39;</span><span class="p">:</span> <span class="n">Pluto</span><span class="p">}</span>

    <span class="k">def</span> <span class="nf">__str__</span><span class="p">(</span><span class="bp">self</span><span class="p">):</span>
        <span class="sd">&quot;&quot;&quot;String representation of the Observatory object</span>
<span class="sd">        </span>
<span class="sd">        When the command &#39;print&#39; is used on the Observatory object, this method</span>
<span class="sd">        will print the attribute values contained in the object</span>
<span class="sd">        </span>
<span class="sd">        &quot;&quot;&quot;</span>
        
        <span class="k">for</span> <span class="n">att</span> <span class="ow">in</span> <span class="bp">self</span><span class="o">.</span><span class="vm">__dict__</span><span class="o">.</span><span class="n">keys</span><span class="p">():</span>
            <span class="nb">print</span><span class="p">(</span><span class="s1">&#39;</span><span class="si">%s</span><span class="s1">: </span><span class="si">%r</span><span class="s1">&#39;</span> <span class="o">%</span> <span class="p">(</span><span class="n">att</span><span class="p">,</span> <span class="nb">getattr</span><span class="p">(</span><span class="bp">self</span><span class="p">,</span> <span class="n">att</span><span class="p">)))</span>
        
        <span class="k">return</span> <span class="s1">&#39;Observatory class object attributes&#39;</span>

<div class="viewcode-block" id="Observatory.equat2eclip"><a class="viewcode-back" href="../../../EXOSIMS.Prototypes.html#EXOSIMS.Prototypes.Observatory.Observatory.equat2eclip">[docs]</a>    <span class="k">def</span> <span class="nf">equat2eclip</span><span class="p">(</span><span class="bp">self</span><span class="p">,</span> <span class="n">r_equat</span><span class="p">,</span> <span class="n">currentTime</span><span class="p">,</span> <span class="n">rotsign</span><span class="o">=</span><span class="mi">1</span><span class="p">):</span>
        <span class="sd">&quot;&quot;&quot;Rotates heliocentric coordinates from equatorial to ecliptic frame.</span>
<span class="sd">        </span>
<span class="sd">        Args:</span>
<span class="sd">            r_equat (astropy Quantity nx3 array):</span>
<span class="sd">                Positions vector in heliocentric equatorial frame in units of AU</span>
<span class="sd">            currentTime (astropy Time array):</span>
<span class="sd">                Current absolute mission time in MJD</span>
<span class="sd">            rotsign (integer):</span>
<span class="sd">                Optional flag, default 1, set -1 to reverse the rotation</span>
<span class="sd">        </span>
<span class="sd">        Returns:</span>
<span class="sd">            r_eclip (astropy Quantity nx3 array):</span>
<span class="sd">                Positions vector in heliocentric ecliptic frame in units of AU</span>
<span class="sd">        </span>
<span class="sd">        &quot;&quot;&quot;</span>
        
        <span class="c1"># check size of arrays</span>
        <span class="k">assert</span> <span class="n">currentTime</span><span class="o">.</span><span class="n">size</span> <span class="o">==</span> <span class="mi">1</span> <span class="ow">or</span> <span class="n">currentTime</span><span class="o">.</span><span class="n">size</span> <span class="o">==</span> <span class="nb">len</span><span class="p">(</span><span class="n">r_equat</span><span class="p">),</span> \
                <span class="s2">&quot;If multiple times and positions, currentTime and r_equat sizes must match&quot;</span>
        <span class="c1"># find Julian centuries from J2000</span>
        <span class="n">TDB</span> <span class="o">=</span> <span class="bp">self</span><span class="o">.</span><span class="n">cent</span><span class="p">(</span><span class="n">currentTime</span><span class="p">)</span>
        <span class="c1"># find obliquity of the ecliptic</span>
        <span class="n">obe</span> <span class="o">=</span> <span class="n">rotsign</span><span class="o">*</span><span class="n">np</span><span class="o">.</span><span class="n">array</span><span class="p">(</span><span class="n">np</span><span class="o">.</span><span class="n">radians</span><span class="p">(</span><span class="bp">self</span><span class="o">.</span><span class="n">obe</span><span class="p">(</span><span class="n">TDB</span><span class="p">)),</span> <span class="n">ndmin</span><span class="o">=</span><span class="mi">1</span><span class="p">)</span>
        <span class="c1"># positions vector in heliocentric ecliptic frame</span>
        <span class="k">if</span> <span class="n">currentTime</span><span class="o">.</span><span class="n">size</span> <span class="o">==</span> <span class="mi">1</span><span class="p">:</span>
            <span class="n">r_eclip</span> <span class="o">=</span> <span class="n">np</span><span class="o">.</span><span class="n">array</span><span class="p">([</span><span class="n">np</span><span class="o">.</span><span class="n">dot</span><span class="p">(</span><span class="bp">self</span><span class="o">.</span><span class="n">rot</span><span class="p">(</span><span class="n">obe</span><span class="p">[</span><span class="mi">0</span><span class="p">],</span> <span class="mi">1</span><span class="p">),</span> 
                <span class="n">r_equat</span><span class="p">[</span><span class="n">x</span><span class="p">,:]</span><span class="o">.</span><span class="n">to</span><span class="p">(</span><span class="s1">&#39;AU&#39;</span><span class="p">)</span><span class="o">.</span><span class="n">value</span><span class="p">)</span> <span class="k">for</span> <span class="n">x</span> <span class="ow">in</span> <span class="nb">range</span><span class="p">(</span><span class="nb">len</span><span class="p">(</span><span class="n">r_equat</span><span class="p">))])</span><span class="o">*</span><span class="n">u</span><span class="o">.</span><span class="n">AU</span>
        <span class="k">else</span><span class="p">:</span>
            <span class="n">r_eclip</span> <span class="o">=</span> <span class="n">np</span><span class="o">.</span><span class="n">array</span><span class="p">([</span><span class="n">np</span><span class="o">.</span><span class="n">dot</span><span class="p">(</span><span class="bp">self</span><span class="o">.</span><span class="n">rot</span><span class="p">(</span><span class="n">obe</span><span class="p">[</span><span class="n">x</span><span class="p">],</span> <span class="mi">1</span><span class="p">),</span> 
                <span class="n">r_equat</span><span class="p">[</span><span class="n">x</span><span class="p">,:]</span><span class="o">.</span><span class="n">to</span><span class="p">(</span><span class="s1">&#39;AU&#39;</span><span class="p">)</span><span class="o">.</span><span class="n">value</span><span class="p">)</span> <span class="k">for</span> <span class="n">x</span> <span class="ow">in</span> <span class="nb">range</span><span class="p">(</span><span class="nb">len</span><span class="p">(</span><span class="n">r_equat</span><span class="p">))])</span><span class="o">*</span><span class="n">u</span><span class="o">.</span><span class="n">AU</span>
        
        <span class="k">return</span> <span class="n">r_eclip</span></div>

<div class="viewcode-block" id="Observatory.eclip2equat"><a class="viewcode-back" href="../../../EXOSIMS.Prototypes.html#EXOSIMS.Prototypes.Observatory.Observatory.eclip2equat">[docs]</a>    <span class="k">def</span> <span class="nf">eclip2equat</span><span class="p">(</span><span class="bp">self</span><span class="p">,</span> <span class="n">r_eclip</span><span class="p">,</span> <span class="n">currentTime</span><span class="p">):</span>
        <span class="sd">&quot;&quot;&quot;Rotates heliocentric coordinates from ecliptic to equatorial frame.</span>
<span class="sd">        </span>
<span class="sd">        Args:</span>
<span class="sd">            r_eclip (astropy Quantity nx3 array):</span>
<span class="sd">                Positions vector in heliocentric ecliptic frame in units of AU</span>
<span class="sd">            currentTime (astropy Time array):</span>
<span class="sd">                Current absolute mission time in MJD</span>
<span class="sd">        </span>
<span class="sd">        Returns:</span>
<span class="sd">            r_equat (astropy Quantity nx3 array):</span>
<span class="sd">                Positions vector in heliocentric equatorial frame in units of AU</span>
<span class="sd">        </span>
<span class="sd">        &quot;&quot;&quot;</span>
        
        <span class="n">r_equat</span> <span class="o">=</span> <span class="bp">self</span><span class="o">.</span><span class="n">equat2eclip</span><span class="p">(</span><span class="n">r_eclip</span><span class="p">,</span> <span class="n">currentTime</span><span class="p">,</span> <span class="n">rotsign</span><span class="o">=-</span><span class="mi">1</span><span class="p">)</span>
        
        <span class="k">return</span> <span class="n">r_equat</span></div>

<div class="viewcode-block" id="Observatory.orbit"><a class="viewcode-back" href="../../../EXOSIMS.Prototypes.html#EXOSIMS.Prototypes.Observatory.Observatory.orbit">[docs]</a>    <span class="k">def</span> <span class="nf">orbit</span><span class="p">(</span><span class="bp">self</span><span class="p">,</span> <span class="n">currentTime</span><span class="p">,</span> <span class="n">eclip</span><span class="o">=</span><span class="kc">False</span><span class="p">):</span>
        <span class="sd">&quot;&quot;&quot;Finds observatory orbit positions vector in heliocentric equatorial (default)</span>
<span class="sd">        or ecliptic frame for current time (MJD).</span>
<span class="sd">        </span>
<span class="sd">        This method defines the data type expected, orbits are determined by specific</span>
<span class="sd">        instances of Observatory classes.</span>
<span class="sd">        </span>
<span class="sd">        Args:</span>
<span class="sd">            currentTime (astropy Time array):</span>
<span class="sd">                Current absolute mission time in MJD</span>
<span class="sd">            eclip (boolean):</span>
<span class="sd">                Boolean used to switch to heliocentric ecliptic frame. Defaults to </span>
<span class="sd">                False, corresponding to heliocentric equatorial frame.</span>
<span class="sd">        </span>
<span class="sd">        Returns:</span>
<span class="sd">            r_obs (astropy Quantity nx3 array):</span>
<span class="sd">                Observatory orbit positions vector in heliocentric equatorial (default)</span>
<span class="sd">                or ecliptic frame in units of AU</span>
<span class="sd">        </span>
<span class="sd">        Note: Use eclip=True to get ecliptic coordinates.</span>
<span class="sd">        </span>
<span class="sd">        &quot;&quot;&quot;</span>
        
        <span class="c1"># observatory positions vector in heliocentric equatorial frame</span>
        <span class="n">r_obs</span> <span class="o">=</span> <span class="n">np</span><span class="o">.</span><span class="n">ones</span><span class="p">((</span><span class="n">currentTime</span><span class="o">.</span><span class="n">size</span><span class="p">,</span> <span class="mi">3</span><span class="p">))</span><span class="o">*</span><span class="n">u</span><span class="o">.</span><span class="n">AU</span>
        
        <span class="k">if</span> <span class="n">eclip</span><span class="p">:</span>
            <span class="c1"># observatory positions vector in heliocentric ecliptic frame</span>
            <span class="n">r_obs</span> <span class="o">=</span> <span class="bp">self</span><span class="o">.</span><span class="n">equat2eclip</span><span class="p">(</span><span class="n">r_obs</span><span class="p">,</span> <span class="n">currentTime</span><span class="p">)</span>
        
        <span class="k">return</span> <span class="n">r_obs</span></div>

<div class="viewcode-block" id="Observatory.keepout"><a class="viewcode-back" href="../../../EXOSIMS.Prototypes.html#EXOSIMS.Prototypes.Observatory.Observatory.keepout">[docs]</a>    <span class="k">def</span> <span class="nf">keepout</span><span class="p">(</span><span class="bp">self</span><span class="p">,</span> <span class="n">TL</span><span class="p">,</span> <span class="n">sInds</span><span class="p">,</span> <span class="n">currentTime</span><span class="p">,</span> <span class="n">mode</span><span class="p">):</span>
        <span class="sd">&quot;&quot;&quot;Finds keepout Boolean values for stars of interest.</span>
<span class="sd">        </span>
<span class="sd">        This method defines the data type expected, all values are True.</span>
<span class="sd">        </span>
<span class="sd">        Args:</span>
<span class="sd">            TL (TargetList module):</span>
<span class="sd">                TargetList class object</span>
<span class="sd">            sInds (integer ndarray):</span>
<span class="sd">                Integer indices of the stars of interest</span>
<span class="sd">            currentTime (astropy Time array):</span>
<span class="sd">                Current absolute mission time in MJD</span>
<span class="sd">            mode (dict):</span>
<span class="sd">                Selected observing mode</span>
<span class="sd">                </span>
<span class="sd">        Returns:</span>
<span class="sd">            kogood (boolean ndarray):</span>
<span class="sd">                True is a target unobstructed and observable, and False is a </span>
<span class="sd">                target unobservable due to obstructions in the keepout zone.</span>
<span class="sd">        </span>
<span class="sd">        Note: If multiple times and targets, currentTime and sInds sizes must match.</span>
<span class="sd">        </span>
<span class="sd">        &quot;&quot;&quot;</span>
        
        <span class="c1"># cast sInds to array</span>
        <span class="n">sInds</span> <span class="o">=</span> <span class="n">np</span><span class="o">.</span><span class="n">array</span><span class="p">(</span><span class="n">sInds</span><span class="p">,</span> <span class="n">ndmin</span><span class="o">=</span><span class="mi">1</span><span class="p">,</span> <span class="n">copy</span><span class="o">=</span><span class="kc">False</span><span class="p">)</span>
        <span class="c1"># get all array sizes</span>
        <span class="n">nStars</span> <span class="o">=</span> <span class="n">sInds</span><span class="o">.</span><span class="n">size</span>
        <span class="n">nTimes</span> <span class="o">=</span> <span class="n">currentTime</span><span class="o">.</span><span class="n">size</span>
        <span class="k">assert</span> <span class="n">nStars</span> <span class="o">==</span> <span class="mi">1</span> <span class="ow">or</span> <span class="n">nTimes</span> <span class="o">==</span> <span class="mi">1</span> <span class="ow">or</span> <span class="n">nTimes</span> <span class="o">==</span> <span class="n">nStars</span><span class="p">,</span> \
                <span class="s2">&quot;If multiple times and targets, currentTime and sInds sizes must match&quot;</span>
        
        <span class="c1"># build &quot;keepout good&quot; array, check if all elements are Boolean</span>
        <span class="n">kogood</span> <span class="o">=</span> <span class="n">np</span><span class="o">.</span><span class="n">ones</span><span class="p">(</span><span class="n">np</span><span class="o">.</span><span class="n">maximum</span><span class="p">(</span><span class="n">nStars</span><span class="p">,</span> <span class="n">nTimes</span><span class="p">),</span> <span class="n">dtype</span><span class="o">=</span><span class="nb">bool</span><span class="p">)</span>
        <span class="n">trues</span> <span class="o">=</span> <span class="p">[</span><span class="nb">isinstance</span><span class="p">(</span><span class="n">element</span><span class="p">,</span> <span class="n">np</span><span class="o">.</span><span class="n">bool_</span><span class="p">)</span> <span class="k">for</span> <span class="n">element</span> <span class="ow">in</span> <span class="n">kogood</span><span class="p">]</span>
        <span class="k">assert</span> <span class="nb">all</span><span class="p">(</span><span class="n">trues</span><span class="p">),</span> <span class="s2">&quot;An element of kogood is not Boolean&quot;</span>
        
        <span class="k">return</span> <span class="n">kogood</span></div>

<div class="viewcode-block" id="Observatory.solarSystem_body_position"><a class="viewcode-back" href="../../../EXOSIMS.Prototypes.html#EXOSIMS.Prototypes.Observatory.Observatory.solarSystem_body_position">[docs]</a>    <span class="k">def</span> <span class="nf">solarSystem_body_position</span><span class="p">(</span><span class="bp">self</span><span class="p">,</span> <span class="n">currentTime</span><span class="p">,</span> <span class="n">bodyname</span><span class="p">,</span> <span class="n">eclip</span><span class="o">=</span><span class="kc">False</span><span class="p">):</span>
        <span class="sd">&quot;&quot;&quot;Finds solar system body positions vector in heliocentric equatorial (default)</span>
<span class="sd">        or ecliptic frame for current time (MJD).</span>
<span class="sd">        </span>
<span class="sd">        This passes all arguments to one of spk_body or keplerplanet, depending</span>
<span class="sd">        on the value of self.havejplephem.</span>
<span class="sd">        </span>
<span class="sd">        Args:</span>
<span class="sd">            currentTime (astropy Time array):</span>
<span class="sd">                Current absolute mission time in MJD</span>
<span class="sd">            bodyname (string):</span>
<span class="sd">                Solar system object name</span>
<span class="sd">            eclip (boolean):</span>
<span class="sd">                Boolean used to switch to heliocentric ecliptic frame. Defaults to </span>
<span class="sd">                False, corresponding to heliocentric equatorial frame.</span>
<span class="sd">        </span>
<span class="sd">        Returns:</span>
<span class="sd">            r_body (astropy Quantity nx3 array):</span>
<span class="sd">                Solar system body positions in heliocentric equatorial (default)</span>
<span class="sd">                or ecliptic frame in units of AU</span>
<span class="sd">        </span>
<span class="sd">        Note: Use eclip=True to get ecliptic coordinates.</span>
<span class="sd">        </span>
<span class="sd">        &quot;&quot;&quot;</span>
        
        <span class="c1"># heliocentric</span>
        <span class="k">if</span> <span class="n">bodyname</span> <span class="o">==</span> <span class="s1">&#39;Sun&#39;</span><span class="p">:</span>
            <span class="k">return</span> <span class="n">np</span><span class="o">.</span><span class="n">zeros</span><span class="p">((</span><span class="n">currentTime</span><span class="o">.</span><span class="n">size</span><span class="p">,</span> <span class="mi">3</span><span class="p">))</span><span class="o">*</span><span class="n">u</span><span class="o">.</span><span class="n">AU</span>
        
        <span class="c1"># choose JPL or static ephemerides</span>
        <span class="k">if</span> <span class="bp">self</span><span class="o">.</span><span class="n">havejplephem</span><span class="p">:</span>
            <span class="n">r_body</span> <span class="o">=</span> <span class="bp">self</span><span class="o">.</span><span class="n">spk_body</span><span class="p">(</span><span class="n">currentTime</span><span class="p">,</span> <span class="n">bodyname</span><span class="p">,</span> <span class="n">eclip</span><span class="o">=</span><span class="n">eclip</span><span class="p">)</span><span class="o">.</span><span class="n">to</span><span class="p">(</span><span class="s1">&#39;AU&#39;</span><span class="p">)</span>
        <span class="k">else</span><span class="p">:</span>
            <span class="n">r_body</span> <span class="o">=</span> <span class="bp">self</span><span class="o">.</span><span class="n">keplerplanet</span><span class="p">(</span><span class="n">currentTime</span><span class="p">,</span> <span class="n">bodyname</span><span class="p">,</span> <span class="n">eclip</span><span class="o">=</span><span class="n">eclip</span><span class="p">)</span><span class="o">.</span><span class="n">to</span><span class="p">(</span><span class="s1">&#39;AU&#39;</span><span class="p">)</span>
        
        <span class="k">return</span> <span class="n">r_body</span></div>

<div class="viewcode-block" id="Observatory.spk_body"><a class="viewcode-back" href="../../../EXOSIMS.Prototypes.html#EXOSIMS.Prototypes.Observatory.Observatory.spk_body">[docs]</a>    <span class="k">def</span> <span class="nf">spk_body</span><span class="p">(</span><span class="bp">self</span><span class="p">,</span> <span class="n">currentTime</span><span class="p">,</span> <span class="n">bodyname</span><span class="p">,</span> <span class="n">eclip</span><span class="o">=</span><span class="kc">False</span><span class="p">):</span>
        <span class="sd">&quot;&quot;&quot;Finds solar system body positions vector in heliocentric equatorial (default)</span>
<span class="sd">        or ecliptic frame for current time (MJD).</span>
<span class="sd">        </span>
<span class="sd">        This method uses spice kernel from NAIF to find heliocentric </span>
<span class="sd">        equatorial position vectors for solar system objects.</span>
<span class="sd">        </span>
<span class="sd">        Args:</span>
<span class="sd">            currentTime (astropy Time array):</span>
<span class="sd">                Current absolute mission time in MJD</span>
<span class="sd">            bodyname (string):</span>
<span class="sd">                Solar system object name</span>
<span class="sd">            eclip (boolean):</span>
<span class="sd">                Boolean used to switch to heliocentric ecliptic frame. Defaults to </span>
<span class="sd">                False, corresponding to heliocentric equatorial frame.</span>
<span class="sd">        </span>
<span class="sd">        Returns:</span>
<span class="sd">            r_body (astropy Quantity nx3 array):</span>
<span class="sd">                Solar system body positions in heliocentric equatorial (default)</span>
<span class="sd">                or ecliptic frame in units of AU</span>
<span class="sd">        </span>
<span class="sd">        Note: Use eclip=True to get ecliptic coordinates.</span>
<span class="sd">        </span>
<span class="sd">        &quot;&quot;&quot;</span>
        
        <span class="c1"># dictionary of solar system bodies available in spice kernel (in km)</span>
        <span class="n">bodies</span> <span class="o">=</span> <span class="p">{</span><span class="s1">&#39;Mercury&#39;</span><span class="p">:</span> <span class="mi">199</span><span class="p">,</span>
                  <span class="s1">&#39;Venus&#39;</span><span class="p">:</span> <span class="mi">299</span><span class="p">,</span>
                  <span class="s1">&#39;Earth&#39;</span><span class="p">:</span> <span class="mi">399</span><span class="p">,</span>
                  <span class="s1">&#39;Mars&#39;</span><span class="p">:</span> <span class="mi">4</span><span class="p">,</span>
                  <span class="s1">&#39;Jupiter&#39;</span><span class="p">:</span> <span class="mi">5</span><span class="p">,</span>
                  <span class="s1">&#39;Saturn&#39;</span><span class="p">:</span> <span class="mi">6</span><span class="p">,</span>
                  <span class="s1">&#39;Uranus&#39;</span><span class="p">:</span> <span class="mi">7</span><span class="p">,</span>
                  <span class="s1">&#39;Neptune&#39;</span><span class="p">:</span> <span class="mi">8</span><span class="p">,</span>
                  <span class="s1">&#39;Pluto&#39;</span><span class="p">:</span> <span class="mi">9</span><span class="p">,</span>
                  <span class="s1">&#39;Sun&#39;</span><span class="p">:</span> <span class="mi">10</span><span class="p">,</span>
                  <span class="s1">&#39;Moon&#39;</span><span class="p">:</span> <span class="mi">301</span><span class="p">}</span>
        <span class="k">assert</span> <span class="n">bodies</span><span class="o">.</span><span class="n">has_key</span><span class="p">(</span><span class="n">bodyname</span><span class="p">),</span> \
                 <span class="s2">&quot;</span><span class="si">%s</span><span class="s2"> is not a recognized body name.&quot;</span><span class="o">%</span><span class="p">(</span><span class="n">bodyname</span><span class="p">)</span>
        
        <span class="c1"># julian day time</span>
        <span class="n">jdtime</span> <span class="o">=</span> <span class="n">np</span><span class="o">.</span><span class="n">array</span><span class="p">(</span><span class="n">currentTime</span><span class="o">.</span><span class="n">jd</span><span class="p">,</span> <span class="n">ndmin</span><span class="o">=</span><span class="mi">1</span><span class="p">)</span>
        <span class="c1"># body positions vector in heliocentric equatorial frame</span>
        <span class="k">if</span> <span class="n">bodies</span><span class="p">[</span><span class="n">bodyname</span><span class="p">]</span> <span class="o">==</span> <span class="mi">199</span><span class="p">:</span>
            <span class="n">r_body</span> <span class="o">=</span> <span class="p">(</span><span class="bp">self</span><span class="o">.</span><span class="n">kernel</span><span class="p">[</span><span class="mi">0</span><span class="p">,</span><span class="mi">1</span><span class="p">]</span><span class="o">.</span><span class="n">compute</span><span class="p">(</span><span class="n">jdtime</span><span class="p">)</span> <span class="o">+</span>
                    <span class="bp">self</span><span class="o">.</span><span class="n">kernel</span><span class="p">[</span><span class="mi">1</span><span class="p">,</span><span class="mi">199</span><span class="p">]</span><span class="o">.</span><span class="n">compute</span><span class="p">(</span><span class="n">jdtime</span><span class="p">)</span> <span class="o">-</span>
                    <span class="bp">self</span><span class="o">.</span><span class="n">kernel</span><span class="p">[</span><span class="mi">0</span><span class="p">,</span><span class="mi">10</span><span class="p">]</span><span class="o">.</span><span class="n">compute</span><span class="p">(</span><span class="n">jdtime</span><span class="p">))</span>
        <span class="k">elif</span> <span class="n">bodies</span><span class="p">[</span><span class="n">bodyname</span><span class="p">]</span> <span class="o">==</span> <span class="mi">299</span><span class="p">:</span>
            <span class="n">r_body</span> <span class="o">=</span> <span class="p">(</span><span class="bp">self</span><span class="o">.</span><span class="n">kernel</span><span class="p">[</span><span class="mi">0</span><span class="p">,</span><span class="mi">2</span><span class="p">]</span><span class="o">.</span><span class="n">compute</span><span class="p">(</span><span class="n">jdtime</span><span class="p">)</span> <span class="o">+</span>
                    <span class="bp">self</span><span class="o">.</span><span class="n">kernel</span><span class="p">[</span><span class="mi">2</span><span class="p">,</span><span class="mi">299</span><span class="p">]</span><span class="o">.</span><span class="n">compute</span><span class="p">(</span><span class="n">jdtime</span><span class="p">)</span> <span class="o">-</span>
                    <span class="bp">self</span><span class="o">.</span><span class="n">kernel</span><span class="p">[</span><span class="mi">0</span><span class="p">,</span><span class="mi">10</span><span class="p">]</span><span class="o">.</span><span class="n">compute</span><span class="p">(</span><span class="n">jdtime</span><span class="p">))</span>
        <span class="k">elif</span> <span class="n">bodies</span><span class="p">[</span><span class="n">bodyname</span><span class="p">]</span> <span class="o">==</span> <span class="mi">399</span><span class="p">:</span>
            <span class="n">r_body</span> <span class="o">=</span> <span class="p">(</span><span class="bp">self</span><span class="o">.</span><span class="n">kernel</span><span class="p">[</span><span class="mi">0</span><span class="p">,</span><span class="mi">3</span><span class="p">]</span><span class="o">.</span><span class="n">compute</span><span class="p">(</span><span class="n">jdtime</span><span class="p">)</span> <span class="o">+</span>
                    <span class="bp">self</span><span class="o">.</span><span class="n">kernel</span><span class="p">[</span><span class="mi">3</span><span class="p">,</span><span class="mi">399</span><span class="p">]</span><span class="o">.</span><span class="n">compute</span><span class="p">(</span><span class="n">jdtime</span><span class="p">)</span> <span class="o">-</span>
                    <span class="bp">self</span><span class="o">.</span><span class="n">kernel</span><span class="p">[</span><span class="mi">0</span><span class="p">,</span><span class="mi">10</span><span class="p">]</span><span class="o">.</span><span class="n">compute</span><span class="p">(</span><span class="n">jdtime</span><span class="p">))</span>
        <span class="k">elif</span> <span class="n">bodies</span><span class="p">[</span><span class="n">bodyname</span><span class="p">]</span> <span class="o">==</span> <span class="mi">301</span><span class="p">:</span>
            <span class="n">r_body</span> <span class="o">=</span> <span class="p">(</span><span class="bp">self</span><span class="o">.</span><span class="n">kernel</span><span class="p">[</span><span class="mi">0</span><span class="p">,</span><span class="mi">3</span><span class="p">]</span><span class="o">.</span><span class="n">compute</span><span class="p">(</span><span class="n">jdtime</span><span class="p">)</span> <span class="o">+</span>
                    <span class="bp">self</span><span class="o">.</span><span class="n">kernel</span><span class="p">[</span><span class="mi">3</span><span class="p">,</span><span class="mi">301</span><span class="p">]</span><span class="o">.</span><span class="n">compute</span><span class="p">(</span><span class="n">jdtime</span><span class="p">)</span> <span class="o">-</span>
                    <span class="bp">self</span><span class="o">.</span><span class="n">kernel</span><span class="p">[</span><span class="mi">0</span><span class="p">,</span><span class="mi">10</span><span class="p">]</span><span class="o">.</span><span class="n">compute</span><span class="p">(</span><span class="n">jdtime</span><span class="p">))</span>
        <span class="k">else</span><span class="p">:</span>
            <span class="n">r_body</span> <span class="o">=</span> <span class="p">(</span><span class="bp">self</span><span class="o">.</span><span class="n">kernel</span><span class="p">[</span><span class="mi">0</span><span class="p">,</span><span class="n">bodies</span><span class="p">[</span><span class="n">bodyname</span><span class="p">]]</span><span class="o">.</span><span class="n">compute</span><span class="p">(</span><span class="n">jdtime</span><span class="p">)</span> <span class="o">-</span>
                    <span class="bp">self</span><span class="o">.</span><span class="n">kernel</span><span class="p">[</span><span class="mi">0</span><span class="p">,</span><span class="mi">10</span><span class="p">]</span><span class="o">.</span><span class="n">compute</span><span class="p">(</span><span class="n">jdtime</span><span class="p">))</span>
        <span class="c1"># reshape and convert units</span>
        <span class="n">r_body</span> <span class="o">=</span> <span class="p">(</span><span class="n">r_body</span><span class="o">*</span><span class="n">u</span><span class="o">.</span><span class="n">km</span><span class="p">)</span><span class="o">.</span><span class="n">T</span><span class="o">.</span><span class="n">to</span><span class="p">(</span><span class="s1">&#39;AU&#39;</span><span class="p">)</span>
        
        <span class="k">if</span> <span class="n">eclip</span><span class="p">:</span>
            <span class="c1"># body positions vector in heliocentric ecliptic frame</span>
            <span class="n">r_body</span> <span class="o">=</span> <span class="bp">self</span><span class="o">.</span><span class="n">equat2eclip</span><span class="p">(</span><span class="n">r_body</span><span class="p">,</span> <span class="n">currentTime</span><span class="p">)</span>
        
        <span class="k">return</span> <span class="n">r_body</span></div>

<div class="viewcode-block" id="Observatory.keplerplanet"><a class="viewcode-back" href="../../../EXOSIMS.Prototypes.html#EXOSIMS.Prototypes.Observatory.Observatory.keplerplanet">[docs]</a>    <span class="k">def</span> <span class="nf">keplerplanet</span><span class="p">(</span><span class="bp">self</span><span class="p">,</span> <span class="n">currentTime</span><span class="p">,</span> <span class="n">bodyname</span><span class="p">,</span> <span class="n">eclip</span><span class="o">=</span><span class="kc">False</span><span class="p">):</span>
        <span class="sd">&quot;&quot;&quot;Finds solar system body positions vector in heliocentric equatorial (default)</span>
<span class="sd">        or ecliptic frame for current time (MJD).</span>
<span class="sd">        </span>
<span class="sd">        This method uses algorithms 2 and 10 from Vallado 2013 to find </span>
<span class="sd">        heliocentric equatorial position vectors for solar system objects.</span>
<span class="sd">        </span>
<span class="sd">        Args:</span>
<span class="sd">            currentTime (astropy Time array):</span>
<span class="sd">                Current absolute mission time in MJD</span>
<span class="sd">            bodyname (string):</span>
<span class="sd">                Solar system object name</span>
<span class="sd">            eclip (boolean):</span>
<span class="sd">                Boolean used to switch to heliocentric ecliptic frame. Defaults to </span>
<span class="sd">                False, corresponding to heliocentric equatorial frame.</span>
<span class="sd">        </span>
<span class="sd">        Returns:</span>
<span class="sd">            r_body (astropy Quantity nx3 array):</span>
<span class="sd">                Solar system body positions in heliocentric equatorial (default)</span>
<span class="sd">                or ecliptic frame in units of AU</span>
<span class="sd">        </span>
<span class="sd">        Note: Use eclip=True to get ecliptic coordinates.</span>
<span class="sd">        </span>
<span class="sd">        &quot;&quot;&quot;</span>
        
        <span class="c1"># Moon positions based on Earth positions</span>
        <span class="k">if</span> <span class="n">bodyname</span> <span class="o">==</span> <span class="s1">&#39;Moon&#39;</span><span class="p">:</span>
            <span class="n">r_Earth</span> <span class="o">=</span> <span class="bp">self</span><span class="o">.</span><span class="n">keplerplanet</span><span class="p">(</span><span class="n">currentTime</span><span class="p">,</span> <span class="s1">&#39;Earth&#39;</span><span class="p">)</span>
            <span class="k">return</span> <span class="n">r_Earth</span> <span class="o">+</span> <span class="bp">self</span><span class="o">.</span><span class="n">moon_earth</span><span class="p">(</span><span class="n">currentTime</span><span class="p">)</span>
        
        <span class="k">assert</span> <span class="bp">self</span><span class="o">.</span><span class="n">planets</span><span class="o">.</span><span class="n">has_key</span><span class="p">(</span><span class="n">bodyname</span><span class="p">),</span>\
                <span class="s2">&quot;</span><span class="si">%s</span><span class="s2"> is not a recognized body name.&quot;</span><span class="o">%</span><span class="p">(</span><span class="n">bodyname</span><span class="p">)</span>
        
        <span class="c1"># find Julian centuries from J2000</span>
        <span class="n">TDB</span> <span class="o">=</span> <span class="bp">self</span><span class="o">.</span><span class="n">cent</span><span class="p">(</span><span class="n">currentTime</span><span class="p">)</span>
        <span class="c1"># update ephemerides data (convert sma from km to AU)</span>
        <span class="n">planet</span> <span class="o">=</span> <span class="bp">self</span><span class="o">.</span><span class="n">planets</span><span class="p">[</span><span class="n">bodyname</span><span class="p">]</span> 
        <span class="n">a</span> <span class="o">=</span> <span class="p">(</span><span class="bp">self</span><span class="o">.</span><span class="n">propeph</span><span class="p">(</span><span class="n">planet</span><span class="o">.</span><span class="n">a</span><span class="p">,</span> <span class="n">TDB</span><span class="p">)</span><span class="o">*</span><span class="n">u</span><span class="o">.</span><span class="n">km</span><span class="p">)</span><span class="o">.</span><span class="n">to</span><span class="p">(</span><span class="s1">&#39;AU&#39;</span><span class="p">)</span><span class="o">.</span><span class="n">value</span>
        <span class="n">e</span> <span class="o">=</span> <span class="bp">self</span><span class="o">.</span><span class="n">propeph</span><span class="p">(</span><span class="n">planet</span><span class="o">.</span><span class="n">e</span><span class="p">,</span> <span class="n">TDB</span><span class="p">)</span>
        <span class="n">I</span> <span class="o">=</span> <span class="n">np</span><span class="o">.</span><span class="n">radians</span><span class="p">(</span><span class="bp">self</span><span class="o">.</span><span class="n">propeph</span><span class="p">(</span><span class="n">planet</span><span class="o">.</span><span class="n">I</span><span class="p">,</span> <span class="n">TDB</span><span class="p">))</span>
        <span class="n">O</span> <span class="o">=</span> <span class="n">np</span><span class="o">.</span><span class="n">radians</span><span class="p">(</span><span class="bp">self</span><span class="o">.</span><span class="n">propeph</span><span class="p">(</span><span class="n">planet</span><span class="o">.</span><span class="n">O</span><span class="p">,</span> <span class="n">TDB</span><span class="p">))</span>
        <span class="n">w</span> <span class="o">=</span> <span class="n">np</span><span class="o">.</span><span class="n">radians</span><span class="p">(</span><span class="bp">self</span><span class="o">.</span><span class="n">propeph</span><span class="p">(</span><span class="n">planet</span><span class="o">.</span><span class="n">w</span><span class="p">,</span> <span class="n">TDB</span><span class="p">))</span>
        <span class="n">lM</span> <span class="o">=</span> <span class="n">np</span><span class="o">.</span><span class="n">radians</span><span class="p">(</span><span class="bp">self</span><span class="o">.</span><span class="n">propeph</span><span class="p">(</span><span class="n">planet</span><span class="o">.</span><span class="n">lM</span><span class="p">,</span> <span class="n">TDB</span><span class="p">))</span>
        <span class="c1"># find mean anomaly and argument of perigee</span>
        <span class="n">M</span> <span class="o">=</span> <span class="p">(</span><span class="n">lM</span> <span class="o">-</span> <span class="n">w</span><span class="p">)</span> <span class="o">%</span> <span class="p">(</span><span class="mi">2</span><span class="o">*</span><span class="n">np</span><span class="o">.</span><span class="n">pi</span><span class="p">)</span>
        <span class="n">wp</span> <span class="o">=</span> <span class="p">(</span><span class="n">w</span> <span class="o">-</span> <span class="n">O</span><span class="p">)</span> <span class="o">%</span> <span class="p">(</span><span class="mi">2</span><span class="o">*</span><span class="n">np</span><span class="o">.</span><span class="n">pi</span><span class="p">)</span>
        <span class="c1"># find eccentric anomaly</span>
        <span class="n">E</span> <span class="o">=</span> <span class="n">eccanom</span><span class="p">(</span><span class="n">M</span><span class="p">,</span><span class="n">e</span><span class="p">)[</span><span class="mi">0</span><span class="p">]</span>
        <span class="c1"># find true anomaly</span>
        <span class="n">nu</span> <span class="o">=</span> <span class="n">np</span><span class="o">.</span><span class="n">arctan2</span><span class="p">(</span><span class="n">np</span><span class="o">.</span><span class="n">sin</span><span class="p">(</span><span class="n">E</span><span class="p">)</span> <span class="o">*</span> <span class="n">np</span><span class="o">.</span><span class="n">sqrt</span><span class="p">(</span><span class="mi">1</span> <span class="o">-</span> <span class="n">e</span><span class="o">**</span><span class="mi">2</span><span class="p">),</span> <span class="n">np</span><span class="o">.</span><span class="n">cos</span><span class="p">(</span><span class="n">E</span><span class="p">)</span> <span class="o">-</span> <span class="n">e</span><span class="p">)</span>
        <span class="c1"># find semiparameter</span>
        <span class="n">p</span> <span class="o">=</span> <span class="n">a</span><span class="o">*</span><span class="p">(</span><span class="mi">1</span> <span class="o">-</span> <span class="n">e</span><span class="o">**</span><span class="mi">2</span><span class="p">)</span>
        <span class="c1"># body positions vector in orbital plane</span>
        <span class="n">rx</span> <span class="o">=</span> <span class="n">p</span><span class="o">*</span><span class="n">np</span><span class="o">.</span><span class="n">cos</span><span class="p">(</span><span class="n">nu</span><span class="p">)</span><span class="o">/</span><span class="p">(</span><span class="mi">1</span> <span class="o">+</span> <span class="n">e</span><span class="o">*</span><span class="n">np</span><span class="o">.</span><span class="n">cos</span><span class="p">(</span><span class="n">nu</span><span class="p">))</span>
        <span class="n">ry</span> <span class="o">=</span> <span class="n">p</span><span class="o">*</span><span class="n">np</span><span class="o">.</span><span class="n">sin</span><span class="p">(</span><span class="n">nu</span><span class="p">)</span><span class="o">/</span><span class="p">(</span><span class="mi">1</span> <span class="o">+</span> <span class="n">e</span><span class="o">*</span><span class="n">np</span><span class="o">.</span><span class="n">cos</span><span class="p">(</span><span class="n">nu</span><span class="p">))</span>
        <span class="n">rz</span> <span class="o">=</span> <span class="n">np</span><span class="o">.</span><span class="n">zeros</span><span class="p">(</span><span class="n">currentTime</span><span class="o">.</span><span class="n">size</span><span class="p">)</span>
        <span class="n">r_orb</span> <span class="o">=</span> <span class="n">np</span><span class="o">.</span><span class="n">array</span><span class="p">([</span><span class="n">rx</span><span class="p">,</span><span class="n">ry</span><span class="p">,</span><span class="n">rz</span><span class="p">])</span>
        <span class="c1"># body positions vector in heliocentric ecliptic plane</span>
        <span class="n">r_body</span> <span class="o">=</span> <span class="n">np</span><span class="o">.</span><span class="n">array</span><span class="p">([</span><span class="n">np</span><span class="o">.</span><span class="n">dot</span><span class="p">(</span><span class="n">np</span><span class="o">.</span><span class="n">dot</span><span class="p">(</span><span class="bp">self</span><span class="o">.</span><span class="n">rot</span><span class="p">(</span><span class="o">-</span><span class="n">O</span><span class="p">[</span><span class="n">x</span><span class="p">],</span> <span class="mi">3</span><span class="p">),</span> 
                <span class="bp">self</span><span class="o">.</span><span class="n">rot</span><span class="p">(</span><span class="o">-</span><span class="n">I</span><span class="p">[</span><span class="n">x</span><span class="p">],</span> <span class="mi">1</span><span class="p">)),</span> <span class="n">np</span><span class="o">.</span><span class="n">dot</span><span class="p">(</span><span class="bp">self</span><span class="o">.</span><span class="n">rot</span><span class="p">(</span><span class="o">-</span><span class="n">wp</span><span class="p">[</span><span class="n">x</span><span class="p">],</span> <span class="mi">3</span><span class="p">),</span> 
                <span class="n">r_orb</span><span class="p">[:,</span><span class="n">x</span><span class="p">]))</span> <span class="k">for</span> <span class="n">x</span> <span class="ow">in</span> <span class="nb">range</span><span class="p">(</span><span class="n">currentTime</span><span class="o">.</span><span class="n">size</span><span class="p">)])</span><span class="o">*</span><span class="n">u</span><span class="o">.</span><span class="n">AU</span>
        
        <span class="k">if</span> <span class="ow">not</span> <span class="n">eclip</span><span class="p">:</span>
            <span class="c1"># body positions vector in heliocentric equatorial frame</span>
            <span class="n">r_body</span> <span class="o">=</span> <span class="bp">self</span><span class="o">.</span><span class="n">eclip2equat</span><span class="p">(</span><span class="n">r_body</span><span class="p">,</span> <span class="n">currentTime</span><span class="p">)</span>
        
        <span class="k">return</span> <span class="n">r_body</span></div>

<div class="viewcode-block" id="Observatory.moon_earth"><a class="viewcode-back" href="../../../EXOSIMS.Prototypes.html#EXOSIMS.Prototypes.Observatory.Observatory.moon_earth">[docs]</a>    <span class="k">def</span> <span class="nf">moon_earth</span><span class="p">(</span><span class="bp">self</span><span class="p">,</span> <span class="n">currentTime</span><span class="p">):</span>
        <span class="sd">&quot;&quot;&quot;Finds geocentric equatorial positions vector for Earth&#39;s moon</span>
<span class="sd">        </span>
<span class="sd">        This method uses Algorithm 31 from Vallado 2013 to find the geocentric</span>
<span class="sd">        equatorial positions vector for Earth&#39;s moon.</span>
<span class="sd">        </span>
<span class="sd">        Args:</span>
<span class="sd">            currentTime (astropy Time array):</span>
<span class="sd">                Current absolute mission time in MJD</span>
<span class="sd">        </span>
<span class="sd">        Returns:</span>
<span class="sd">            r_moon (astropy Quantity nx3 array):</span>
<span class="sd">                Geocentric equatorial position vector in units of AU</span>
<span class="sd">        </span>
<span class="sd">        &quot;&quot;&quot;</span>
        
        <span class="n">TDB</span> <span class="o">=</span> <span class="n">np</span><span class="o">.</span><span class="n">array</span><span class="p">(</span><span class="bp">self</span><span class="o">.</span><span class="n">cent</span><span class="p">(</span><span class="n">currentTime</span><span class="p">),</span> <span class="n">ndmin</span><span class="o">=</span><span class="mi">1</span><span class="p">)</span>
        <span class="n">la</span> <span class="o">=</span> <span class="n">np</span><span class="o">.</span><span class="n">radians</span><span class="p">(</span><span class="mf">218.32</span> <span class="o">+</span> <span class="mf">481267.8813</span><span class="o">*</span><span class="n">TDB</span> <span class="o">+</span> 
            <span class="mf">6.29</span><span class="o">*</span><span class="n">np</span><span class="o">.</span><span class="n">sin</span><span class="p">(</span><span class="n">np</span><span class="o">.</span><span class="n">radians</span><span class="p">(</span><span class="mf">134.9</span> <span class="o">+</span> <span class="mf">477198.85</span><span class="o">*</span><span class="n">TDB</span><span class="p">))</span> <span class="o">-</span> 
            <span class="mf">1.27</span><span class="o">*</span><span class="n">np</span><span class="o">.</span><span class="n">sin</span><span class="p">(</span><span class="n">np</span><span class="o">.</span><span class="n">radians</span><span class="p">(</span><span class="mf">259.2</span> <span class="o">-</span> <span class="mf">413335.38</span><span class="o">*</span><span class="n">TDB</span><span class="p">))</span> <span class="o">+</span> 
            <span class="mf">0.66</span><span class="o">*</span><span class="n">np</span><span class="o">.</span><span class="n">sin</span><span class="p">(</span><span class="n">np</span><span class="o">.</span><span class="n">radians</span><span class="p">(</span><span class="mf">235.7</span> <span class="o">+</span> <span class="mf">890534.23</span><span class="o">*</span><span class="n">TDB</span><span class="p">))</span> <span class="o">+</span> 
            <span class="mf">0.21</span><span class="o">*</span><span class="n">np</span><span class="o">.</span><span class="n">sin</span><span class="p">(</span><span class="n">np</span><span class="o">.</span><span class="n">radians</span><span class="p">(</span><span class="mf">269.9</span> <span class="o">+</span> <span class="mf">954397.70</span><span class="o">*</span><span class="n">TDB</span><span class="p">))</span> <span class="o">-</span> 
            <span class="mf">0.19</span><span class="o">*</span><span class="n">np</span><span class="o">.</span><span class="n">sin</span><span class="p">(</span><span class="n">np</span><span class="o">.</span><span class="n">radians</span><span class="p">(</span><span class="mf">357.5</span> <span class="o">+</span> <span class="mf">35999.05</span><span class="o">*</span><span class="n">TDB</span><span class="p">))</span> <span class="o">-</span> 
            <span class="mf">0.11</span><span class="o">*</span><span class="n">np</span><span class="o">.</span><span class="n">sin</span><span class="p">(</span><span class="n">np</span><span class="o">.</span><span class="n">radians</span><span class="p">(</span><span class="mf">186.6</span> <span class="o">+</span> <span class="mf">966404.05</span><span class="o">*</span><span class="n">TDB</span><span class="p">)))</span>
        <span class="n">phi</span> <span class="o">=</span> <span class="n">np</span><span class="o">.</span><span class="n">radians</span><span class="p">(</span><span class="mf">5.13</span><span class="o">*</span><span class="n">np</span><span class="o">.</span><span class="n">sin</span><span class="p">(</span><span class="n">np</span><span class="o">.</span><span class="n">radians</span><span class="p">(</span><span class="mf">93.3</span> <span class="o">+</span> <span class="mf">483202.03</span><span class="o">*</span><span class="n">TDB</span><span class="p">))</span> <span class="o">+</span> 
            <span class="mf">0.28</span><span class="o">*</span><span class="n">np</span><span class="o">.</span><span class="n">sin</span><span class="p">(</span><span class="n">np</span><span class="o">.</span><span class="n">radians</span><span class="p">(</span><span class="mf">228.2</span> <span class="o">+</span> <span class="mf">960400.87</span><span class="o">*</span><span class="n">TDB</span><span class="p">))</span> <span class="o">-</span> 
            <span class="mf">0.28</span><span class="o">*</span><span class="n">np</span><span class="o">.</span><span class="n">sin</span><span class="p">(</span><span class="n">np</span><span class="o">.</span><span class="n">radians</span><span class="p">(</span><span class="mf">318.3</span> <span class="o">+</span> <span class="mf">6003.18</span><span class="o">*</span><span class="n">TDB</span><span class="p">))</span> <span class="o">-</span> 
            <span class="mf">0.17</span><span class="o">*</span><span class="n">np</span><span class="o">.</span><span class="n">sin</span><span class="p">(</span><span class="n">np</span><span class="o">.</span><span class="n">radians</span><span class="p">(</span><span class="mf">217.6</span> <span class="o">-</span> <span class="mf">407332.20</span><span class="o">*</span><span class="n">TDB</span><span class="p">)))</span>
        <span class="n">P</span> <span class="o">=</span> <span class="n">np</span><span class="o">.</span><span class="n">radians</span><span class="p">(</span><span class="mf">0.9508</span> <span class="o">+</span> <span class="mf">0.0518</span><span class="o">*</span><span class="n">np</span><span class="o">.</span><span class="n">cos</span><span class="p">(</span><span class="n">np</span><span class="o">.</span><span class="n">radians</span><span class="p">(</span><span class="mf">134.9</span> <span class="o">+</span> <span class="mf">477198.85</span><span class="o">*</span><span class="n">TDB</span><span class="p">))</span> <span class="o">+</span> 
            <span class="mf">0.0095</span><span class="o">*</span><span class="n">np</span><span class="o">.</span><span class="n">cos</span><span class="p">(</span><span class="n">np</span><span class="o">.</span><span class="n">radians</span><span class="p">(</span><span class="mf">259.2</span> <span class="o">-</span> <span class="mf">413335.38</span><span class="o">*</span><span class="n">TDB</span><span class="p">))</span> <span class="o">+</span> 
            <span class="mf">0.0078</span><span class="o">*</span><span class="n">np</span><span class="o">.</span><span class="n">cos</span><span class="p">(</span><span class="n">np</span><span class="o">.</span><span class="n">radians</span><span class="p">(</span><span class="mf">235.7</span> <span class="o">+</span> <span class="mf">890534.23</span><span class="o">*</span><span class="n">TDB</span><span class="p">))</span> <span class="o">+</span> 
            <span class="mf">0.0028</span><span class="o">*</span><span class="n">np</span><span class="o">.</span><span class="n">cos</span><span class="p">(</span><span class="n">np</span><span class="o">.</span><span class="n">radians</span><span class="p">(</span><span class="mf">269.9</span> <span class="o">+</span> <span class="mf">954397.70</span><span class="o">*</span><span class="n">TDB</span><span class="p">)))</span>
        <span class="n">e</span> <span class="o">=</span> <span class="n">np</span><span class="o">.</span><span class="n">radians</span><span class="p">(</span><span class="mf">23.439291</span> <span class="o">-</span> <span class="mf">0.0130042</span><span class="o">*</span><span class="n">TDB</span> <span class="o">-</span> <span class="mf">1.64e-7</span><span class="o">*</span><span class="n">TDB</span><span class="o">**</span><span class="mi">2</span> <span class="o">+</span> <span class="mf">5.04e-7</span><span class="o">*</span><span class="n">TDB</span><span class="o">**</span><span class="mi">3</span><span class="p">)</span>
        <span class="n">r</span> <span class="o">=</span> <span class="mf">1.</span><span class="o">/</span><span class="n">np</span><span class="o">.</span><span class="n">sin</span><span class="p">(</span><span class="n">P</span><span class="p">)</span><span class="o">*</span><span class="mf">6378.137</span> <span class="c1"># km</span>
        <span class="n">r_moon</span> <span class="o">=</span> <span class="n">r</span><span class="o">*</span><span class="n">np</span><span class="o">.</span><span class="n">array</span><span class="p">([</span><span class="n">np</span><span class="o">.</span><span class="n">cos</span><span class="p">(</span><span class="n">phi</span><span class="p">)</span><span class="o">*</span><span class="n">np</span><span class="o">.</span><span class="n">cos</span><span class="p">(</span><span class="n">la</span><span class="p">),</span> 
                <span class="n">np</span><span class="o">.</span><span class="n">cos</span><span class="p">(</span><span class="n">e</span><span class="p">)</span><span class="o">*</span><span class="n">np</span><span class="o">.</span><span class="n">cos</span><span class="p">(</span><span class="n">phi</span><span class="p">)</span><span class="o">*</span><span class="n">np</span><span class="o">.</span><span class="n">sin</span><span class="p">(</span><span class="n">la</span><span class="p">)</span> <span class="o">-</span> <span class="n">np</span><span class="o">.</span><span class="n">sin</span><span class="p">(</span><span class="n">e</span><span class="p">)</span><span class="o">*</span><span class="n">np</span><span class="o">.</span><span class="n">sin</span><span class="p">(</span><span class="n">phi</span><span class="p">),</span> 
                <span class="n">np</span><span class="o">.</span><span class="n">sin</span><span class="p">(</span><span class="n">e</span><span class="p">)</span><span class="o">*</span><span class="n">np</span><span class="o">.</span><span class="n">cos</span><span class="p">(</span><span class="n">phi</span><span class="p">)</span><span class="o">*</span><span class="n">np</span><span class="o">.</span><span class="n">sin</span><span class="p">(</span><span class="n">la</span><span class="p">)</span> <span class="o">+</span> <span class="n">np</span><span class="o">.</span><span class="n">cos</span><span class="p">(</span><span class="n">e</span><span class="p">)</span><span class="o">*</span><span class="n">np</span><span class="o">.</span><span class="n">sin</span><span class="p">(</span><span class="n">phi</span><span class="p">)])</span>
        
        <span class="c1"># set format and units</span>
        <span class="n">r_moon</span> <span class="o">=</span> <span class="p">(</span><span class="n">r_moon</span><span class="o">*</span><span class="n">u</span><span class="o">.</span><span class="n">km</span><span class="p">)</span><span class="o">.</span><span class="n">T</span><span class="o">.</span><span class="n">to</span><span class="p">(</span><span class="s1">&#39;AU&#39;</span><span class="p">)</span>
        
        <span class="k">return</span> <span class="n">r_moon</span></div>

<div class="viewcode-block" id="Observatory.cent"><a class="viewcode-back" href="../../../EXOSIMS.Prototypes.html#EXOSIMS.Prototypes.Observatory.Observatory.cent">[docs]</a>    <span class="k">def</span> <span class="nf">cent</span><span class="p">(</span><span class="bp">self</span><span class="p">,</span> <span class="n">currentTime</span><span class="p">):</span>
        <span class="sd">&quot;&quot;&quot;Finds time in Julian centuries since J2000 epoch</span>
<span class="sd">        </span>
<span class="sd">        This quantity is needed for many algorithms from Vallado 2013.</span>
<span class="sd">        </span>
<span class="sd">        Args:</span>
<span class="sd">            currentTime (astropy Time array):</span>
<span class="sd">                Current absolute mission time in MJD</span>
<span class="sd">            </span>
<span class="sd">        Returns:</span>
<span class="sd">            TDB (float ndarray):</span>
<span class="sd">                time in Julian centuries since the J2000 epoch </span>
<span class="sd">        </span>
<span class="sd">        &quot;&quot;&quot;</span>
        
        <span class="n">j2000</span> <span class="o">=</span> <span class="n">Time</span><span class="p">(</span><span class="mf">2000.</span><span class="p">,</span> <span class="nb">format</span><span class="o">=</span><span class="s1">&#39;jyear&#39;</span><span class="p">)</span>
        <span class="n">TDB</span> <span class="o">=</span> <span class="p">(</span><span class="n">currentTime</span><span class="o">.</span><span class="n">jd</span> <span class="o">-</span> <span class="n">j2000</span><span class="o">.</span><span class="n">jd</span><span class="p">)</span><span class="o">/</span><span class="mf">36525.</span>
        
        <span class="k">return</span> <span class="n">TDB</span></div>

<div class="viewcode-block" id="Observatory.propeph"><a class="viewcode-back" href="../../../EXOSIMS.Prototypes.html#EXOSIMS.Prototypes.Observatory.Observatory.propeph">[docs]</a>    <span class="k">def</span> <span class="nf">propeph</span><span class="p">(</span><span class="bp">self</span><span class="p">,</span> <span class="n">x</span><span class="p">,</span> <span class="n">TDB</span><span class="p">):</span>
        <span class="sd">&quot;&quot;&quot;Propagates an ephemeris from Vallado 2013 to current time.</span>
<span class="sd">        </span>
<span class="sd">        Args:</span>
<span class="sd">            x (list):</span>
<span class="sd">                ephemeride list (maximum of 4 elements)</span>
<span class="sd">            TDB (float):</span>
<span class="sd">                time in Julian centuries since the J2000 epoch</span>
<span class="sd">        </span>
<span class="sd">        Returns:</span>
<span class="sd">            y (float ndarray):</span>
<span class="sd">                ephemeride value at current time</span>
<span class="sd">        </span>
<span class="sd">        &quot;&quot;&quot;</span>
        
        <span class="k">if</span> <span class="nb">isinstance</span><span class="p">(</span><span class="n">x</span><span class="p">,</span> <span class="nb">list</span><span class="p">):</span>
            <span class="k">if</span> <span class="nb">len</span><span class="p">(</span><span class="n">x</span><span class="p">)</span> <span class="o">&lt;</span> <span class="mi">4</span><span class="p">:</span>
                <span class="n">q</span> <span class="o">=</span> <span class="mi">4</span> <span class="o">-</span> <span class="nb">len</span><span class="p">(</span><span class="n">x</span><span class="p">)</span>
                <span class="n">i</span> <span class="o">=</span> <span class="mi">0</span>
                <span class="k">while</span> <span class="n">i</span> <span class="o">&lt;</span> <span class="n">q</span><span class="p">:</span>
                    <span class="n">x</span><span class="o">.</span><span class="n">append</span><span class="p">(</span><span class="mf">0.</span><span class="p">)</span>
                    <span class="n">i</span> <span class="o">+=</span> <span class="mi">1</span>
        <span class="k">elif</span> <span class="p">(</span><span class="nb">isinstance</span><span class="p">(</span><span class="n">x</span><span class="p">,</span> <span class="nb">float</span><span class="p">)</span> <span class="ow">or</span> <span class="nb">isinstance</span><span class="p">(</span><span class="n">x</span><span class="p">,</span> <span class="nb">int</span><span class="p">)):</span>
            <span class="n">x</span> <span class="o">=</span> <span class="p">[</span><span class="nb">float</span><span class="p">(</span><span class="n">x</span><span class="p">)]</span>
            <span class="n">i</span> <span class="o">=</span> <span class="mi">0</span>
            <span class="k">while</span> <span class="n">i</span> <span class="o">&lt;</span> <span class="mi">3</span><span class="p">:</span>
                <span class="n">x</span><span class="o">.</span><span class="n">append</span><span class="p">(</span><span class="mf">0.</span><span class="p">)</span>
                <span class="n">i</span> <span class="o">+=</span> <span class="mi">1</span>
        
        <span class="c1"># propagated ephem</span>
        <span class="n">y</span> <span class="o">=</span> <span class="n">x</span><span class="p">[</span><span class="mi">0</span><span class="p">]</span> <span class="o">+</span> <span class="n">x</span><span class="p">[</span><span class="mi">1</span><span class="p">]</span><span class="o">*</span><span class="n">TDB</span> <span class="o">+</span> <span class="n">x</span><span class="p">[</span><span class="mi">2</span><span class="p">]</span><span class="o">*</span><span class="p">(</span><span class="n">TDB</span><span class="o">**</span><span class="mi">2</span><span class="p">)</span> <span class="o">+</span> <span class="n">x</span><span class="p">[</span><span class="mi">3</span><span class="p">]</span><span class="o">*</span><span class="p">(</span><span class="n">TDB</span><span class="o">**</span><span class="mi">3</span><span class="p">)</span>
        <span class="c1"># cast to array</span>
        <span class="n">y</span> <span class="o">=</span> <span class="n">np</span><span class="o">.</span><span class="n">array</span><span class="p">(</span><span class="n">y</span><span class="p">,</span> <span class="n">ndmin</span><span class="o">=</span><span class="mi">1</span><span class="p">,</span> <span class="n">copy</span><span class="o">=</span><span class="kc">False</span><span class="p">)</span>
        
        <span class="k">return</span> <span class="n">y</span></div>

<div class="viewcode-block" id="Observatory.rot"><a class="viewcode-back" href="../../../EXOSIMS.Prototypes.html#EXOSIMS.Prototypes.Observatory.Observatory.rot">[docs]</a>    <span class="k">def</span> <span class="nf">rot</span><span class="p">(</span><span class="bp">self</span><span class="p">,</span> <span class="n">th</span><span class="p">,</span> <span class="n">axis</span><span class="p">):</span>
        <span class="sd">&quot;&quot;&quot;Finds the rotation matrix of angle th about the axis value</span>
<span class="sd">        </span>
<span class="sd">        Args:</span>
<span class="sd">            th (float):</span>
<span class="sd">                Rotation angle in radians</span>
<span class="sd">            axis (int): </span>
<span class="sd">                Integer value denoting rotation axis (1,2, or 3)</span>
<span class="sd">        </span>
<span class="sd">        Returns:</span>
<span class="sd">            rot_th (float 3x3 ndarray):</span>
<span class="sd">                Rotation matrix</span>
<span class="sd">        </span>
<span class="sd">        &quot;&quot;&quot;</span>
        
        <span class="k">if</span> <span class="n">axis</span> <span class="o">==</span> <span class="mi">1</span><span class="p">:</span>
            <span class="n">rot_th</span> <span class="o">=</span> <span class="n">np</span><span class="o">.</span><span class="n">array</span><span class="p">([[</span><span class="mf">1.</span><span class="p">,</span> <span class="mf">0.</span><span class="p">,</span> <span class="mf">0.</span><span class="p">],</span> 
                    <span class="p">[</span><span class="mf">0.</span><span class="p">,</span> <span class="n">np</span><span class="o">.</span><span class="n">cos</span><span class="p">(</span><span class="n">th</span><span class="p">),</span> <span class="n">np</span><span class="o">.</span><span class="n">sin</span><span class="p">(</span><span class="n">th</span><span class="p">)],</span> 
                    <span class="p">[</span><span class="mf">0.</span><span class="p">,</span> <span class="o">-</span><span class="n">np</span><span class="o">.</span><span class="n">sin</span><span class="p">(</span><span class="n">th</span><span class="p">),</span> <span class="n">np</span><span class="o">.</span><span class="n">cos</span><span class="p">(</span><span class="n">th</span><span class="p">)]])</span>
        <span class="k">elif</span> <span class="n">axis</span> <span class="o">==</span> <span class="mi">2</span><span class="p">:</span>
            <span class="n">rot_th</span> <span class="o">=</span> <span class="n">np</span><span class="o">.</span><span class="n">array</span><span class="p">([[</span><span class="n">np</span><span class="o">.</span><span class="n">cos</span><span class="p">(</span><span class="n">th</span><span class="p">),</span> <span class="mf">0.</span><span class="p">,</span> <span class="o">-</span><span class="n">np</span><span class="o">.</span><span class="n">sin</span><span class="p">(</span><span class="n">th</span><span class="p">)],</span>
                    <span class="p">[</span><span class="mf">0.</span><span class="p">,</span> <span class="mf">1.</span><span class="p">,</span> <span class="mf">0.</span><span class="p">],</span>
                    <span class="p">[</span><span class="n">np</span><span class="o">.</span><span class="n">sin</span><span class="p">(</span><span class="n">th</span><span class="p">),</span> <span class="mf">0.</span><span class="p">,</span> <span class="n">np</span><span class="o">.</span><span class="n">cos</span><span class="p">(</span><span class="n">th</span><span class="p">)]])</span>
        <span class="k">elif</span> <span class="n">axis</span> <span class="o">==</span> <span class="mi">3</span><span class="p">:</span>
            <span class="n">rot_th</span> <span class="o">=</span> <span class="n">np</span><span class="o">.</span><span class="n">array</span><span class="p">([[</span><span class="n">np</span><span class="o">.</span><span class="n">cos</span><span class="p">(</span><span class="n">th</span><span class="p">),</span> <span class="n">np</span><span class="o">.</span><span class="n">sin</span><span class="p">(</span><span class="n">th</span><span class="p">),</span> <span class="mf">0.</span><span class="p">],</span>
                    <span class="p">[</span><span class="o">-</span><span class="n">np</span><span class="o">.</span><span class="n">sin</span><span class="p">(</span><span class="n">th</span><span class="p">),</span> <span class="n">np</span><span class="o">.</span><span class="n">cos</span><span class="p">(</span><span class="n">th</span><span class="p">),</span> <span class="mf">0.</span><span class="p">],</span>
                    <span class="p">[</span><span class="mf">0.</span><span class="p">,</span> <span class="mf">0.</span><span class="p">,</span> <span class="mf">1.</span><span class="p">]])</span>
        
        <span class="k">return</span> <span class="n">rot_th</span></div>

<div class="viewcode-block" id="Observatory.distForces"><a class="viewcode-back" href="../../../EXOSIMS.Prototypes.html#EXOSIMS.Prototypes.Observatory.Observatory.distForces">[docs]</a>    <span class="k">def</span> <span class="nf">distForces</span><span class="p">(</span><span class="bp">self</span><span class="p">,</span> <span class="n">TL</span><span class="p">,</span> <span class="n">sInd</span><span class="p">,</span> <span class="n">currentTime</span><span class="p">):</span>
        <span class="sd">&quot;&quot;&quot;Finds lateral and axial disturbance forces on an occulter </span>
<span class="sd">        </span>
<span class="sd">        Args:</span>
<span class="sd">            TL (TargetList module):</span>
<span class="sd">                TargetList class object</span>
<span class="sd">            sInd (integer):</span>
<span class="sd">                Integer index of the star of interest</span>
<span class="sd">            currentTime (astropy Time):</span>
<span class="sd">                Current absolute mission time in MJD</span>
<span class="sd">                </span>
<span class="sd">        Returns:</span>
<span class="sd">            dF_lateral (astropy Quantity):</span>
<span class="sd">                Lateral disturbance force in units of N</span>
<span class="sd">            dF_axial (astropy Quantity):</span>
<span class="sd">                Axial disturbance force in units of N</span>
<span class="sd">        </span>
<span class="sd">        &quot;&quot;&quot;</span>
        
        <span class="c1"># get spacecraft position vector</span>
        <span class="n">r_obs</span> <span class="o">=</span> <span class="bp">self</span><span class="o">.</span><span class="n">orbit</span><span class="p">(</span><span class="n">currentTime</span><span class="p">)[</span><span class="mi">0</span><span class="p">]</span>
        <span class="c1"># sun -&gt; earth position vector</span>
        <span class="n">r_Es</span> <span class="o">=</span> <span class="bp">self</span><span class="o">.</span><span class="n">solarSystem_body_position</span><span class="p">(</span><span class="n">currentTime</span><span class="p">,</span> <span class="s1">&#39;Earth&#39;</span><span class="p">)[</span><span class="mi">0</span><span class="p">]</span>
        <span class="c1"># Telescope -&gt; target vector and unit vector</span>
        <span class="n">r_targ</span> <span class="o">=</span> <span class="n">TL</span><span class="o">.</span><span class="n">starprop</span><span class="p">(</span><span class="n">sInd</span><span class="p">,</span> <span class="n">currentTime</span><span class="p">)[</span><span class="mi">0</span><span class="p">]</span> <span class="o">-</span> <span class="n">r_obs</span>
        <span class="n">u_targ</span> <span class="o">=</span> <span class="n">r_targ</span><span class="o">.</span><span class="n">value</span><span class="o">/</span><span class="n">np</span><span class="o">.</span><span class="n">linalg</span><span class="o">.</span><span class="n">norm</span><span class="p">(</span><span class="n">r_targ</span><span class="p">)</span>
        <span class="c1"># sun -&gt; occulter vector</span>
        <span class="n">r_Os</span> <span class="o">=</span> <span class="n">r_obs</span> <span class="o">+</span> <span class="bp">self</span><span class="o">.</span><span class="n">occulterSep</span><span class="o">*</span><span class="n">u_targ</span>
        <span class="c1"># Earth-Moon barycenter -&gt; spacecraft vectors</span>
        <span class="n">r_TE</span> <span class="o">=</span> <span class="n">r_obs</span> <span class="o">-</span> <span class="n">r_Es</span>
        <span class="n">r_OE</span> <span class="o">=</span> <span class="n">r_Os</span> <span class="o">-</span> <span class="n">r_Es</span>
        <span class="c1"># force on occulter</span>
        <span class="n">Mfactor</span> <span class="o">=</span> <span class="o">-</span><span class="bp">self</span><span class="o">.</span><span class="n">scMass</span><span class="o">*</span><span class="n">const</span><span class="o">.</span><span class="n">M_sun</span><span class="o">*</span><span class="n">const</span><span class="o">.</span><span class="n">G</span>
        <span class="n">F_sO</span> <span class="o">=</span> <span class="n">r_Os</span><span class="o">/</span><span class="p">(</span><span class="n">np</span><span class="o">.</span><span class="n">linalg</span><span class="o">.</span><span class="n">norm</span><span class="p">(</span><span class="n">r_Os</span><span class="p">)</span><span class="o">*</span><span class="n">r_Os</span><span class="o">.</span><span class="n">unit</span><span class="p">)</span><span class="o">**</span><span class="mi">3</span> <span class="o">*</span> <span class="n">Mfactor</span>
        <span class="n">F_EO</span> <span class="o">=</span> <span class="n">r_OE</span><span class="o">/</span><span class="p">(</span><span class="n">np</span><span class="o">.</span><span class="n">linalg</span><span class="o">.</span><span class="n">norm</span><span class="p">(</span><span class="n">r_OE</span><span class="p">)</span><span class="o">*</span><span class="n">r_OE</span><span class="o">.</span><span class="n">unit</span><span class="p">)</span><span class="o">**</span><span class="mi">3</span> <span class="o">*</span> <span class="n">Mfactor</span><span class="o">/</span><span class="mf">328900.56</span>
        <span class="n">F_O</span> <span class="o">=</span> <span class="n">F_sO</span> <span class="o">+</span> <span class="n">F_EO</span>
        <span class="c1"># force on telescope</span>
        <span class="n">Mfactor</span> <span class="o">=</span> <span class="o">-</span><span class="bp">self</span><span class="o">.</span><span class="n">coMass</span><span class="o">*</span><span class="n">const</span><span class="o">.</span><span class="n">M_sun</span><span class="o">*</span><span class="n">const</span><span class="o">.</span><span class="n">G</span>
        <span class="n">F_sT</span> <span class="o">=</span> <span class="n">r_obs</span><span class="o">/</span><span class="p">(</span><span class="n">np</span><span class="o">.</span><span class="n">linalg</span><span class="o">.</span><span class="n">norm</span><span class="p">(</span><span class="n">r_obs</span><span class="p">)</span><span class="o">*</span><span class="n">r_obs</span><span class="o">.</span><span class="n">unit</span><span class="p">)</span><span class="o">**</span><span class="mi">3</span> <span class="o">*</span> <span class="n">Mfactor</span>
        <span class="n">F_ET</span> <span class="o">=</span> <span class="n">r_TE</span><span class="o">/</span><span class="p">(</span><span class="n">np</span><span class="o">.</span><span class="n">linalg</span><span class="o">.</span><span class="n">norm</span><span class="p">(</span><span class="n">r_TE</span><span class="p">)</span><span class="o">*</span><span class="n">r_TE</span><span class="o">.</span><span class="n">unit</span><span class="p">)</span><span class="o">**</span><span class="mi">3</span> <span class="o">*</span> <span class="n">Mfactor</span><span class="o">/</span><span class="mf">328900.56</span>
        <span class="n">F_T</span> <span class="o">=</span> <span class="n">F_sT</span> <span class="o">+</span> <span class="n">F_ET</span>
        <span class="c1"># differential forces</span>
        <span class="n">dF</span> <span class="o">=</span> <span class="n">F_O</span> <span class="o">-</span> <span class="n">F_T</span><span class="o">*</span><span class="bp">self</span><span class="o">.</span><span class="n">scMass</span><span class="o">/</span><span class="bp">self</span><span class="o">.</span><span class="n">coMass</span>
        <span class="n">dF_axial</span> <span class="o">=</span> <span class="n">dF</span><span class="o">.</span><span class="n">dot</span><span class="p">(</span><span class="n">u_targ</span><span class="p">)</span><span class="o">.</span><span class="n">to</span><span class="p">(</span><span class="s1">&#39;N&#39;</span><span class="p">)</span>
        <span class="n">dF_lateral</span> <span class="o">=</span> <span class="p">(</span><span class="n">dF</span> <span class="o">-</span> <span class="n">dF_axial</span><span class="o">*</span><span class="n">u_targ</span><span class="p">)</span><span class="o">.</span><span class="n">to</span><span class="p">(</span><span class="s1">&#39;N&#39;</span><span class="p">)</span>
        <span class="n">dF_lateral</span> <span class="o">=</span> <span class="n">np</span><span class="o">.</span><span class="n">linalg</span><span class="o">.</span><span class="n">norm</span><span class="p">(</span><span class="n">dF_lateral</span><span class="p">)</span><span class="o">*</span><span class="n">dF_lateral</span><span class="o">.</span><span class="n">unit</span>
        <span class="n">dF_axial</span> <span class="o">=</span> <span class="n">np</span><span class="o">.</span><span class="n">abs</span><span class="p">(</span><span class="n">dF_axial</span><span class="p">)</span>
        
        <span class="k">return</span> <span class="n">dF_lateral</span><span class="p">,</span> <span class="n">dF_axial</span></div>

<div class="viewcode-block" id="Observatory.mass_dec"><a class="viewcode-back" href="../../../EXOSIMS.Prototypes.html#EXOSIMS.Prototypes.Observatory.Observatory.mass_dec">[docs]</a>    <span class="k">def</span> <span class="nf">mass_dec</span><span class="p">(</span><span class="bp">self</span><span class="p">,</span> <span class="n">dF_lateral</span><span class="p">,</span> <span class="n">t_int</span><span class="p">):</span>
        <span class="sd">&quot;&quot;&quot;Returns mass_used and deltaV </span>
<span class="sd">        </span>
<span class="sd">        The values returned by this method are used to decrement spacecraft </span>
<span class="sd">        mass for station-keeping.</span>
<span class="sd">        </span>
<span class="sd">        Args:</span>
<span class="sd">            dF_lateral (astropy Quantity):</span>
<span class="sd">                Lateral disturbance force in units of N</span>
<span class="sd">            t_int (astropy Quantity):</span>
<span class="sd">                Integration time in units of day</span>
<span class="sd">                </span>
<span class="sd">        Returns:</span>
<span class="sd">            intMdot (astropy Quantity):</span>
<span class="sd">                Mass flow rate in units of kg/s</span>
<span class="sd">            mass_used (astropy Quantity):</span>
<span class="sd">                Mass used in station-keeping units of kg</span>
<span class="sd">            deltaV (astropy Quantity):</span>
<span class="sd">                Change in velocity required for station-keeping in units of km/s</span>
<span class="sd">        </span>
<span class="sd">        &quot;&quot;&quot;</span>
        
        <span class="n">intMdot</span> <span class="o">=</span> <span class="p">(</span><span class="mf">1.</span><span class="o">/</span><span class="n">np</span><span class="o">.</span><span class="n">cos</span><span class="p">(</span><span class="n">np</span><span class="o">.</span><span class="n">radians</span><span class="p">(</span><span class="mi">45</span><span class="p">))</span><span class="o">*</span><span class="n">np</span><span class="o">.</span><span class="n">cos</span><span class="p">(</span><span class="n">np</span><span class="o">.</span><span class="n">radians</span><span class="p">(</span><span class="mi">5</span><span class="p">))</span><span class="o">*</span>
                <span class="n">dF_lateral</span><span class="o">/</span><span class="n">const</span><span class="o">.</span><span class="n">g0</span><span class="o">/</span><span class="bp">self</span><span class="o">.</span><span class="n">skIsp</span><span class="p">)</span><span class="o">.</span><span class="n">to</span><span class="p">(</span><span class="s1">&#39;kg/s&#39;</span><span class="p">)</span>
        <span class="n">mass_used</span> <span class="o">=</span> <span class="p">(</span><span class="n">intMdot</span><span class="o">*</span><span class="n">t_int</span><span class="p">)</span><span class="o">.</span><span class="n">to</span><span class="p">(</span><span class="s1">&#39;kg&#39;</span><span class="p">)</span>
        <span class="n">deltaV</span> <span class="o">=</span> <span class="p">(</span><span class="n">dF_lateral</span><span class="o">/</span><span class="bp">self</span><span class="o">.</span><span class="n">scMass</span><span class="o">*</span><span class="n">t_int</span><span class="p">)</span><span class="o">.</span><span class="n">to</span><span class="p">(</span><span class="s1">&#39;km/s&#39;</span><span class="p">)</span>
        
        <span class="k">return</span> <span class="n">intMdot</span><span class="p">,</span> <span class="n">mass_used</span><span class="p">,</span> <span class="n">deltaV</span></div>

<div class="viewcode-block" id="Observatory.SolarEph"><a class="viewcode-back" href="../../../EXOSIMS.Prototypes.html#EXOSIMS.Prototypes.Observatory.Observatory.SolarEph">[docs]</a>    <span class="k">class</span> <span class="nc">SolarEph</span><span class="p">:</span>
        <span class="sd">&quot;&quot;&quot;Solar system ephemerides class </span>
<span class="sd">        </span>
<span class="sd">        This class takes the constants in Appendix D.4 of Vallado as inputs</span>
<span class="sd">        and stores them for use in defining solar system ephemerides at a </span>
<span class="sd">        given time.</span>
<span class="sd">        </span>
<span class="sd">        Args:</span>
<span class="sd">            a (list):</span>
<span class="sd">                semimajor axis list (in AU)</span>
<span class="sd">            e (list):</span>
<span class="sd">                eccentricity list</span>
<span class="sd">            I (list):</span>
<span class="sd">                inclination list</span>
<span class="sd">            O (list):</span>
<span class="sd">                right ascension of the ascending node list</span>
<span class="sd">            w (list):</span>
<span class="sd">                longitude of periapsis list</span>
<span class="sd">            lM (list):</span>
<span class="sd">                mean longitude list</span>
<span class="sd">                </span>
<span class="sd">        Each of these lists has a maximum of 4 elements. The values in </span>
<span class="sd">        these lists are used to propagate the solar system planetary </span>
<span class="sd">        ephemerides for a specific solar system planet.</span>
<span class="sd">        </span>
<span class="sd">        Attributes:</span>
<span class="sd">            a (list):</span>
<span class="sd">                list of semimajor axis (in AU)</span>
<span class="sd">            e (list):</span>
<span class="sd">                list of eccentricity</span>
<span class="sd">            I (list):</span>
<span class="sd">                list of inclination</span>
<span class="sd">            O (list):</span>
<span class="sd">                list of right ascension of the ascending node</span>
<span class="sd">            w (list):</span>
<span class="sd">                list of longitude of periapsis</span>
<span class="sd">            lM (list):</span>
<span class="sd">                list of mean longitude values</span>
<span class="sd">            </span>
<span class="sd">        Each of these lists has a maximum of 4 elements. The values in </span>
<span class="sd">        these lists are used to propagate the solar system planetary </span>
<span class="sd">        ephemerides for a specific solar system planet.</span>
<span class="sd">        </span>
<span class="sd">        &quot;&quot;&quot;</span>

        <span class="k">def</span> <span class="nf">__init__</span><span class="p">(</span><span class="bp">self</span><span class="p">,</span> <span class="n">a</span><span class="p">,</span> <span class="n">e</span><span class="p">,</span> <span class="n">I</span><span class="p">,</span> <span class="n">O</span><span class="p">,</span> <span class="n">w</span><span class="p">,</span> <span class="n">lM</span><span class="p">):</span>
            
            <span class="c1"># store list of semimajor axis values (convert from AU to km)</span>
            <span class="bp">self</span><span class="o">.</span><span class="n">a</span> <span class="o">=</span> <span class="p">(</span><span class="n">a</span><span class="o">*</span><span class="n">u</span><span class="o">.</span><span class="n">AU</span><span class="p">)</span><span class="o">.</span><span class="n">to</span><span class="p">(</span><span class="s1">&#39;km&#39;</span><span class="p">)</span><span class="o">.</span><span class="n">value</span>
            <span class="k">if</span> <span class="ow">not</span> <span class="nb">isinstance</span><span class="p">(</span><span class="bp">self</span><span class="o">.</span><span class="n">a</span><span class="p">,</span> <span class="nb">float</span><span class="p">):</span>
                <span class="bp">self</span><span class="o">.</span><span class="n">a</span> <span class="o">=</span> <span class="bp">self</span><span class="o">.</span><span class="n">a</span><span class="o">.</span><span class="n">tolist</span><span class="p">()</span>
            <span class="c1"># store list of dimensionless eccentricity values</span>
            <span class="bp">self</span><span class="o">.</span><span class="n">e</span> <span class="o">=</span> <span class="n">e</span>
            <span class="c1"># store list of inclination values (degrees)</span>
            <span class="bp">self</span><span class="o">.</span><span class="n">I</span> <span class="o">=</span> <span class="n">I</span>
            <span class="c1"># store list of right ascension of ascending node values (degrees)</span>
            <span class="bp">self</span><span class="o">.</span><span class="n">O</span> <span class="o">=</span> <span class="n">O</span> 
            <span class="c1"># store list of longitude of periapsis values (degrees)</span>
            <span class="bp">self</span><span class="o">.</span><span class="n">w</span> <span class="o">=</span> <span class="n">w</span> 
            <span class="c1"># store list of mean longitude values (degrees)</span>
            <span class="bp">self</span><span class="o">.</span><span class="n">lM</span> <span class="o">=</span> <span class="n">lM</span>

        <span class="k">def</span> <span class="nf">__str__</span><span class="p">(</span><span class="bp">self</span><span class="p">):</span>
            <span class="sd">&quot;&quot;&quot;String representation of the SolarEph object</span>
<span class="sd">            </span>
<span class="sd">            When the command &#39;print&#39; is used on the SolarEph object, this </span>
<span class="sd">            method will print the attribute values contained in the object</span>
<span class="sd">            </span>
<span class="sd">            &quot;&quot;&quot;</span>
            
            <span class="k">for</span> <span class="n">att</span> <span class="ow">in</span> <span class="bp">self</span><span class="o">.</span><span class="vm">__dict__</span><span class="o">.</span><span class="n">keys</span><span class="p">():</span>
                <span class="nb">print</span><span class="p">(</span><span class="s1">&#39;</span><span class="si">%s</span><span class="s1">: </span><span class="si">%r</span><span class="s1">&#39;</span> <span class="o">%</span> <span class="p">(</span><span class="n">att</span><span class="p">,</span> <span class="nb">getattr</span><span class="p">(</span><span class="bp">self</span><span class="p">,</span> <span class="n">att</span><span class="p">)))</span>
            
            <span class="k">return</span> <span class="s1">&#39;SolarEph class object attributes&#39;</span></div></div>
</pre></div>

          </div>
        </div>
      </div>
      <div class="sphinxsidebar" role="navigation" aria-label="main navigation">
        <div class="sphinxsidebarwrapper"><div class="relations">
<h3>Related Topics</h3>
<ul>
  <li><a href="../../../index.html">Documentation overview</a><ul>
  <li><a href="../../index.html">Module code</a><ul>
  </ul></li>
  </ul></li>
</ul>
</div>
<div id="searchbox" style="display: none" role="search">
  <h3>Quick search</h3>
    <form class="search" action="../../../search.html" method="get">
      <div><input type="text" name="q" /></div>
      <div><input type="submit" value="Go" /></div>
      <input type="hidden" name="check_keywords" value="yes" />
      <input type="hidden" name="area" value="default" />
    </form>
</div>
<script type="text/javascript">$('#searchbox').show(0);</script>
        </div>
      </div>
      <div class="clearer"></div>
    </div>
    <div class="footer">
      &copy;2015 - 2017, SIOSlab.
      
      |
<<<<<<< HEAD
      Powered by <a href="http://sphinx-doc.org/">Sphinx 1.6.3</a>
=======
      Powered by <a href="http://sphinx-doc.org/">Sphinx 1.6.5</a>
>>>>>>> 33c15304
      &amp; <a href="https://github.com/bitprophet/alabaster">Alabaster 0.7.6</a>
      
    </div>

    

    
  </body>
</html><|MERGE_RESOLUTION|>--- conflicted
+++ resolved
@@ -5,9 +5,12 @@
 <html xmlns="http://www.w3.org/1999/xhtml">
   <head>
     <meta http-equiv="Content-Type" content="text/html; charset=utf-8" />
+    
     <title>EXOSIMS.Prototypes.Observatory &#8212; EXOSIMS 1.3 documentation</title>
+    
     <link rel="stylesheet" href="../../../_static/alabaster.css" type="text/css" />
     <link rel="stylesheet" href="../../../_static/pygments.css" type="text/css" />
+    
     <script type="text/javascript">
       var DOCUMENTATION_OPTIONS = {
         URL_ROOT:    '../../../',
@@ -21,7 +24,7 @@
     <script type="text/javascript" src="../../../_static/jquery.js"></script>
     <script type="text/javascript" src="../../../_static/underscore.js"></script>
     <script type="text/javascript" src="../../../_static/doctools.js"></script>
-    <script type="text/javascript" src="https://cdnjs.cloudflare.com/ajax/libs/mathjax/2.7.1/MathJax.js?config=TeX-AMS-MML_HTMLorMML"></script>
+    <script type="text/javascript" src="https://cdnjs.cloudflare.com/ajax/libs/mathjax/2.7.0/MathJax.js?config=TeX-AMS-MML_HTMLorMML"></script>
     <link rel="index" title="Index" href="../../../genindex.html" />
     <link rel="search" title="Search" href="../../../search.html" />
    
@@ -46,6 +49,7 @@
 <span class="kn">from</span> <span class="nn">astropy.time</span> <span class="k">import</span> <span class="n">Time</span>
 <span class="kn">from</span> <span class="nn">astropy.coordinates</span> <span class="k">import</span> <span class="n">SkyCoord</span>
 <span class="kn">import</span> <span class="nn">os</span><span class="o">,</span><span class="nn">inspect</span>
+<span class="kn">import</span> <span class="nn">urllib</span>
 
 <div class="viewcode-block" id="Observatory"><a class="viewcode-back" href="../../../EXOSIMS.Prototypes.html#EXOSIMS.Prototypes.Observatory.Observatory">[docs]</a><span class="k">class</span> <span class="nc">Observatory</span><span class="p">(</span><span class="nb">object</span><span class="p">):</span>
     <span class="sd">&quot;&quot;&quot;Observatory class template</span>
@@ -95,6 +99,10 @@
 <span class="sd">            each observation</span>
 <span class="sd">        forceStaticEphem (boolean):</span>
 <span class="sd">            Boolean used to force static ephemerides</span>
+<span class="sd">        constTOF (astropy Quantity 1x1 ndarray):</span>
+<span class="sd">            Constant time of flight for single occulter slew in units of day</span>
+<span class="sd">        maxdVpct (float):</span>
+<span class="sd">            Maximum percentage of total on board fuel used for single starshade slew</span>
 <span class="sd">    </span>
 <span class="sd">    Notes:</span>
 <span class="sd">        For finding positions of solar system bodies, this routine will attempt to </span>
@@ -111,7 +119,7 @@
     <span class="k">def</span> <span class="nf">__init__</span><span class="p">(</span><span class="bp">self</span><span class="p">,</span> <span class="n">koAngleMin</span><span class="o">=</span><span class="mi">45</span><span class="p">,</span> <span class="n">koAngleMinMoon</span><span class="o">=</span><span class="kc">None</span><span class="p">,</span> <span class="n">koAngleMinEarth</span><span class="o">=</span><span class="kc">None</span><span class="p">,</span> 
             <span class="n">koAngleMax</span><span class="o">=</span><span class="mi">90</span><span class="p">,</span> <span class="n">koAngleSmall</span><span class="o">=</span><span class="mi">1</span><span class="p">,</span> <span class="n">settlingTime</span><span class="o">=</span><span class="mi">1</span><span class="p">,</span> <span class="n">thrust</span><span class="o">=</span><span class="mi">450</span><span class="p">,</span> <span class="n">slewIsp</span><span class="o">=</span><span class="mi">4160</span><span class="p">,</span> 
             <span class="n">scMass</span><span class="o">=</span><span class="mi">6000</span><span class="p">,</span> <span class="n">dryMass</span><span class="o">=</span><span class="mi">3400</span><span class="p">,</span> <span class="n">coMass</span><span class="o">=</span><span class="mi">5800</span><span class="p">,</span> <span class="n">occulterSep</span><span class="o">=</span><span class="mi">55000</span><span class="p">,</span> <span class="n">skIsp</span><span class="o">=</span><span class="mi">220</span><span class="p">,</span> 
-            <span class="n">defburnPortion</span><span class="o">=</span><span class="mf">0.05</span><span class="p">,</span> <span class="n">spkpath</span><span class="o">=</span><span class="kc">None</span><span class="p">,</span> <span class="n">checkKeepoutEnd</span><span class="o">=</span><span class="kc">True</span><span class="p">,</span> 
+            <span class="n">defburnPortion</span><span class="o">=</span><span class="mf">0.05</span><span class="p">,</span> <span class="n">constTOF</span><span class="o">=</span><span class="mi">14</span><span class="p">,</span> <span class="n">maxdVpct</span><span class="o">=</span><span class="mf">0.02</span><span class="p">,</span> <span class="n">spkpath</span><span class="o">=</span><span class="kc">None</span><span class="p">,</span> <span class="n">checkKeepoutEnd</span><span class="o">=</span><span class="kc">True</span><span class="p">,</span> 
             <span class="n">forceStaticEphem</span><span class="o">=</span><span class="kc">False</span><span class="p">,</span> <span class="o">**</span><span class="n">specs</span><span class="p">):</span>
         
         <span class="c1"># load the vprint function (same line in all prototype module constructors)</span>
@@ -140,6 +148,12 @@
         <span class="bp">self</span><span class="o">.</span><span class="n">defburnPortion</span> <span class="o">=</span> <span class="nb">float</span><span class="p">(</span><span class="n">defburnPortion</span><span class="p">)</span> <span class="c1"># default burn portion</span>
         <span class="bp">self</span><span class="o">.</span><span class="n">checkKeepoutEnd</span> <span class="o">=</span> <span class="nb">bool</span><span class="p">(</span><span class="n">checkKeepoutEnd</span><span class="p">)</span><span class="c1"># true if keepout called at obs end </span>
         <span class="bp">self</span><span class="o">.</span><span class="n">forceStaticEphem</span> <span class="o">=</span> <span class="nb">bool</span><span class="p">(</span><span class="n">forceStaticEphem</span><span class="p">)</span><span class="c1"># boolean used to force static ephem</span>
+        <span class="bp">self</span><span class="o">.</span><span class="n">constTOF</span> <span class="o">=</span> <span class="n">np</span><span class="o">.</span><span class="n">array</span><span class="p">([</span><span class="n">constTOF</span><span class="p">])</span><span class="o">*</span><span class="n">u</span><span class="o">.</span><span class="n">d</span>    <span class="c1">#starshade constant slew time (day)</span>
+        <span class="bp">self</span><span class="o">.</span><span class="n">maxdVpct</span> <span class="o">=</span> <span class="n">maxdVpct</span>
+
+        <span class="c1"># find amount of fuel on board starshade and an upper bound for single slew dV</span>
+        <span class="bp">self</span><span class="o">.</span><span class="n">dVtot</span> <span class="o">=</span> <span class="bp">self</span><span class="o">.</span><span class="n">slewIsp</span><span class="o">*</span><span class="n">const</span><span class="o">.</span><span class="n">g0</span><span class="o">*</span><span class="n">np</span><span class="o">.</span><span class="n">log</span><span class="p">(</span><span class="bp">self</span><span class="o">.</span><span class="n">scMass</span><span class="o">/</span><span class="bp">self</span><span class="o">.</span><span class="n">dryMass</span><span class="p">)</span>
+        <span class="bp">self</span><span class="o">.</span><span class="n">dVmax</span>  <span class="o">=</span> <span class="bp">self</span><span class="o">.</span><span class="n">dVtot</span> <span class="o">*</span> <span class="bp">self</span><span class="o">.</span><span class="n">maxdVpct</span>        
         
         <span class="c1"># set values derived from quantities above</span>
         <span class="c1"># slew flow rate (kg/day)</span>
@@ -179,6 +193,15 @@
                         <span class="s1">&#39;Observatory&#39;</span><span class="p">))</span>
                 <span class="n">filename</span> <span class="o">=</span> <span class="s1">&#39;de432s.bsp&#39;</span>
                 <span class="n">spkpath</span> <span class="o">=</span> <span class="n">os</span><span class="o">.</span><span class="n">path</span><span class="o">.</span><span class="n">join</span><span class="p">(</span><span class="n">classpath</span><span class="p">,</span> <span class="n">filename</span><span class="p">)</span>
+                <span class="c1"># attempt to fetch ephemeris and cache locally in EXOSIMS/Observatory/</span>
+                <span class="k">if</span> <span class="ow">not</span> <span class="n">os</span><span class="o">.</span><span class="n">path</span><span class="o">.</span><span class="n">exists</span><span class="p">(</span><span class="n">spkpath</span><span class="p">)</span> <span class="ow">and</span> <span class="n">os</span><span class="o">.</span><span class="n">access</span><span class="p">(</span><span class="n">classpath</span><span class="p">,</span> <span class="n">os</span><span class="o">.</span><span class="n">W_OK</span><span class="o">|</span><span class="n">os</span><span class="o">.</span><span class="n">X_OK</span><span class="p">):</span>
+                    <span class="n">spk_on_web</span> <span class="o">=</span> <span class="s1">&#39;https://naif.jpl.nasa.gov/pub/naif/generic_kernels/spk/planets/de432s.bsp&#39;</span>
+                    <span class="bp">self</span><span class="o">.</span><span class="n">vprint</span><span class="p">(</span><span class="s2">&quot;Fetching planetary ephemeris from </span><span class="si">%s</span><span class="s2"> to </span><span class="si">%s</span><span class="s2">&quot;</span> <span class="o">%</span> <span class="p">(</span><span class="n">spk_on_web</span><span class="p">,</span> <span class="n">spkpath</span><span class="p">))</span>
+                    <span class="k">try</span><span class="p">:</span>
+                        <span class="n">urllib</span><span class="o">.</span><span class="n">urlretrieve</span><span class="p">(</span><span class="n">spk_on_web</span><span class="p">,</span> <span class="n">spkpath</span><span class="p">)</span>
+                    <span class="k">except</span><span class="p">:</span>
+                        <span class="c1"># Note: the SPK.open() below will fail in this case</span>
+                        <span class="bp">self</span><span class="o">.</span><span class="n">vprint</span><span class="p">(</span><span class="s2">&quot;Error: Remote fetch failed. Fetch manually or see install instructions.&quot;</span><span class="p">)</span>
             <span class="bp">self</span><span class="o">.</span><span class="n">kernel</span> <span class="o">=</span> <span class="n">SPK</span><span class="o">.</span><span class="n">open</span><span class="p">(</span><span class="n">spkpath</span><span class="p">)</span>
         <span class="k">else</span><span class="p">:</span>
             <span class="sd">&quot;&quot;&quot;All ephemeride data from Vallado Appendix D.4</span>
@@ -342,8 +365,7 @@
         <span class="sd">&quot;&quot;&quot;Finds observatory orbit positions vector in heliocentric equatorial (default)</span>
 <span class="sd">        or ecliptic frame for current time (MJD).</span>
 <span class="sd">        </span>
-<span class="sd">        This method defines the data type expected, orbits are determined by specific</span>
-<span class="sd">        instances of Observatory classes.</span>
+<span class="sd">        This method returns the telescope geosynchronous circular orbit position vector.</span>
 <span class="sd">        </span>
 <span class="sd">        Args:</span>
 <span class="sd">            currentTime (astropy Time array):</span>
@@ -361,8 +383,24 @@
 <span class="sd">        </span>
 <span class="sd">        &quot;&quot;&quot;</span>
         
+        <span class="n">mjdtime</span> <span class="o">=</span> <span class="n">np</span><span class="o">.</span><span class="n">array</span><span class="p">(</span><span class="n">currentTime</span><span class="o">.</span><span class="n">mjd</span><span class="p">,</span> <span class="n">ndmin</span><span class="o">=</span><span class="mi">1</span><span class="p">)</span> <span class="c1"># modified julian day time</span>
+        <span class="n">t</span> <span class="o">=</span> <span class="n">mjdtime</span> <span class="o">%</span> <span class="mi">1</span>                     <span class="c1"># gives percent of day</span>
+        <span class="n">f</span> <span class="o">=</span> <span class="mf">2.</span><span class="o">*</span><span class="n">np</span><span class="o">.</span><span class="n">pi</span>                        <span class="c1"># orbital frequency (2*pi/sideral day)</span>
+        <span class="n">r</span> <span class="o">=</span> <span class="p">(</span><span class="mf">42164.</span><span class="o">*</span><span class="n">u</span><span class="o">.</span><span class="n">km</span><span class="p">)</span><span class="o">.</span><span class="n">to</span><span class="p">(</span><span class="s1">&#39;AU&#39;</span><span class="p">)</span><span class="o">.</span><span class="n">value</span>    <span class="c1"># orbital height (convert from km to AU)</span>
+        <span class="n">I</span> <span class="o">=</span> <span class="n">np</span><span class="o">.</span><span class="n">radians</span><span class="p">(</span><span class="mf">28.5</span><span class="p">)</span>                <span class="c1"># orbital inclination in degrees</span>
+        <span class="n">O</span> <span class="o">=</span> <span class="n">np</span><span class="o">.</span><span class="n">radians</span><span class="p">(</span><span class="mf">228.</span><span class="p">)</span>                <span class="c1"># right ascension of the ascending node</span>
+        
+        <span class="c1"># observatory positions vector wrt Earth in orbital plane</span>
+        <span class="n">r_orb</span> <span class="o">=</span> <span class="n">r</span><span class="o">*</span><span class="n">np</span><span class="o">.</span><span class="n">array</span><span class="p">([</span><span class="n">np</span><span class="o">.</span><span class="n">cos</span><span class="p">(</span><span class="n">f</span><span class="o">*</span><span class="n">t</span><span class="p">),</span> <span class="n">np</span><span class="o">.</span><span class="n">sin</span><span class="p">(</span><span class="n">f</span><span class="o">*</span><span class="n">t</span><span class="p">),</span> <span class="n">np</span><span class="o">.</span><span class="n">zeros</span><span class="p">(</span><span class="n">t</span><span class="o">.</span><span class="n">size</span><span class="p">)])</span>
+        <span class="c1"># observatory positions vector wrt Earth in equatorial frame</span>
+        <span class="n">r_obs_earth</span> <span class="o">=</span> <span class="n">np</span><span class="o">.</span><span class="n">dot</span><span class="p">(</span><span class="n">np</span><span class="o">.</span><span class="n">dot</span><span class="p">(</span><span class="bp">self</span><span class="o">.</span><span class="n">rot</span><span class="p">(</span><span class="o">-</span><span class="n">O</span><span class="p">,</span> <span class="mi">3</span><span class="p">),</span> <span class="bp">self</span><span class="o">.</span><span class="n">rot</span><span class="p">(</span><span class="o">-</span><span class="n">I</span><span class="p">,</span> <span class="mi">1</span><span class="p">)),</span> <span class="n">r_orb</span><span class="p">)</span><span class="o">.</span><span class="n">T</span><span class="o">*</span><span class="n">u</span><span class="o">.</span><span class="n">AU</span>
+        <span class="c1"># Earth positions vector in heliocentric equatorial frame</span>
+        <span class="n">r_earth</span> <span class="o">=</span> <span class="bp">self</span><span class="o">.</span><span class="n">solarSystem_body_position</span><span class="p">(</span><span class="n">currentTime</span><span class="p">,</span> <span class="s1">&#39;Earth&#39;</span><span class="p">)</span>
         <span class="c1"># observatory positions vector in heliocentric equatorial frame</span>
-        <span class="n">r_obs</span> <span class="o">=</span> <span class="n">np</span><span class="o">.</span><span class="n">ones</span><span class="p">((</span><span class="n">currentTime</span><span class="o">.</span><span class="n">size</span><span class="p">,</span> <span class="mi">3</span><span class="p">))</span><span class="o">*</span><span class="n">u</span><span class="o">.</span><span class="n">AU</span>
+        <span class="n">r_obs</span> <span class="o">=</span> <span class="p">(</span><span class="n">r_obs_earth</span> <span class="o">+</span> <span class="n">r_earth</span><span class="p">)</span><span class="o">.</span><span class="n">to</span><span class="p">(</span><span class="s1">&#39;AU&#39;</span><span class="p">)</span>
+        
+        <span class="k">assert</span> <span class="n">np</span><span class="o">.</span><span class="n">all</span><span class="p">(</span><span class="n">np</span><span class="o">.</span><span class="n">isfinite</span><span class="p">(</span><span class="n">r_obs</span><span class="p">)),</span> \
+                <span class="s2">&quot;Observatory positions vector r_obs has infinite value.&quot;</span>
         
         <span class="k">if</span> <span class="n">eclip</span><span class="p">:</span>
             <span class="c1"># observatory positions vector in heliocentric ecliptic frame</span>
@@ -370,10 +408,11 @@
         
         <span class="k">return</span> <span class="n">r_obs</span></div>
 
-<div class="viewcode-block" id="Observatory.keepout"><a class="viewcode-back" href="../../../EXOSIMS.Prototypes.html#EXOSIMS.Prototypes.Observatory.Observatory.keepout">[docs]</a>    <span class="k">def</span> <span class="nf">keepout</span><span class="p">(</span><span class="bp">self</span><span class="p">,</span> <span class="n">TL</span><span class="p">,</span> <span class="n">sInds</span><span class="p">,</span> <span class="n">currentTime</span><span class="p">,</span> <span class="n">mode</span><span class="p">):</span>
+<div class="viewcode-block" id="Observatory.keepout"><a class="viewcode-back" href="../../../EXOSIMS.Prototypes.html#EXOSIMS.Prototypes.Observatory.Observatory.keepout">[docs]</a>    <span class="k">def</span> <span class="nf">keepout</span><span class="p">(</span><span class="bp">self</span><span class="p">,</span> <span class="n">TL</span><span class="p">,</span> <span class="n">sInds</span><span class="p">,</span> <span class="n">currentTime</span><span class="p">,</span> <span class="n">mode</span><span class="p">,</span> <span class="n">returnExtra</span><span class="o">=</span><span class="kc">False</span><span class="p">):</span>
         <span class="sd">&quot;&quot;&quot;Finds keepout Boolean values for stars of interest.</span>
 <span class="sd">        </span>
-<span class="sd">        This method defines the data type expected, all values are True.</span>
+<span class="sd">        This method returns the keepout Boolean values for stars of interest, where</span>
+<span class="sd">        True is an observable star.</span>
 <span class="sd">        </span>
 <span class="sd">        Args:</span>
 <span class="sd">            TL (TargetList module):</span>
@@ -384,6 +423,9 @@
 <span class="sd">                Current absolute mission time in MJD</span>
 <span class="sd">            mode (dict):</span>
 <span class="sd">                Selected observing mode</span>
+<span class="sd">            returnExtra (boolean):</span>
+<span class="sd">                Optional flag, default False, set True to return additional rates </span>
+<span class="sd">                for validation</span>
 <span class="sd">                </span>
 <span class="sd">        Returns:</span>
 <span class="sd">            kogood (boolean ndarray):</span>
@@ -393,21 +435,80 @@
 <span class="sd">        Note: If multiple times and targets, currentTime and sInds sizes must match.</span>
 <span class="sd">        </span>
 <span class="sd">        &quot;&quot;&quot;</span>
+        
+        <span class="c1"># if multiple time values, check they are different otherwise reduce to scalar</span>
+        <span class="k">if</span> <span class="n">currentTime</span><span class="o">.</span><span class="n">size</span> <span class="o">&gt;</span> <span class="mi">1</span><span class="p">:</span>
+            <span class="k">if</span> <span class="n">np</span><span class="o">.</span><span class="n">all</span><span class="p">(</span><span class="n">currentTime</span> <span class="o">==</span> <span class="n">currentTime</span><span class="p">[</span><span class="mi">0</span><span class="p">]):</span>
+                <span class="n">currentTime</span> <span class="o">=</span> <span class="n">currentTime</span><span class="p">[</span><span class="mi">0</span><span class="p">]</span>
         
         <span class="c1"># cast sInds to array</span>
         <span class="n">sInds</span> <span class="o">=</span> <span class="n">np</span><span class="o">.</span><span class="n">array</span><span class="p">(</span><span class="n">sInds</span><span class="p">,</span> <span class="n">ndmin</span><span class="o">=</span><span class="mi">1</span><span class="p">,</span> <span class="n">copy</span><span class="o">=</span><span class="kc">False</span><span class="p">)</span>
         <span class="c1"># get all array sizes</span>
         <span class="n">nStars</span> <span class="o">=</span> <span class="n">sInds</span><span class="o">.</span><span class="n">size</span>
         <span class="n">nTimes</span> <span class="o">=</span> <span class="n">currentTime</span><span class="o">.</span><span class="n">size</span>
+        <span class="n">nBodies</span> <span class="o">=</span> <span class="mi">11</span>
         <span class="k">assert</span> <span class="n">nStars</span> <span class="o">==</span> <span class="mi">1</span> <span class="ow">or</span> <span class="n">nTimes</span> <span class="o">==</span> <span class="mi">1</span> <span class="ow">or</span> <span class="n">nTimes</span> <span class="o">==</span> <span class="n">nStars</span><span class="p">,</span> \
                 <span class="s2">&quot;If multiple times and targets, currentTime and sInds sizes must match&quot;</span>
         
-        <span class="c1"># build &quot;keepout good&quot; array, check if all elements are Boolean</span>
-        <span class="n">kogood</span> <span class="o">=</span> <span class="n">np</span><span class="o">.</span><span class="n">ones</span><span class="p">(</span><span class="n">np</span><span class="o">.</span><span class="n">maximum</span><span class="p">(</span><span class="n">nStars</span><span class="p">,</span> <span class="n">nTimes</span><span class="p">),</span> <span class="n">dtype</span><span class="o">=</span><span class="nb">bool</span><span class="p">)</span>
+        <span class="c1"># observatory positions vector in heliocentric equatorial frame</span>
+        <span class="n">r_obs</span> <span class="o">=</span> <span class="bp">self</span><span class="o">.</span><span class="n">orbit</span><span class="p">(</span><span class="n">currentTime</span><span class="p">)</span>
+        <span class="c1"># traget star positions vector in heliocentric equatorial frame</span>
+        <span class="n">r_targ</span> <span class="o">=</span> <span class="n">TL</span><span class="o">.</span><span class="n">starprop</span><span class="p">(</span><span class="n">sInds</span><span class="p">,</span> <span class="n">currentTime</span><span class="p">)</span>
+        <span class="c1"># body positions vector in heliocentric equatorial frame</span>
+        <span class="n">r_body</span> <span class="o">=</span> <span class="n">np</span><span class="o">.</span><span class="n">array</span><span class="p">([</span>
+            <span class="bp">self</span><span class="o">.</span><span class="n">solarSystem_body_position</span><span class="p">(</span><span class="n">currentTime</span><span class="p">,</span> <span class="s1">&#39;Sun&#39;</span><span class="p">)</span><span class="o">.</span><span class="n">to</span><span class="p">(</span><span class="s1">&#39;AU&#39;</span><span class="p">)</span><span class="o">.</span><span class="n">value</span><span class="p">,</span>
+            <span class="bp">self</span><span class="o">.</span><span class="n">solarSystem_body_position</span><span class="p">(</span><span class="n">currentTime</span><span class="p">,</span> <span class="s1">&#39;Moon&#39;</span><span class="p">)</span><span class="o">.</span><span class="n">to</span><span class="p">(</span><span class="s1">&#39;AU&#39;</span><span class="p">)</span><span class="o">.</span><span class="n">value</span><span class="p">,</span>
+            <span class="bp">self</span><span class="o">.</span><span class="n">solarSystem_body_position</span><span class="p">(</span><span class="n">currentTime</span><span class="p">,</span> <span class="s1">&#39;Earth&#39;</span><span class="p">)</span><span class="o">.</span><span class="n">to</span><span class="p">(</span><span class="s1">&#39;AU&#39;</span><span class="p">)</span><span class="o">.</span><span class="n">value</span><span class="p">,</span>
+            <span class="bp">self</span><span class="o">.</span><span class="n">solarSystem_body_position</span><span class="p">(</span><span class="n">currentTime</span><span class="p">,</span> <span class="s1">&#39;Mercury&#39;</span><span class="p">)</span><span class="o">.</span><span class="n">to</span><span class="p">(</span><span class="s1">&#39;AU&#39;</span><span class="p">)</span><span class="o">.</span><span class="n">value</span><span class="p">,</span>
+            <span class="bp">self</span><span class="o">.</span><span class="n">solarSystem_body_position</span><span class="p">(</span><span class="n">currentTime</span><span class="p">,</span> <span class="s1">&#39;Venus&#39;</span><span class="p">)</span><span class="o">.</span><span class="n">to</span><span class="p">(</span><span class="s1">&#39;AU&#39;</span><span class="p">)</span><span class="o">.</span><span class="n">value</span><span class="p">,</span>
+            <span class="bp">self</span><span class="o">.</span><span class="n">solarSystem_body_position</span><span class="p">(</span><span class="n">currentTime</span><span class="p">,</span> <span class="s1">&#39;Mars&#39;</span><span class="p">)</span><span class="o">.</span><span class="n">to</span><span class="p">(</span><span class="s1">&#39;AU&#39;</span><span class="p">)</span><span class="o">.</span><span class="n">value</span><span class="p">,</span>
+            <span class="bp">self</span><span class="o">.</span><span class="n">solarSystem_body_position</span><span class="p">(</span><span class="n">currentTime</span><span class="p">,</span> <span class="s1">&#39;Jupiter&#39;</span><span class="p">)</span><span class="o">.</span><span class="n">to</span><span class="p">(</span><span class="s1">&#39;AU&#39;</span><span class="p">)</span><span class="o">.</span><span class="n">value</span><span class="p">,</span>
+            <span class="bp">self</span><span class="o">.</span><span class="n">solarSystem_body_position</span><span class="p">(</span><span class="n">currentTime</span><span class="p">,</span> <span class="s1">&#39;Saturn&#39;</span><span class="p">)</span><span class="o">.</span><span class="n">to</span><span class="p">(</span><span class="s1">&#39;AU&#39;</span><span class="p">)</span><span class="o">.</span><span class="n">value</span><span class="p">,</span>
+            <span class="bp">self</span><span class="o">.</span><span class="n">solarSystem_body_position</span><span class="p">(</span><span class="n">currentTime</span><span class="p">,</span> <span class="s1">&#39;Uranus&#39;</span><span class="p">)</span><span class="o">.</span><span class="n">to</span><span class="p">(</span><span class="s1">&#39;AU&#39;</span><span class="p">)</span><span class="o">.</span><span class="n">value</span><span class="p">,</span>
+            <span class="bp">self</span><span class="o">.</span><span class="n">solarSystem_body_position</span><span class="p">(</span><span class="n">currentTime</span><span class="p">,</span> <span class="s1">&#39;Neptune&#39;</span><span class="p">)</span><span class="o">.</span><span class="n">to</span><span class="p">(</span><span class="s1">&#39;AU&#39;</span><span class="p">)</span><span class="o">.</span><span class="n">value</span><span class="p">,</span>
+            <span class="bp">self</span><span class="o">.</span><span class="n">solarSystem_body_position</span><span class="p">(</span><span class="n">currentTime</span><span class="p">,</span> <span class="s1">&#39;Pluto&#39;</span><span class="p">)</span><span class="o">.</span><span class="n">to</span><span class="p">(</span><span class="s1">&#39;AU&#39;</span><span class="p">)</span><span class="o">.</span><span class="n">value</span><span class="p">])</span><span class="o">*</span><span class="n">u</span><span class="o">.</span><span class="n">AU</span>
+        <span class="c1"># position vectors wrt spacecraft</span>
+        <span class="n">r_targ</span> <span class="o">=</span> <span class="p">(</span><span class="n">r_targ</span> <span class="o">-</span> <span class="n">r_obs</span><span class="p">)</span><span class="o">.</span><span class="n">to</span><span class="p">(</span><span class="s1">&#39;pc&#39;</span><span class="p">)</span>
+        <span class="n">r_body</span> <span class="o">=</span> <span class="p">(</span><span class="n">r_body</span> <span class="o">-</span> <span class="n">r_obs</span><span class="p">)</span><span class="o">.</span><span class="n">to</span><span class="p">(</span><span class="s1">&#39;AU&#39;</span><span class="p">)</span>
+        <span class="c1"># unit vectors wrt spacecraft</span>
+        <span class="n">u_targ</span> <span class="o">=</span> <span class="p">(</span><span class="n">r_targ</span><span class="o">.</span><span class="n">value</span><span class="o">.</span><span class="n">T</span><span class="o">/</span><span class="n">np</span><span class="o">.</span><span class="n">linalg</span><span class="o">.</span><span class="n">norm</span><span class="p">(</span><span class="n">r_targ</span><span class="p">,</span> <span class="n">axis</span><span class="o">=-</span><span class="mi">1</span><span class="p">))</span><span class="o">.</span><span class="n">T</span>
+        <span class="n">u_body</span> <span class="o">=</span> <span class="p">(</span><span class="n">r_body</span><span class="o">.</span><span class="n">value</span><span class="o">.</span><span class="n">T</span><span class="o">/</span><span class="n">np</span><span class="o">.</span><span class="n">linalg</span><span class="o">.</span><span class="n">norm</span><span class="p">(</span><span class="n">r_body</span><span class="p">,</span> <span class="n">axis</span><span class="o">=-</span><span class="mi">1</span><span class="p">)</span><span class="o">.</span><span class="n">T</span><span class="p">)</span><span class="o">.</span><span class="n">T</span>
+        
+        <span class="c1"># create koangles for all bodies, set by telescope minimum keepout angle for </span>
+        <span class="c1"># brighter objects (Sun, Moon, Earth) and defaults to 1 degree for other bodies</span>
+        <span class="n">koangles</span> <span class="o">=</span> <span class="n">np</span><span class="o">.</span><span class="n">ones</span><span class="p">(</span><span class="n">nBodies</span><span class="p">)</span><span class="o">*</span><span class="bp">self</span><span class="o">.</span><span class="n">koAngleMin</span>
+        <span class="c1"># allow Moon, Earth to be set individually (default to koAngleMin)</span>
+        <span class="n">koangles</span><span class="p">[</span><span class="mi">1</span><span class="p">]</span> <span class="o">=</span> <span class="bp">self</span><span class="o">.</span><span class="n">koAngleMinMoon</span> 
+        <span class="n">koangles</span><span class="p">[</span><span class="mi">2</span><span class="p">]</span> <span class="o">=</span> <span class="bp">self</span><span class="o">.</span><span class="n">koAngleMinEarth</span>
+        <span class="c1"># keepout angle for small bodies (other planets)</span>
+        <span class="n">koangles</span><span class="p">[</span><span class="mi">3</span><span class="p">:]</span> <span class="o">=</span> <span class="bp">self</span><span class="o">.</span><span class="n">koAngleSmall</span>
+        
+        <span class="c1"># find angles and make angle comparisons to build kogood array:</span>
+        <span class="c1"># if bright objects have an angle with the target vector less than koangle </span>
+        <span class="c1"># (e.g. pi/4) they are in the field of view and the target star may not be</span>
+        <span class="c1"># observed, thus ko associated with this target becomes False</span>
+        <span class="n">nkogood</span> <span class="o">=</span> <span class="n">np</span><span class="o">.</span><span class="n">maximum</span><span class="p">(</span><span class="n">nStars</span><span class="p">,</span> <span class="n">nTimes</span><span class="p">)</span>
+        <span class="n">kogood</span> <span class="o">=</span> <span class="n">np</span><span class="o">.</span><span class="n">array</span><span class="p">([</span><span class="kc">True</span><span class="p">]</span><span class="o">*</span><span class="n">nkogood</span><span class="p">)</span>
+        <span class="n">culprit</span> <span class="o">=</span> <span class="n">np</span><span class="o">.</span><span class="n">zeros</span><span class="p">([</span><span class="n">nkogood</span><span class="p">,</span> <span class="n">nBodies</span><span class="p">])</span>
+        <span class="k">for</span> <span class="n">i</span> <span class="ow">in</span> <span class="n">xrange</span><span class="p">(</span><span class="n">nkogood</span><span class="p">):</span>
+            <span class="n">u_b</span> <span class="o">=</span> <span class="n">u_body</span><span class="p">[:,</span><span class="mi">0</span><span class="p">,:]</span> <span class="k">if</span> <span class="n">nTimes</span> <span class="o">==</span> <span class="mi">1</span> <span class="k">else</span> <span class="n">u_body</span><span class="p">[:,</span><span class="n">i</span><span class="p">,:]</span>
+            <span class="n">u_t</span> <span class="o">=</span> <span class="n">u_targ</span><span class="p">[</span><span class="mi">0</span><span class="p">,:]</span> <span class="k">if</span> <span class="n">nStars</span> <span class="o">==</span> <span class="mi">1</span> <span class="k">else</span> <span class="n">u_targ</span><span class="p">[</span><span class="n">i</span><span class="p">,:]</span>
+            <span class="n">angles</span> <span class="o">=</span> <span class="n">np</span><span class="o">.</span><span class="n">arccos</span><span class="p">(</span><span class="n">np</span><span class="o">.</span><span class="n">clip</span><span class="p">(</span><span class="n">np</span><span class="o">.</span><span class="n">dot</span><span class="p">(</span><span class="n">u_b</span><span class="p">,</span> <span class="n">u_t</span><span class="p">),</span> <span class="o">-</span><span class="mi">1</span><span class="p">,</span> <span class="mi">1</span><span class="p">))</span><span class="o">*</span><span class="n">u</span><span class="o">.</span><span class="n">rad</span>
+            <span class="n">culprit</span><span class="p">[</span><span class="n">i</span><span class="p">,:]</span> <span class="o">=</span> <span class="p">(</span><span class="n">angles</span> <span class="o">&lt;</span> <span class="n">koangles</span><span class="p">)</span>
+            <span class="c1"># if this mode has an occulter, check maximum keepout angle for the Sun</span>
+            <span class="k">if</span> <span class="n">mode</span><span class="p">[</span><span class="s1">&#39;syst&#39;</span><span class="p">][</span><span class="s1">&#39;occulter&#39;</span><span class="p">]:</span>
+                <span class="n">culprit</span><span class="p">[</span><span class="n">i</span><span class="p">,</span><span class="mi">0</span><span class="p">]</span> <span class="o">=</span> <span class="p">(</span><span class="n">culprit</span><span class="p">[</span><span class="n">i</span><span class="p">,</span><span class="mi">0</span><span class="p">]</span> <span class="ow">or</span> <span class="p">(</span><span class="n">angles</span><span class="p">[</span><span class="mi">0</span><span class="p">]</span> <span class="o">&gt;</span> <span class="bp">self</span><span class="o">.</span><span class="n">koAngleMax</span><span class="p">))</span>
+            <span class="k">if</span> <span class="n">np</span><span class="o">.</span><span class="n">any</span><span class="p">(</span><span class="n">culprit</span><span class="p">[</span><span class="n">i</span><span class="p">,:]):</span>
+                <span class="n">kogood</span><span class="p">[</span><span class="n">i</span><span class="p">]</span> <span class="o">=</span> <span class="kc">False</span>
+        
+        <span class="c1"># check to make sure all elements in kogood are Boolean</span>
         <span class="n">trues</span> <span class="o">=</span> <span class="p">[</span><span class="nb">isinstance</span><span class="p">(</span><span class="n">element</span><span class="p">,</span> <span class="n">np</span><span class="o">.</span><span class="n">bool_</span><span class="p">)</span> <span class="k">for</span> <span class="n">element</span> <span class="ow">in</span> <span class="n">kogood</span><span class="p">]</span>
         <span class="k">assert</span> <span class="nb">all</span><span class="p">(</span><span class="n">trues</span><span class="p">),</span> <span class="s2">&quot;An element of kogood is not Boolean&quot;</span>
         
-        <span class="k">return</span> <span class="n">kogood</span></div>
+        <span class="k">if</span> <span class="n">returnExtra</span><span class="p">:</span>
+            <span class="k">return</span> <span class="n">kogood</span><span class="p">,</span> <span class="n">r_body</span><span class="p">,</span> <span class="n">r_targ</span><span class="p">,</span> <span class="n">culprit</span><span class="p">,</span> <span class="n">koangles</span>
+        <span class="k">else</span><span class="p">:</span>
+            <span class="k">return</span> <span class="n">kogood</span></div>
 
 <div class="viewcode-block" id="Observatory.solarSystem_body_position"><a class="viewcode-back" href="../../../EXOSIMS.Prototypes.html#EXOSIMS.Prototypes.Observatory.Observatory.solarSystem_body_position">[docs]</a>    <span class="k">def</span> <span class="nf">solarSystem_body_position</span><span class="p">(</span><span class="bp">self</span><span class="p">,</span> <span class="n">currentTime</span><span class="p">,</span> <span class="n">bodyname</span><span class="p">,</span> <span class="n">eclip</span><span class="o">=</span><span class="kc">False</span><span class="p">):</span>
         <span class="sd">&quot;&quot;&quot;Finds solar system body positions vector in heliocentric equatorial (default)</span>
@@ -792,6 +893,152 @@
         <span class="n">deltaV</span> <span class="o">=</span> <span class="p">(</span><span class="n">dF_lateral</span><span class="o">/</span><span class="bp">self</span><span class="o">.</span><span class="n">scMass</span><span class="o">*</span><span class="n">t_int</span><span class="p">)</span><span class="o">.</span><span class="n">to</span><span class="p">(</span><span class="s1">&#39;km/s&#39;</span><span class="p">)</span>
         
         <span class="k">return</span> <span class="n">intMdot</span><span class="p">,</span> <span class="n">mass_used</span><span class="p">,</span> <span class="n">deltaV</span></div>
+    
+<div class="viewcode-block" id="Observatory.mass_dec_sk"><a class="viewcode-back" href="../../../EXOSIMS.Prototypes.html#EXOSIMS.Prototypes.Observatory.Observatory.mass_dec_sk">[docs]</a>    <span class="k">def</span> <span class="nf">mass_dec_sk</span><span class="p">(</span><span class="bp">self</span><span class="p">,</span> <span class="n">TL</span><span class="p">,</span> <span class="n">sInd</span><span class="p">,</span> <span class="n">currentTime</span><span class="p">,</span> <span class="n">t_int</span><span class="p">):</span>
+        <span class="sd">&quot;&quot;&quot;Returns mass_used, deltaV and disturbance forces</span>
+<span class="sd">        </span>
+<span class="sd">        This method calculates all values needed to decrement spacecraft mass</span>
+<span class="sd">        for station-keeping.</span>
+<span class="sd">        </span>
+<span class="sd">        Args:</span>
+<span class="sd">            TL (TargetList module):</span>
+<span class="sd">                TargetList class object</span>
+<span class="sd">            sInd (integer):</span>
+<span class="sd">                Integer index of the star of interest</span>
+<span class="sd">            currentTime (astropy Time):</span>
+<span class="sd">                Current absolute mission time in MJD</span>
+<span class="sd">            t_int (astropy Quantity):</span>
+<span class="sd">                Integration time in units of day</span>
+<span class="sd">                </span>
+<span class="sd">        Returns:</span>
+<span class="sd">            dF_lateral (astropy Quantity):</span>
+<span class="sd">                Lateral disturbance force in units of N</span>
+<span class="sd">            dF_axial (astropy Quantity):</span>
+<span class="sd">                Axial disturbance force in units of N</span>
+<span class="sd">            intMdot (astropy Quantity):</span>
+<span class="sd">                Mass flow rate in units of kg/s</span>
+<span class="sd">            mass_used (astropy Quantity):</span>
+<span class="sd">                Mass used in station-keeping units of kg</span>
+<span class="sd">            deltaV (astropy Quantity):</span>
+<span class="sd">                Change in velocity required for station-keeping in units of km/s</span>
+<span class="sd">        </span>
+<span class="sd">        &quot;&quot;&quot;</span>
+        
+        <span class="n">dF_lateral</span><span class="p">,</span> <span class="n">dF_axial</span> <span class="o">=</span> <span class="bp">self</span><span class="o">.</span><span class="n">distForces</span><span class="p">(</span><span class="n">TL</span><span class="p">,</span> <span class="n">sInd</span><span class="p">,</span> <span class="n">currentTime</span><span class="p">)</span>
+        <span class="n">intMdot</span><span class="p">,</span> <span class="n">mass_used</span><span class="p">,</span> <span class="n">deltaV</span> <span class="o">=</span> <span class="bp">self</span><span class="o">.</span><span class="n">mass_dec</span><span class="p">(</span><span class="n">dF_lateral</span><span class="p">,</span> <span class="n">t_int</span><span class="p">)</span>
+        
+        <span class="k">return</span> <span class="n">dF_lateral</span><span class="p">,</span> <span class="n">dF_axial</span><span class="p">,</span> <span class="n">intMdot</span><span class="p">,</span> <span class="n">mass_used</span><span class="p">,</span> <span class="n">deltaV</span></div>
+    
+<div class="viewcode-block" id="Observatory.calculate_dV"><a class="viewcode-back" href="../../../EXOSIMS.Prototypes.html#EXOSIMS.Prototypes.Observatory.Observatory.calculate_dV">[docs]</a>    <span class="k">def</span> <span class="nf">calculate_dV</span><span class="p">(</span><span class="bp">self</span><span class="p">,</span><span class="n">dt</span><span class="p">,</span><span class="n">TL</span><span class="p">,</span><span class="n">nA</span><span class="p">,</span><span class="n">N</span><span class="p">,</span><span class="n">tA</span><span class="p">):</span>  
+        <span class="sd">&quot;&quot;&quot;Finds the change in velocity needed to transfer to a new star line of sight</span>
+<span class="sd">        </span>
+<span class="sd">        This method sums the total delta-V needed to transfer from one star</span>
+<span class="sd">        line of sight to another. It determines the change in velocity to move from</span>
+<span class="sd">        one station-keeping orbit to a transfer orbit at the current time, then from</span>
+<span class="sd">        the transfer orbit to the next station-keeping orbit at currentTime + dt.</span>
+<span class="sd">        Station-keeping orbits are modeled as discrete boundary value problems.</span>
+<span class="sd">        This method can handle multiple indeces for the next target stars and calculates</span>
+<span class="sd">        the dVs of each trajectory from the same starting star.</span>
+<span class="sd">        </span>
+<span class="sd">        Args:</span>
+<span class="sd">            dt (float 1x1 ndarray):</span>
+<span class="sd">                Number of days corresponding to starshade slew time</span>
+<span class="sd">            TL (float 1x3 ndarray):</span>
+<span class="sd">                TargetList class object</span>
+<span class="sd">            nA (integer):</span>
+<span class="sd">                Integer index of the current star of interest</span>
+<span class="sd">            N  (integer):</span>
+<span class="sd">                Integer index of the next star(s) of interest</span>
+<span class="sd">            tA (astropy Time array):</span>
+<span class="sd">                Current absolute mission time in MJD</span>
+<span class="sd">                </span>
+<span class="sd">        Returns:</span>
+<span class="sd">            dV (float nx6 ndarray):</span>
+<span class="sd">                State vectors in rotating frame in normalized units</span>
+<span class="sd">        &quot;&quot;&quot;</span>
+
+        <span class="n">dV</span> <span class="o">=</span> <span class="n">np</span><span class="o">.</span><span class="n">zeros</span><span class="p">(</span><span class="nb">len</span><span class="p">(</span><span class="n">N</span><span class="p">))</span>
+        
+        <span class="k">return</span> <span class="n">dV</span><span class="o">*</span><span class="n">u</span><span class="o">.</span><span class="n">m</span><span class="o">/</span><span class="n">u</span><span class="o">.</span><span class="n">s</span>    </div>
+        
+<div class="viewcode-block" id="Observatory.calculate_slewTimes"><a class="viewcode-back" href="../../../EXOSIMS.Prototypes.html#EXOSIMS.Prototypes.Observatory.Observatory.calculate_slewTimes">[docs]</a>    <span class="k">def</span> <span class="nf">calculate_slewTimes</span><span class="p">(</span><span class="bp">self</span><span class="p">,</span><span class="n">TL</span><span class="p">,</span><span class="n">old_sInd</span><span class="p">,</span><span class="n">sInds</span><span class="p">,</span><span class="n">currentTime</span><span class="p">):</span>
+        <span class="sd">&quot;&quot;&quot;Finds slew times and separation angles between target stars</span>
+<span class="sd">        </span>
+<span class="sd">        This method determines the slew times of an occulter spacecraft needed</span>
+<span class="sd">        to transfer from one star&#39;s line of sight to all others in a given </span>
+<span class="sd">        target list.</span>
+<span class="sd">        </span>
+<span class="sd">        Args:</span>
+<span class="sd">            TL (TargetList module):</span>
+<span class="sd">                TargetList class object</span>
+<span class="sd">            old_sInd (integer):</span>
+<span class="sd">                Integer index of the most recently observed star</span>
+<span class="sd">            sInds (integer):</span>
+<span class="sd">                Integer indeces of the star of interest</span>
+<span class="sd">            currentTime (astropy Time):</span>
+<span class="sd">                Current absolute mission time in MJD</span>
+<span class="sd">                </span>
+<span class="sd">        Returns:</span>
+<span class="sd">            sd (astropy Quantity):</span>
+<span class="sd">                Angular separation between stars in rad</span>
+<span class="sd">            slewTimes (astropy Quantity):</span>
+<span class="sd">                Time to transfer to new star line of sight in units of days</span>
+<span class="sd">        &quot;&quot;&quot;</span>
+    
+        <span class="bp">self</span><span class="o">.</span><span class="n">ao</span> <span class="o">=</span> <span class="bp">self</span><span class="o">.</span><span class="n">thrust</span><span class="o">/</span><span class="bp">self</span><span class="o">.</span><span class="n">scMass</span>
+        <span class="n">slewTime_fac</span> <span class="o">=</span> <span class="p">(</span><span class="mf">2.</span><span class="o">*</span><span class="bp">self</span><span class="o">.</span><span class="n">occulterSep</span><span class="o">/</span><span class="n">np</span><span class="o">.</span><span class="n">abs</span><span class="p">(</span><span class="bp">self</span><span class="o">.</span><span class="n">ao</span><span class="p">)</span><span class="o">/</span><span class="p">(</span><span class="bp">self</span><span class="o">.</span><span class="n">defburnPortion</span><span class="o">/</span><span class="mf">2.</span> <span class="o">-</span> 
+            <span class="bp">self</span><span class="o">.</span><span class="n">defburnPortion</span><span class="o">**</span><span class="mi">2</span><span class="o">/</span><span class="mf">4.</span><span class="p">))</span><span class="o">.</span><span class="n">decompose</span><span class="p">()</span><span class="o">.</span><span class="n">to</span><span class="p">(</span><span class="s1">&#39;d2&#39;</span><span class="p">)</span>
+
+        <span class="k">if</span> <span class="n">old_sInd</span> <span class="ow">is</span> <span class="kc">None</span><span class="p">:</span>
+            <span class="n">sd</span> <span class="o">=</span> <span class="n">np</span><span class="o">.</span><span class="n">array</span><span class="p">([</span><span class="n">np</span><span class="o">.</span><span class="n">radians</span><span class="p">(</span><span class="mi">0</span><span class="p">)]</span><span class="o">*</span><span class="n">TL</span><span class="o">.</span><span class="n">nStars</span><span class="p">)</span><span class="o">*</span><span class="n">u</span><span class="o">.</span><span class="n">rad</span>
+            <span class="n">slewTimes</span> <span class="o">=</span> <span class="n">np</span><span class="o">.</span><span class="n">zeros</span><span class="p">(</span><span class="n">TL</span><span class="o">.</span><span class="n">nStars</span><span class="p">)</span><span class="o">*</span><span class="n">u</span><span class="o">.</span><span class="n">d</span>
+        <span class="k">else</span><span class="p">:</span>
+            <span class="c1"># position vector of previous target star</span>
+            <span class="n">r_old</span> <span class="o">=</span> <span class="n">TL</span><span class="o">.</span><span class="n">starprop</span><span class="p">(</span><span class="n">old_sInd</span><span class="p">,</span> <span class="n">currentTime</span><span class="p">)[</span><span class="mi">0</span><span class="p">]</span>
+            <span class="n">u_old</span> <span class="o">=</span> <span class="n">r_old</span><span class="o">.</span><span class="n">value</span><span class="o">/</span><span class="n">np</span><span class="o">.</span><span class="n">linalg</span><span class="o">.</span><span class="n">norm</span><span class="p">(</span><span class="n">r_old</span><span class="p">)</span>
+            <span class="c1"># position vector of new target stars</span>
+            <span class="n">r_new</span> <span class="o">=</span> <span class="n">TL</span><span class="o">.</span><span class="n">starprop</span><span class="p">(</span><span class="n">sInds</span><span class="p">,</span> <span class="n">currentTime</span><span class="p">)</span>
+            <span class="n">u_new</span> <span class="o">=</span> <span class="p">(</span><span class="n">r_new</span><span class="o">.</span><span class="n">value</span><span class="o">.</span><span class="n">T</span><span class="o">/</span><span class="n">np</span><span class="o">.</span><span class="n">linalg</span><span class="o">.</span><span class="n">norm</span><span class="p">(</span><span class="n">r_new</span><span class="p">,</span> <span class="n">axis</span><span class="o">=</span><span class="mi">1</span><span class="p">))</span><span class="o">.</span><span class="n">T</span>
+            <span class="c1"># angle between old and new stars</span>
+            <span class="n">sd</span> <span class="o">=</span> <span class="n">np</span><span class="o">.</span><span class="n">arccos</span><span class="p">(</span><span class="n">np</span><span class="o">.</span><span class="n">clip</span><span class="p">(</span><span class="n">np</span><span class="o">.</span><span class="n">dot</span><span class="p">(</span><span class="n">u_old</span><span class="p">,</span> <span class="n">u_new</span><span class="o">.</span><span class="n">T</span><span class="p">),</span> <span class="o">-</span><span class="mi">1</span><span class="p">,</span> <span class="mi">1</span><span class="p">))</span><span class="o">*</span><span class="n">u</span><span class="o">.</span><span class="n">rad</span>
+            <span class="c1"># calculate slew time</span>
+            <span class="n">slewTimes</span> <span class="o">=</span> <span class="n">np</span><span class="o">.</span><span class="n">sqrt</span><span class="p">(</span><span class="n">slewTime_fac</span><span class="o">*</span><span class="n">np</span><span class="o">.</span><span class="n">sin</span><span class="p">(</span><span class="n">sd</span><span class="o">/</span><span class="mf">2.</span><span class="p">))</span>
+        
+        <span class="k">return</span> <span class="n">sd</span><span class="p">,</span><span class="n">slewTimes</span></div>
+    
+<div class="viewcode-block" id="Observatory.log_occulterResults"><a class="viewcode-back" href="../../../EXOSIMS.Prototypes.html#EXOSIMS.Prototypes.Observatory.Observatory.log_occulterResults">[docs]</a>    <span class="k">def</span> <span class="nf">log_occulterResults</span><span class="p">(</span><span class="bp">self</span><span class="p">,</span><span class="n">DRM</span><span class="p">,</span><span class="n">slewTimes</span><span class="p">,</span><span class="n">sInd</span><span class="p">,</span><span class="n">sd</span><span class="p">,</span><span class="n">dV</span><span class="p">):</span>
+        <span class="sd">&quot;&quot;&quot;Updates the given DRM to include occulter values and results</span>
+<span class="sd">        </span>
+<span class="sd">        Args:</span>
+<span class="sd">            DRM (dict):</span>
+<span class="sd">                Design Reference Mission, contains the results of one complete</span>
+<span class="sd">                observation (detection and characterization)</span>
+<span class="sd">            slewTimes (astropy Quantity):</span>
+<span class="sd">                Time to transfer to new star line of sight in units of days</span>
+<span class="sd">            sInd (integer):</span>
+<span class="sd">                Integer index of the star of interest</span>
+<span class="sd">            sd (astropy Quantity):</span>
+<span class="sd">                Angular separation between stars in rad</span>
+<span class="sd">            dV (astropy Quantity):</span>
+<span class="sd">                Delta-V used to transfer to new star line of sight in units of m/s</span>
+<span class="sd">                </span>
+<span class="sd">        Returns:</span>
+<span class="sd">            DRM (dict):</span>
+<span class="sd">                Design Reference Mission, contains the results of one complete</span>
+<span class="sd">                observation (detection and characterization)</span>
+<span class="sd">        </span>
+<span class="sd">        &quot;&quot;&quot;</span>
+        
+        <span class="n">DRM</span><span class="p">[</span><span class="s1">&#39;slew_time&#39;</span><span class="p">]</span> <span class="o">=</span> <span class="n">slewTimes</span><span class="o">.</span><span class="n">to</span><span class="p">(</span><span class="s1">&#39;day&#39;</span><span class="p">)</span>
+        <span class="n">DRM</span><span class="p">[</span><span class="s1">&#39;slew_angle&#39;</span><span class="p">]</span> <span class="o">=</span> <span class="n">sd</span><span class="o">.</span><span class="n">to</span><span class="p">(</span><span class="s1">&#39;deg&#39;</span><span class="p">)</span>
+        
+        <span class="n">slew_mass_used</span> <span class="o">=</span> <span class="n">slewTimes</span><span class="o">*</span><span class="bp">self</span><span class="o">.</span><span class="n">defburnPortion</span><span class="o">*</span><span class="bp">self</span><span class="o">.</span><span class="n">flowRate</span>
+        <span class="n">DRM</span><span class="p">[</span><span class="s1">&#39;slew_dV&#39;</span><span class="p">]</span> <span class="o">=</span> <span class="p">(</span><span class="n">slewTimes</span><span class="o">*</span><span class="bp">self</span><span class="o">.</span><span class="n">ao</span><span class="o">*</span><span class="bp">self</span><span class="o">.</span><span class="n">defburnPortion</span><span class="p">)</span><span class="o">.</span><span class="n">to</span><span class="p">(</span><span class="s1">&#39;m/s&#39;</span><span class="p">)</span>
+        <span class="n">DRM</span><span class="p">[</span><span class="s1">&#39;slew_mass_used&#39;</span><span class="p">]</span> <span class="o">=</span> <span class="n">slew_mass_used</span><span class="o">.</span><span class="n">to</span><span class="p">(</span><span class="s1">&#39;kg&#39;</span><span class="p">)</span>
+        <span class="bp">self</span><span class="o">.</span><span class="n">scMass</span> <span class="o">=</span> <span class="bp">self</span><span class="o">.</span><span class="n">scMass</span> <span class="o">-</span> <span class="n">slew_mass_used</span>
+        <span class="n">DRM</span><span class="p">[</span><span class="s1">&#39;scMass&#39;</span><span class="p">]</span> <span class="o">=</span> <span class="bp">self</span><span class="o">.</span><span class="n">scMass</span><span class="o">.</span><span class="n">to</span><span class="p">(</span><span class="s1">&#39;kg&#39;</span><span class="p">)</span>
+        
+        <span class="k">return</span> <span class="n">DRM</span></div>
 
 <div class="viewcode-block" id="Observatory.SolarEph"><a class="viewcode-back" href="../../../EXOSIMS.Prototypes.html#EXOSIMS.Prototypes.Observatory.Observatory.SolarEph">[docs]</a>    <span class="k">class</span> <span class="nc">SolarEph</span><span class="p">:</span>
         <span class="sd">&quot;&quot;&quot;Solar system ephemerides class </span>
@@ -900,11 +1147,7 @@
       &copy;2015 - 2017, SIOSlab.
       
       |
-<<<<<<< HEAD
-      Powered by <a href="http://sphinx-doc.org/">Sphinx 1.6.3</a>
-=======
-      Powered by <a href="http://sphinx-doc.org/">Sphinx 1.6.5</a>
->>>>>>> 33c15304
+      Powered by <a href="http://sphinx-doc.org/">Sphinx 1.6.2</a>
       &amp; <a href="https://github.com/bitprophet/alabaster">Alabaster 0.7.6</a>
       
     </div>
