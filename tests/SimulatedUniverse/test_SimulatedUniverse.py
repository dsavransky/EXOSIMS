--- conflicted
+++ resolved
@@ -74,6 +74,10 @@
             spec["modules"]["PlanetPopulation"] = "DulzPlavchan"
         elif "SolarSystem" in mod.__name__:
             spec["modules"]["PlanetPopulation"] = "SolarSystem"
+        elif "Plandb" in mod.__name__:
+            spec["modules"]["PlanetPopulation"] = "PlandbPlanets"
+            spec["modules"]["TargetList"] = "PlandbTargetList"
+            
 
         if addkeys:
             for key in addkeys:
@@ -128,38 +132,7 @@
         ]
 
         for mod in self.allmods:
-<<<<<<< HEAD
-            with RedirectStreams(stdout=self.dev_null):
-                spec = copy.deepcopy(self.spec)
-                spec['modules']['PlanetPhysicalModel']='FortneyMarleyCahoyMix1'
-                spec['modules']['StarCatalog']='EXOCAT1'
-                spec['modules']['SimulatedUniverse'] = mod.__name__
-                if 'Kepler' in mod.__name__:
-                    spec['modules']['PlanetPopulation']='KeplerLike1'
-                    spec['scaleOrbits'] = True
-                elif 'KnownRV' in mod.__name__:
-                    spec['modules']['PlanetPopulation']='KnownRVPlanets'
-                    spec['modules']['TargetList']='KnownRVPlanetsTargetList'
-                elif 'SAG13' in mod.__name__:
-                    spec['modules']['PlanetPopulation']='SAG13'
-                    spec['Rprange'] = [1,10]
-                    spec['scaleOrbits'] = True
-                elif 'DulzPlavchan' in mod.__name__:
-                    spec['modules']['PlanetPopulation'] = 'DulzPlavchan'
-                elif 'Plandb' in mod.__name__:
-                    spec['modules']['PlanetPopulation'] = 'PlandbPlanets'
-                    spec['modules']['TargetList'] = 'PlandbTargetList'
-                
-
-
-                obj = mod(**spec)
-
-            #verify that all attributes are there
-            for att in req_atts:
-                self.assertTrue(hasattr(obj,att))
-=======
             obj = self.instantiate_mod(mod)
->>>>>>> bb26f80c
 
             # verify that all attributes are there
             for att in req_atts:
@@ -245,43 +218,13 @@
         there needs to be additional logic in the setup
         """
 
-<<<<<<< HEAD
-        whitelist = ['KeplerLikeUniverse','KnownRVPlanetsUniverse','SAG13Universe','PlandbUniverse']
-        for mod in self.allmods:
-            if mod.__name__ in whitelist:
-                continue
-            with RedirectStreams(stdout=self.dev_null):
-                spec = copy.deepcopy(self.spec)
-                spec['modules']['PlanetPhysicalModel']='FortneyMarleyCahoyMix1'
-                spec['modules']['StarCatalog']='EXOCAT1'
-                if 'Kepler' in mod.__name__:
-                    spec['modules']['PlanetPopulation']='KeplerLike1'
-                elif 'KnownRV' in mod.__name__:
-                    spec['modules']['PlanetPopulation']='KnownRVPlanets'
-                    spec['modules']['TargetList']='KnownRVPlanetsTargetList'
-                elif 'KnownRV' in mod.__name__:
-                    spec['modules']['PlanetPopulation']='SAG13'
-                elif 'SAG13' in mod.__name__:
-                    spec['modules']['PlanetPopulation']='SAG13'
-                elif 'DulzPlavchan' in mod.__name__:
-                    spec['modules']['PlanetPopulation'] = 'DulzPlavchan'
-                elif 'Plandb' in mod.__name__:
-                    spec['modules']['PlanetPopulation'] = 'PlandbPlanets'
-                    spec['modules']['TargetList'] = 'PlandbTargetList'
-
-                obj = mod(scaleOrbits=True,**spec)
-
-            self.assertTrue(obj.PlanetPopulation.scaleOrbits,"scaleOrbits not set in %s"%mod.__name__)
-
-            aeff = obj.a/np.sqrt(obj.TargetList.L[obj.plan2star])
-            self.assertTrue(np.all(aeff <= obj.PlanetPopulation.arange[1]),"scaled sma out of bounds in %s"%mod.__name__)
-            self.assertTrue(np.all(aeff >= obj.PlanetPopulation.arange[0]),"scaled sma out of bounds in %s"%mod.__name__)
-=======
+
         whitelist = [
             "KeplerLikeUniverse",
             "KnownRVPlanetsUniverse",
             "SAG13Universe",
-            "SolarSystemUniverse",
+            "SolarSystemUniverse"
+            "PlandbUniverse",
         ]
         for mod in self.allmods:
             if mod.__name__ in whitelist:
@@ -303,7 +246,7 @@
                 np.all(aeff >= obj.PlanetPopulation.arange[0]),
                 "scaled sma out of bounds in %s" % mod.__name__,
             )
->>>>>>> bb26f80c
+
 
     def test_Honor_fixedPlanPerStar(self):
         """
@@ -342,11 +285,6 @@
         
         whitelist = ['KnownRVPlanetsUniverse','PlandbUniverse']
 
-<<<<<<< HEAD
-        # Test Min = None first
-=======
-        whitelist = ["KnownRVPlanetsUniverse"]
->>>>>>> bb26f80c
         for mod in self.allmods:
             if mod.__name__ in whitelist:
                 continue
@@ -372,12 +310,8 @@
         Because some implementations depend on a specific planet population,
         there needs to be additional logic in the setup
         """
-<<<<<<< HEAD
+
         whitelist = ['KnownRVPlanetsUniverse','PlandbUniverse']
-        
-=======
-        whitelist = ["KnownRVPlanetsUniverse"]
->>>>>>> bb26f80c
 
         for mod in self.allmods:
             if (mod.__name__ in whitelist) or ("set_planet_phase" not in mod.__dict__):
@@ -549,31 +483,6 @@
 
             obj = self.instantiate_mod(mod)
 
-<<<<<<< HEAD
-            with RedirectStreams(stdout=self.dev_null):
-                spec = copy.deepcopy(self.spec)
-                spec['modules']['PlanetPhysicalModel'] = 'FortneyMarleyCahoyMix1'
-                spec['modules']['StarCatalog'] = 'EXOCAT1'
-                spec['modules']['SimulatedUniverse'] = mod.__name__
-                if 'Kepler' in mod.__name__:
-                    spec['modules']['PlanetPopulation'] = 'KeplerLike1'
-                    spec['scaleOrbits'] = True
-                elif 'KnownRV' in mod.__name__:
-                    spec['modules']['PlanetPopulation'] = 'KnownRVPlanets'
-                    spec['modules']['TargetList'] = 'KnownRVPlanetsTargetList'
-                elif 'SAG13' in mod.__name__:
-                    spec['modules']['PlanetPopulation'] = 'SAG13'
-                    spec['Rprange'] = [1, 10]
-                    spec['scaleOrbits'] = True
-                elif 'DulzPlavchan' in mod.__name__:
-                    spec['modules']['PlanetPopulation'] = 'DulzPlavchan'
-                elif 'Plandb' in mod.__name__:
-                    spec['modules']['PlanetPopulation'] = 'PlandbPlanets'
-                    spec['modules']['TargetList'] = 'PlandbTargetList'
-
-            obj = mod(**spec)
-=======
->>>>>>> bb26f80c
             original_stdout = sys.stdout
             sys.stdout = StringIO()
             # call __str__ method
