--- conflicted
+++ resolved
@@ -1,2509 +1,2508 @@
-import copy
-import gzip
-import importlib.resources
-import json
-import os.path
-import pickle
-import warnings
-from pathlib import Path
-
-import astropy.units as u
-import numpy as np
-from astropy.coordinates import SkyCoord
-from astropy.time import Time
-from MeanStars import MeanStars
-from synphot import Observation, SourceSpectrum, SpectralElement
-from synphot.exceptions import DisjointError, SynphotError
-from synphot.models import BlackBodyNorm1D, Empirical1D
-from synphot.units import VEGAMAG
-from tqdm import tqdm
-
-from EXOSIMS.util.deltaMag import deltaMag
-from EXOSIMS.util.get_dirs import get_cache_dir
-from EXOSIMS.util.get_module import get_module
-from EXOSIMS.util.getExoplanetArchive import getExoplanetArchiveAliases
-from EXOSIMS.util.utils import genHexStr
-from EXOSIMS.util.vprint import vprint
-from EXOSIMS.util._numpy_compat import copy_if_needed
-
-
-class TargetList(object):
-    r""":ref:`TargetList` Prototype
-
-    Instantiation of an object of this class requires the instantiation of the
-    following class objects:
-
-    * StarCatalog
-    * OpticalSystem
-    * ZodiacalLight
-    * Completeness
-    * PostProcessing
-
-    Args:
-        missionStart (float):
-            Mission start time (MJD)
-        staticStars (bool):
-            Do not apply proper motions to stars during simulation. Defaults True.
-        keepStarCatalog (bool):
-            Retain the StarCatalog object as an attribute after the target
-            list is populated (defaults False)
-        fillPhotometry (bool):
-            Attempt to fill in missing photometric data for targets from
-            available values (primarily spectral type and luminosity). Defaults False.
-        fillMissingBandMags (bool):
-            If ``fillPhotometry`` is True, also fill in missing band magnitudes.
-            Ignored if ``fillPhotometry`` is False.  Defaults False.
-
-            .. warning::
-
-                This can be used for generating more complete target data for other uses
-                but is *not* recommended for use in integration time calculations.
-
-        explainFiltering (bool):
-            Print informational messages at each target list filtering step.
-            Defaults False.
-        filterBinaries (bool):
-            Remove all binary stars or stars with known close companions from target
-            list. Defaults True.
-        cachedir (str or None):
-            Full path to cache directory.  If None, use default.
-        filter_for_char (bool):
-            Use spectroscopy observation mode (rather than the default detection mode)
-            for all calculations. Defaults False.
-        earths_only (bool):
-            Used in upstream modules.  Alias for filter_for_char. Defaults False.
-        getKnownPlanets (bool):
-            Retrieve information about which stars have known planets along with all
-            known (to the NASA Exoplanet Archive) target aliases. Defaults False.
-
-            .. warning::
-
-                This can take a *very* long time for large star catalogs if starting
-                from scratch. For this reason, the cache comes pre-loaded with all
-                entries coresponding to EXOCAT1.
-
-        int_WA (float or numpy.ndarray or None):
-            Working angle (arcsec) at which to caluclate integration times for default
-            observations.  If input is scalar, all targets will get the same value.  If
-            input is an array, it must match the size of the input catalog.  If None,
-            a default value of halway between the inner and outer working angle of the
-            default observing mode will be used.  If the OWA is infinite, twice the IWA
-            is used.
-        int_dMag (float or numpy.ndarray):
-            :math:`\\Delta\\textrm{mag}` to assume when calculating integration time for
-            default observations. If input is scalar, all targets will get the same
-            value.  If input is an array, it must match the size of the input catalog.
-            Defaults to 25
-        scaleWAdMag (bool):
-            If True, rescale int_dMag and int_WA for all stars based on luminosity and
-            to ensure that WA is within the IWA/OWA. Defaults False.
-        popStars (list, optional):
-            Remove given stars (by exact name matching) from target list.
-            Defaults None.
-        cherryPickStars (list, optional):
-            Before doing any other filtering, filter out all stars from input star
-            catalog *excep* for the ones in this list (by exact name matching).
-            Defaults None (do not initially filter out any stars from the star catalog).
-        skipSaturationCalcs (bool):
-            If True, do not perform any new calculations for saturation dMag and
-            saturation completeness (cached values will still be loaded if found on
-            disk).  The saturation_dMag and saturation_comp will all be set to NaN if
-            this keyword is set True and no cached values are found.  No cache will
-            be written in that case. Defaults False.
-        massLuminosityRelationship(str):
-            String describing the mass-luminsoity relaitonship to use to populate
-            stellar masses when not provided by the star catalog.
-            Defaults to Henry1993.
-            Allowable values: [Henry1993, Fernandes2021, Henry1993+1999, Fang2010]
-        **specs:
-            :ref:`sec:inputspec`
-
-    Attributes:
-        _outspec (dict):
-            :ref:`sec:outspec`
-        BackgroundSources (:ref:`BackgroundSources`):
-            :ref:`BackgroundSources` object
-        BC (numpy.ndarray):
-            Bolometric correction (V band)
-        Binary_Cut (numpy.ndarray):
-            Boolean - True is target has close companion.
-        blackbody_spectra (numpy.ndarray):
-            Storage array for blackbody spectra (populated as needed)
-        Bmag (numpy.ndarray):
-            B band magniutde
-        BV (numpy.ndarray):
-            B-V color
-        cachedir (str):
-            Path to the EXOSIMS cache directory (see :ref:`EXOSIMSCACHE`)
-        calc_char_int_comp (bool):
-            Boolean flagged by ``filter_for_char`` or ``earths_only``
-        catalog_atts (list):
-            All star catalog attributes that were copied in
-        cherryPickStars (list):
-            List of star names to keep from input star catalog (all others are filtered
-            out prior to any other filtering).
-        Completeness (:ref:`Completeness`):
-            :ref:`Completeness` object
-        coords (astropy.coordinates.sky_coordinate.SkyCoord):
-            Target coordinates
-        diameter (astropy.units.quantity.Quantity):
-            Stellar diameter in angular units.
-        dist (astropy.units.quantity.Quantity):
-            Target distances
-        earths_only (bool):
-            Used in upstream modules.  Alias for filter_for_char.
-        explainFiltering (bool):
-            Print informational messages at each target list filtering step.
-        fillPhotometry (bool):
-            Attempt to fill in missing target photometric  values using interpolants of
-            tabulated values for the stellar type. See MeanStars documentation for
-            more details.
-        fillMissingBandMags (bool):
-            If ``self.fillPhotometry`` is True, also fill in missing band magnitudes.
-            Ignored if ``self.fillPhotometry`` is False.
-        filter_for_char (bool):
-            Use spectroscopy observation mode (rather than the default detection mode)
-            for all calculations.
-        filterBinaries (bool):
-            Remove all binary stars or stars with known close companions from target
-            list.
-        filter_mode (dict):
-            :ref:`OpticalSystem` observingMode dictionary. The observingMode used for
-            target filtering.  Either the detection mode (default) or first
-            characterization mode (if ``filter_for_char`` is True).
-        getKnownPlanets (bool):
-            Grab the list of known planets and target aliases from the NASA Exoplanet
-            Archive
-        hasKnownPlanet (numpy.ndarray):
-            bool array indicating whether a target has known planets.  Only populated
-            if attribute ``getKnownPlanets`` is True. Otherwise all entries are False.
-        Hmag (numpy.ndarray):
-            H band magnitudes
-        Imag (numpy.ndarray):
-            I band magnitudes
-        int_comp (numpy.ndarray):
-            Completeness value for each target star for default observation WA and
-            :math:`\Delta{\\textrm{mag}}`.
-        int_dMag (numpy.ndarray):
-             :math:`\Delta{\\textrm{mag}}` used for default observation integration time
-             calculation
-        int_tmin (astropy.units.quantity.Quantity):
-            Integration times corresponding to `int_dMag` with global minimum local zodi
-            contribution.
-        int_WA (astropy.units.quantity.Quantity):
-            Working angle used for integration time calculation (angle)
-        intCutoff_comp (numpy.ndarray):
-            Completeness values of all targets corresponding to the cutoff integration
-            time set in the optical system.
-        intCutoff_dMag (numpy.ndarray):
-            :math:`\Delta{\\textrm{mag}}` of all targets corresponding to the cutoff
-            integration time set in the optical system.
-        JEZ0 (dict):
-            Internal storage of pre-computed exozodi intensity values that are
-            mode and star specific. The values are computed for radial distance of 1 AU
-            and have units of photons/s/m^2/arcsec^2. These must be scaled by the inverse
-            square of the planet's distance in AU. Keyed by observing mode hex attribute.
-        Jmag (numpy.ndarray):
-            J band magnitudes
-        keepStarCatalog (bool):
-            Keep star catalog object as attribute after TargetList is built.
-        Kmag (numpy.ndarray):
-            K band mangitudes
-        L (numpy.ndarray):
-            Luminosities in solar luminosities (linear scale!)
-        massLuminosityRealtionship (str):
-            String describing the mass-luminosity relationship used to populate
-            the stellar masses when not provided by the star catalog.
-        ms (MeanStars.MeanStars.MeanStars):
-            MeanStars object
-        MsEst (astropy.units.quantity.Quantity):
-            'approximate' stellar masses
-        MsTrue (astropy.units.quantity.Quantity):
-            'true' stellar masses
-        MV (numpy.ndarray):
-            Absolute V band magnitudes
-        Name (numpy.ndarray):
-            Target names (str array)
-        nStars (int):
-            Number of stars currently in target list
-        systemOmega (astropy.units.quantity.Quantity):
-            Base longitude of the ascending node for target system orbital planes
-        OpticalSystem (:ref:`OpticalSystem`):
-            :ref:`OpticalSystem` object
-        optional_filters (dict):
-            Dictionary of optional filters to apply to the target list.  Keys are the
-            filter's name and values are the values necessary to apply the filter.
-        parx (astropy.units.quantity.Quantity):
-            Parallaxes
-        PlanetPhysicalModel (:ref:`PlanetPhysicalModel`):
-            :ref:`PlanetPhysicalModel` object
-        PlanetPopulation (:ref:`PlanetPopulation`):
-            :ref:`PlanetPopulation` object
-        pmdec (astropy.units.quantity.Quantity):
-            Proper motion in declination
-        pmra (astropy.units.quantity.Quantity):
-            Proper motion in right ascension
-        popStars (list, optional):
-            List of target names that were removed from target list
-        PostProcessing (:ref:`PostProcessing`):
-            :ref:`PostProcessing` object
-        required_catalog_atts (list):
-            Catalog attributes that may not be missing or nan
-        Rmag (numpy.ndarray):
-            R band magnitudes
-        rv (astropy.units.quantity.Quantity):
-            Radial velocities
-        saturation_comp (numpy.ndarray):
-            Maximum possible completeness values of all targets.
-        saturation_dMag (numpy.ndarray):
-            :math:`\Delta{\\textrm{mag}}` at which completness stops increasing for all
-            targets.
-        scaleWAdMag (bool):
-            Rescale int_dMag and int_WA for all stars based on luminosity and to ensure
-            that WA is within the IWA/OWA.
-        skipSaturationCalcs (bool):
-            If True (default), saturation dMag and saturation completeness are not
-            computed. If cached values exist, they will be loaded, otherwise
-            saturation_dMag and saturation_comp will all be set to NaN.  No new cache
-            files will be written for these values.
-        Spec (numpy.ndarray):
-            Spectral type strings. Will be strictly in G0V format.
-        specdict (dict):
-            Dictionary of numerical mappings for spectral classes (O = 0, M = 6).
-        spectral_catalog_index (dict):
-            Dictionary mapping spectral type strings (keys) to template spectra files
-            on disk (values).
-        spectral_catalog_types (numpy.ndarray):
-            nx4 ndarray (n is the number of template spectra avaiable). First three
-            columns are spectral class (str), subclass (int), and luinosity class (str).
-            The fourth column is a spectral class numeric representation, equaling
-            ``specdict[specclass]*10 + subclass``.
-        spectral_class (numpy.ndarray):
-            nStars x 4 array.  Same column definitions as ``spectral_catalog_types`` but
-            evaluated for the target stars rather than the template spectra.
-        standard_bands (dict):
-            Dictionary mapping UVBRIJHK (keys are single characters) to
-            :py:class:`synphot.spectrum.SpectralElement` objects of the filter profiles.
-        standard_bands_deltaLam (astropy.units.quantity.Quantity):
-            Effective bandpasses of the profiles in `standard_bands`.
-        standard_bands_lam (astropy.units.quantity.Quantity):
-            Effective central wavelengths of the profiles in `standard_bands`.
-        standard_bands_letters (str):
-            Concatenation of the keys of  `standard_bands`.
-        star_fluxes (dict):
-            Internal storage of pre-computed star flux values that is populated
-            each time a flux is requested for a particular target. Keyed by observing
-            mode hex attribute.
-        staticStars (bool):
-            Do not apply proper motions to stars.  Stars always at mission start time
-            positions.
-        systemInclination (astropy.units.quantity.Quantity):
-            Inclinations of target system orbital planes
-        Teff (astropy.units.Quantity):
-            Stellar effective temperature.
-        template_spectra (dict):
-            Dictionary of template spectra objects (populated as needed).
-        Umag (numpy.ndarray):
-            U band magnitudes
-        Vmag (numpy.ndarray):
-            V band magnitudes
-        ZodiacalLight (:ref:`ZodiacalLight`):
-            :ref:`ZodiacalLight` object
-
-    """
-
-    _modtype = "TargetList"
-
-    def __init__(
-        self,
-        missionStart=60634,
-        staticStars=True,
-        keepStarCatalog=False,
-        fillPhotometry=False,
-        fillMissingBandMags=False,
-        explainFiltering=False,
-        filterBinaries=True,
-        cachedir=None,
-        filter_for_char=False,
-        earths_only=False,
-        getKnownPlanets=False,
-        int_WA=None,
-        int_dMag=25,
-        scaleWAdMag=False,
-        popStars=None,
-        cherryPickStars=None,
-        skipSaturationCalcs=True,
-        massLuminosityRelationship="Henry1993",
-        optional_filters={},
-        **specs,
-    ):
-        # start the outspec
-        self._outspec = {}
-
-        # get cache directory
-        self.cachedir = get_cache_dir(cachedir)
-        self._outspec["cachedir"] = self.cachedir
-        specs["cachedir"] = self.cachedir
-
-        # load the vprint function (same line in all prototype module constructors)
-        self.vprint = vprint(specs.get("verbose", True))
-
-        # assign inputs to attributes
-        self.getKnownPlanets = bool(getKnownPlanets)
-        self.staticStars = bool(staticStars)
-        self.keepStarCatalog = bool(keepStarCatalog)
-        self.fillPhotometry = bool(fillPhotometry)
-        self.fillMissingBandMags = bool(fillMissingBandMags)
-        self.explainFiltering = bool(explainFiltering)
-        self.filterBinaries = bool(filterBinaries)
-        self.filter_for_char = bool(filter_for_char)
-        self.earths_only = bool(earths_only)
-        self.scaleWAdMag = bool(scaleWAdMag)
-        self.skipSaturationCalcs = bool(skipSaturationCalcs)
-        self.massLuminosityRelationship = str(massLuminosityRelationship)
-        allowable_massLuminosityRelationships = [
-            "Henry1993",
-            "Fernandes2021",
-            "Henry1993+1999",
-            "Fang2010",
-        ]
-
-        # Set up optional filters
-        default_filters = {
-            "outside_IWA_filter": {"enabled": True},
-            "completeness_filter": {"enabled": True},
-        }
-        # Add the binary filter to the default optional filters
-        if optional_filters.get("binary_filter"):
-            # if binary_filter is provided in the optional_filters dict, we use that
-            # value but raise a warning if it conflicts with the set filter value.
-            if self.filterBinaries != optional_filters.get("enabled"):
-                warnings.warn(
-                    f"binary_filter is {optional_filters.get('enabled')} "
-                    f"but filterBinaries is {self.filterBinaries}. "
-                    f"Using binary_filter value of {optional_filters.get('enabled')}."
-                )
-        else:
-            default_filters["binary_filter"] = {"enabled": self.filterBinaries}
-        # Add the provided optional filters to the default filters, overriding
-        # the defaults if necessary, and then save the combined dictionary as a
-        # class attribute
-        default_filters.update(optional_filters)
-        self.optional_filters = default_filters
-
-        assert (
-            self.massLuminosityRelationship in allowable_massLuminosityRelationships
-        ), (
-            "massLuminosityRelationship must be one of: "
-            f"{','.join(allowable_massLuminosityRelationships)}"
-        )
-
-        # list of target names to remove from targetlist
-        if popStars is not None:
-            assert isinstance(popStars, list), "popStars must be a list."
-        self.popStars = popStars
-
-        # list of target names to keep in targetlist
-        if cherryPickStars is not None:
-            assert isinstance(cherryPickStars, list), "cherryPickStars must be a list."
-        self.cherryPickStars = cherryPickStars
-
-        # populate outspec
-        for att in self.__dict__:
-            if att not in ["vprint", "_outspec"]:
-                dat = self.__dict__[att]
-                self._outspec[att] = dat.value if isinstance(dat, u.Quantity) else dat
-
-        # set up stuff for spectral type conversion
-        # Create a MeanStars object for future use
-        self.ms = MeanStars()
-        # Define a helper dictionary for spectral classes
-        self.specdict = {"O": 0, "B": 1, "A": 2, "F": 3, "G": 4, "K": 5, "M": 6}
-        # figure out what template spectra we have access to
-        self.load_spectral_catalog()
-        # set up standard photometric bands
-        self.load_standard_bands()
-        # Create internal storage for speeding up spectral flux  calculations.
-        # This dictionary is for storing SourceSpectrum objects (values) by spectral
-        # types (keys). This will be populated as spectra are loaded.
-        self.template_spectra = {}
-        # This dictionary is for storing target-specific fluxes for observing mode
-        # bands. keys are mod['hex'] values. values are arrays equal in size to the
-        # current targetlist. This will be populated as calculations are performed.
-        self.star_fluxes = {}
-
-        # Strucutred the same as star_fluxes, this dictionary holds the exozodi intensity
-        # values at 1 AU for each star in each observing mode. These values are used to
-        # generate the exozodi intensity at the planet's distance from the star which is
-        # then used to calculate the count rate in OpticalSystem.
-        self.JEZ0 = {}
-
-        # get desired module names (specific or prototype) and instantiate objects
-        self.StarCatalog = get_module(specs["modules"]["StarCatalog"], "StarCatalog")(
-            **specs
-        )
-        self.OpticalSystem = get_module(
-            specs["modules"]["OpticalSystem"], "OpticalSystem"
-        )(**specs)
-        self.ZodiacalLight = get_module(
-            specs["modules"]["ZodiacalLight"], "ZodiacalLight"
-        )(**specs)
-        self.PostProcessing = get_module(
-            specs["modules"]["PostProcessing"], "PostProcessing"
-        )(**specs)
-        self.Completeness = get_module(
-            specs["modules"]["Completeness"], "Completeness"
-        )(**specs)
-
-        # bring inherited class objects to top level of Simulated Universe
-        self.BackgroundSources = self.PostProcessing.BackgroundSources
-
-        # if specs contains a completeness_spec then we are going to generate separate
-        # instances of planet population and planet physical model for completeness
-        # and for the rest of the sim
-        if "completeness_specs" in specs:
-            self.PlanetPopulation = get_module(
-                specs["modules"]["PlanetPopulation"], "PlanetPopulation"
-            )(**specs)
-            self.PlanetPhysicalModel = self.PlanetPopulation.PlanetPhysicalModel
-        else:
-            self.PlanetPopulation = self.Completeness.PlanetPopulation
-            self.PlanetPhysicalModel = self.Completeness.PlanetPhysicalModel
-
-        # identify the observingMode to use for target filtering
-        detmode = list(
-            filter(
-                lambda mode: mode["detectionMode"], self.OpticalSystem.observingModes
-            )
-        )[0]
-        if self.filter_for_char or self.earths_only:
-            mode = list(
-                filter(
-                    lambda mode: "spec" in mode["inst"]["name"],
-                    self.OpticalSystem.observingModes,
-                )
-            )[0]
-            self.calc_char_int_comp = True
-        else:
-            mode = detmode
-            self.calc_char_int_comp = False
-        self.filter_mode = mode
-
-        # Define int_WA if None provided
-        if int_WA is None:
-            int_WA = (
-                2.0 * self.filter_mode["IWA"]
-                if np.isinf(self.filter_mode["OWA"])
-                else (self.filter_mode["IWA"] + self.filter_mode["OWA"]) / 2.0
-            )
-            int_WA = int_WA.to("arcsec")
-
-        # Save the dMag and WA values used to calculate integration time
-        self.int_dMag = np.array(int_dMag, dtype=float, ndmin=1)
-        self.int_WA = np.array(int_WA, dtype=float, ndmin=1) * u.arcsec
-
-        # set Star Catalog attributes
-        self.set_catalog_attributes()
-
-        # bring in StarCatalog attributes into TargetList
-        self.populate_target_list(**specs)
-        if self.explainFiltering:
-            print("%d targets imported from star catalog." % self.nStars)
-
-        # remove any requested stars from TargetList
-        if self.popStars is not None:
-            keep = np.ones(self.nStars, dtype=bool)
-            for n in self.popStars:
-                keep[self.Name == n] = False
-
-            self.revise_lists(np.where(keep)[0])
-
-            if self.explainFiltering:
-                print(
-                    "%d targets remain after removing requested targets." % self.nStars
-                )
-
-        # if cherry-picking stars, filter out all the rest
-        if self.cherryPickStars is not None:
-            keep = np.zeros(self.nStars, dtype=bool)
-
-            for n in self.cherryPickStars:
-                keep[self.Name == n] = True
-
-            self.revise_lists(np.where(keep)[0])
-
-            if self.explainFiltering:
-                print("%d targets remain after cherry-picking targets." % self.nStars)
-
-        # populate spectral types and, if requested, attempt to fill in any crucial
-        # missing bits of information
-        self.fillPhotometryVals()
-
-        # filter out nan attribute values from Star Catalog
-        self.nan_filter()
-        if self.explainFiltering:
-            print("%d targets remain after nan filtering." % self.nStars)
-
-        # filter out target stars with 0 luminosity
-        self.zero_lum_filter()
-        if self.explainFiltering:
-            print(
-                "%d targets remain after removing zero luminosity targets."
-                % self.nStars
-            )
-
-        # compute stellar effective temperatures as needed
-        self.stellar_Teff()
-        # calculate 'true' and 'approximate' stellar masses and radii
-        self.stellar_mass()
-        self.stellar_diameter()
-        # Calculate Star System Inclinations
-        self.systemInclination = self.gen_inclinations(self.PlanetPopulation.Irange)
-
-        # Calculate common Star System longitude of the ascending node
-        self.systemOmega = self.gen_Omegas(self.PlanetPopulation.Orange)
-
-        # create placeholder array black-body spectra
-        # (only filled if any modes require it)
-        self.blackbody_spectra = np.ndarray((self.nStars), dtype=object)
-        self.catalog_atts.append("blackbody_spectra")
-
-<<<<<<< HEAD
-        # Compute all the JEZ0 values for each star in each observing mode
-        self.calc_all_JEZ0()
-=======
-        # Apply optional filters that don't depend on completeness
-        secondary_filter_names = ["completeness_filter"]
-        first_filter_set = {
-            key: self.optional_filters.get(key, {})
-            for key in self.optional_filters.keys()
-            if key not in secondary_filter_names
-        }
-        self.filter_target_list(first_filter_set)
->>>>>>> 688a91de
-
-        # Calculate saturation and intCutoff delta mags and completeness values
-        self.calc_saturation_and_intCutoff_vals()
-
-        # populate completeness values
-        self.int_comp = self.Completeness.target_completeness(self)
-        self.catalog_atts.append("int_comp")
-
-        # generate any completeness update data needed
-        self.Completeness.gen_update(self)
-
-        # apply any requested additional filters that depend on completeness
-        second_filter_set = {
-            key: self.optional_filters.get(key, {}) for key in secondary_filter_names
-        }
-        self.filter_target_list(second_filter_set)
-
-        # if we're doing filter_for_char, then that means that we haven't computed the
-        # star fluxes for the detection mode.  Let's do that now (post-filtering to
-        # limit the number of calculations
-        if self.filter_for_char or self.earths_only:
-            fname = (
-                f"TargetList_{self.StarCatalog.__class__.__name__}_"
-                f"nStars_{self.nStars}_mode_{detmode['hex']}.star_fluxes"
-            )
-            star_flux_path = Path(self.cachedir, fname)
-            if star_flux_path.exists():
-                with open(star_flux_path, "rb") as f:
-                    self.star_fluxes[detmode["hex"]] = pickle.load(f)
-                self.vprint(f"Loaded star fluxes values from {star_flux_path}")
-            else:
-                _ = self.starFlux(np.arange(self.nStars), detmode)
-                with open(star_flux_path, "wb") as f:
-                    pickle.dump(self.star_fluxes[detmode["hex"]], f)
-                    self.vprint(f"Star fluxes stored in {star_flux_path}")
-
-            # remove any zero-flux vals
-            if np.any(self.star_fluxes[detmode["hex"]].value == 0):
-                keepinds = np.where(self.star_fluxes[detmode["hex"]].value != 0)[0]
-                self.revise_lists(keepinds)
-                if self.explainFiltering:
-                    print(
-                        (
-                            "{} targets remain after removing those with zero flux. "
-                        ).format(self.nStars)
-                    )
-
-        # get target system information from exopoanet archive if requested
-        if self.getKnownPlanets:
-            self.queryNEAsystems()
-        else:
-            self.hasKnownPlanet = np.zeros(self.nStars, dtype=bool)
-            self.catalog_atts.append("hasKnownPlanet")
-
-        # have target list, no need for catalog now (unless asked to retain)
-        # instead, just keep the class of the star catalog for bookkeeping
-        if not self.keepStarCatalog:
-            self.StarCatalog = self.StarCatalog.__class__
-
-        # add nStars to outspec (this is a rare exception to not allowing extraneous
-        # information into the outspec).
-        self._outspec["nStars"] = self.nStars
-
-        # if staticStars is True, the star coordinates are taken at mission start,
-        # and are not propagated during the mission
-        # TODO: This is barely legible. Replace with class method.
-        self.starprop_static = None
-        if self.staticStars is True:
-            allInds = np.arange(self.nStars, dtype=int)
-            missionStart = Time(float(missionStart), format="mjd", scale="tai")
-            self.starprop_static = (
-                lambda sInds, currentTime, eclip=False, c1=self.starprop(
-                    allInds, missionStart, eclip=False
-                ), c2=self.starprop(allInds, missionStart, eclip=True): (
-                    c1[sInds] if not (eclip) else c2[sInds]  # noqa: E275
-                )
-            )
-
-    def __str__(self):
-        """String representation of the Target List object
-
-        When the command 'print' is used on the Target List object, this method
-        will return the values contained in the object
-
-        """
-
-        for att in self.__dict__:
-            print("%s: %r" % (att, getattr(self, att)))
-
-        return "Target List class object attributes"
-
-    def load_spectral_catalog(self):
-        """Helper method for generating a cache of available template spectra and
-        loading them as attributes
-
-        Creates the following attributes:
-
-        #. ``spectral_catalog_index``: A dictionary of spectral types (keys) and the
-           associated spectra files on disk (values)
-        #. ``spectral_catalog_types``: An nx4 ndarray (n is the number of teplate
-           spectra avaiable). First three columns are spectral class (str),
-           subclass (int), and luinosity class (str). The fourth column is a spectral
-           class numeric representation, equaling specdict[specclass]*10 + subclass.
-
-        """
-        spectral_catalog_cache = Path(self.cachedir, "spectral_catalog.pkl")
-        if spectral_catalog_cache.exists():
-            with open(spectral_catalog_cache, "rb") as f:
-                tmp = pickle.load(f)
-                self.spectral_catalog_index = tmp["spectral_catalog_index"]
-                self.spectral_catalog_types = tmp["spectral_catalog_types"]
-        else:
-            # Find data locations on disk and ensure that they're there
-            pickles_path = os.path.join(
-                importlib.resources.files("EXOSIMS.TargetList"), "dat_uvk"
-            )
-
-            bpgs_path = os.path.join(
-                importlib.resources.files("EXOSIMS.TargetList"), "bpgs"
-            )
-
-            spectral_catalog_file = os.path.join(
-                importlib.resources.files("EXOSIMS.TargetList"),
-                "spectral_catalog_index.json",
-            )
-
-            assert os.path.isdir(
-                pickles_path
-            ), f"Pickles Atlas path {pickles_path} does not appear to be a directory."
-            assert os.path.isdir(
-                bpgs_path
-            ), f"BPGS Atlas path {bpgs_path} does not appear to be a directory."
-            assert os.path.exists(
-                spectral_catalog_file
-            ), f"Spectral catalog index file {spectral_catalog_file} not found."
-
-            # grab original spectral catalog index
-            with open(spectral_catalog_file, "r") as f:
-                spectral_catalog = json.load(f)
-
-            # assign system-specific paths and repackage catalog info for easier
-            # accessiblity downstream
-            spectral_catalog_index = {}
-            spectral_catalog_types = np.zeros((len(spectral_catalog), 4), dtype=object)
-
-            for j, s in enumerate(spectral_catalog):
-                if spectral_catalog[s]["file"].startswith("pickles"):
-                    spectral_catalog_index[s] = os.path.join(
-                        pickles_path, spectral_catalog[s]["file"]
-                    )
-                else:
-                    spectral_catalog_index[s] = os.path.join(
-                        bpgs_path, spectral_catalog[s]["file"]
-                    )
-                assert os.path.exists(spectral_catalog_index[s])
-
-                spectral_catalog_types[j] = spectral_catalog[s]["specclass"]
-
-            # cache the system-specific values for future use
-            with open(spectral_catalog_cache, "wb") as f:
-                pickle.dump(
-                    {
-                        "spectral_catalog_index": spectral_catalog_index,
-                        "spectral_catalog_types": spectral_catalog_types,
-                    },
-                    f,
-                )
-
-            # now assign catalog values as class attributes
-            self.spectral_catalog_index = spectral_catalog_index
-            self.spectral_catalog_types = spectral_catalog_types
-
-    def get_template_spectrum(self, spec):
-        """Helper method for loading/retrieving spectra from the spectral catalog
-
-        Args:
-            spec (str):
-                Spectral type string. Must be a keys in self.spectral_catalog_index
-        Returns:
-            synphot.SourceSpectrum:
-                Template pectrum from file.
-        """
-
-        if spec not in self.template_spectra:
-            self.template_spectra[spec] = SourceSpectrum.from_file(
-                self.spectral_catalog_index[spec]
-            )
-
-        return self.template_spectra[spec]
-
-    def load_standard_bands(self):
-        """Helper method that defines standard photometric bandpasses
-
-        This method defines the following class attributes:
-
-        #. ``standard_bands_letters``: String with standard band letters
-           (nominally UVBRI)
-        #. ``standard_bands``: A dictionary (key of band letter) whose values are
-           synphot SpectralElement objects for that bandpass.
-        #. ``standard_bands_lam``: An array of band central wavelengths (same order as
-           standard_bands_letters
-        #. ``standard_bands_deltaLam``: An array of band bandwidths (same order as
-           standard_bands_letters.
-
-        """
-
-        band_letters = "UBVRIJHK"
-        band_file_names = [
-            "johnson_u",
-            "johnson_b",
-            "johnson_v",
-            "cousins_r",
-            "cousins_i",
-            "bessel_j",
-            "bessel_h",
-            "bessel_k",
-        ]
-        self.standard_bands = {}
-        for b, bf in zip(band_letters, band_file_names):
-            self.standard_bands[b] = SpectralElement.from_filter(bf)
-
-        self.standard_bands_lam = (
-            np.array(
-                [
-                    self.standard_bands[b].avgwave().to(u.nm).value
-                    for b in self.standard_bands
-                ]
-            )
-            * u.nm
-        )
-        self.standard_bands_deltaLam = (
-            np.array(
-                [
-                    self.standard_bands[b].rectwidth().to(u.nm).value
-                    for b in self.standard_bands
-                ]
-            )
-            * u.nm
-        )
-        self.standard_bands_letters = band_letters
-
-    def set_catalog_attributes(self):
-        """Hepler method that sets possible and required catalog attributes.
-
-        Sets attributes:
-            catalog_atts (list):
-                Attributes to try to copy from star catalog.  Missing ones will be
-                ignored and removed from this list.
-            required_catalog_atts(list):
-                Attributes that cannot be missing or nan.
-
-        .. note::
-
-            This is a separate method primarily for downstream implementations that wish
-            to modify the catalog attributes.  Overloaded methods can first call this
-            method to get the base values, or overwrite them entirely.
-
-        """
-
-        # required catalog attributes for the Prototype
-        self.required_catalog_atts = [
-            "Name",
-            "Vmag",
-            "BV",
-            "MV",
-            "BC",
-            "L",
-            "coords",
-            "dist",
-            "pmra",
-            "pmdec",
-            "rv",
-            "Binary_Cut",
-            "Spec",
-            "parx",
-        ]
-
-        # generate list of possible Star Catalog attributes. If the StarCatalog provides
-        # the list, use that.
-        if hasattr(self.StarCatalog, "catalog_atts"):
-            self.catalog_atts = copy.copy(self.StarCatalog.catalog_atts)
-        else:
-            self.catalog_atts = [
-                "Name",
-                "Spec",
-                "parx",
-                "Umag",
-                "Bmag",
-                "Vmag",
-                "Rmag",
-                "Imag",
-                "Jmag",
-                "Hmag",
-                "Kmag",
-                "dist",
-                "BV",
-                "MV",
-                "BC",
-                "L",
-                "coords",
-                "pmra",
-                "pmdec",
-                "rv",
-                "Binary_Cut",
-                "closesep",
-                "closedm",
-                "brightsep",
-                "brightdm",
-            ]
-
-        # ensure that the catalog will provide our required attributes
-        tmp = list(set(self.required_catalog_atts) - set(self.catalog_atts))
-        assert len(tmp) == 0, (
-            f"Star catalog {self.StarCatalog.__class__.__name__} "
-            "does not provide required attribute(s): "
-            f"{' ,'.join(tmp)}"
-        )
-
-    def populate_target_list(self, **specs):
-        """This function is responsible for populating values from the star
-        catalog into the target list attributes and enforcing attribute requirements.
-
-
-        Args:
-            **specs:
-                :ref:`sec:inputspec`
-
-        """
-        SC = self.StarCatalog
-
-        # bring Star Catalog values to top level of Target List
-        missingatts = []
-        for att in self.catalog_atts:
-            if not hasattr(SC, att):
-                assert (
-                    att not in self.required_catalog_atts
-                ), f"Star catalog attribute {att} is missing but listed as required."
-                missingatts.append(att)
-            else:
-                if isinstance(getattr(SC, att), np.ma.core.MaskedArray):
-                    setattr(self, att, getattr(SC, att).filled(fill_value=float("nan")))
-                else:
-                    setattr(self, att, getattr(SC, att))
-        for att in missingatts:
-            self.catalog_atts.remove(att)
-
-        # number of target stars
-        self.nStars = len(SC.Name)
-
-        # add catalog _outspec to our own
-        self._outspec.update(SC._outspec)
-
-    def calc_saturation_and_intCutoff_vals(self):
-        """
-        Calculates the saturation and integration cutoff time dMag and
-        completeness values, saves them as attributes, refines the dMag used to
-        calculate integration times so it does not exceed the integration
-        cutoff time dMag, and handles any orbit scaling necessary
-        """
-
-        # pad out int_WA and int_dMag to size of targetlist, as needed
-        if len(self.int_WA) == 1:
-            self.int_WA = np.repeat(self.int_WA, self.nStars)
-        if len(self.int_dMag) == 1:
-            self.int_dMag = np.repeat(self.int_dMag, self.nStars)
-        # add these to the target list catalog attributes
-        self.catalog_atts.append("int_dMag")
-        self.catalog_atts.append("int_WA")
-
-        # grab required modules and determine which observing mode to use
-        # also populate inputs for calculations
-        OS = self.OpticalSystem
-        ZL = self.ZodiacalLight
-        PPop = self.PlanetPopulation
-        Comp = self.Completeness
-
-        # grab zodi vals for any required calculations
-        sInds = np.arange(self.nStars)
-        fZminglobal = ZL.global_zodi_min(self.filter_mode)
-        fZ = np.repeat(fZminglobal, len(sInds))
-        JEZ0 = self.JEZ0[self.filter_mode["hex"]]
-
-        # compute proj separation bounds for any required calculations
-        if PPop.scaleOrbits:
-            tmp_smin = np.tan(self.filter_mode["IWA"]) * self.dist / np.sqrt(self.L)
-            if np.isinf(self.filter_mode["OWA"]):
-                tmp_smax = np.inf * self.dist
-            else:
-                tmp_smax = np.tan(self.filter_mode["OWA"]) * self.dist / np.sqrt(self.L)
-        else:
-            tmp_smin = np.tan(self.filter_mode["IWA"]) * self.dist
-            if np.isinf(self.filter_mode["OWA"]):
-                tmp_smax = np.inf * self.dist
-            else:
-                tmp_smax = np.tan(self.filter_mode["OWA"]) * self.dist
-
-        # 0. Regardless of whatever else we do, we're going to need stellar fluxes in
-        # the relevant observing mode.  So let's just compute them now and cache them
-        # for later use.
-        fname = (
-            f"TargetList_{self.StarCatalog.__class__.__name__}_"
-            f"nStars_{self.nStars}_mode_{self.filter_mode['hex']}.star_fluxes"
-        )
-        star_flux_path = Path(self.cachedir, fname)
-        if star_flux_path.exists():
-            with open(star_flux_path, "rb") as f:
-                self.star_fluxes = pickle.load(f)
-            self.vprint(f"Loaded star fluxes values from {star_flux_path}")
-        else:
-            _ = self.starFlux(np.arange(self.nStars), self.filter_mode)
-            with open(star_flux_path, "wb") as f:
-                pickle.dump(self.star_fluxes, f)
-                self.vprint(f"Star fluxes stored in {star_flux_path}")
-
-        # remove any zero-flux vals
-        if np.any(self.star_fluxes[self.filter_mode["hex"]].value == 0):
-            keepinds = np.where(self.star_fluxes[self.filter_mode["hex"]].value != 0)[0]
-            self.revise_lists(keepinds)
-            sInds = np.arange(self.nStars)
-            tmp_smin = tmp_smin[keepinds]
-            tmp_smax = tmp_smax[keepinds]
-            fZ = fZ[keepinds]
-            JEZ0 = JEZ0[keepinds]
-            if self.explainFiltering:
-                print(
-                    ("{} targets remain after removing those with zero flux. ").format(
-                        self.nStars
-                    )
-                )
-
-        # 1. Calculate the saturation dMag. This is stricly a function of
-        # fZminglobal, ZL.fEZ0, self.int_WA, mode, the current targetlist,
-        # and the postprocessing factor
-        zodi_vals_str = f"{str(ZL.global_zodi_min(self.filter_mode))} {str(ZL.fEZ0)}"
-        stars_str = (
-            f"ppFact:{self.PostProcessing._outspec['ppFact']}, "
-            f"fillPhotometry:{self.fillPhotometry}, "
-            f"fillMissingBandMags:{self.fillMissingBandMags}"
-            ",".join(self.Name)
-        )
-        int_WA_str = ",".join(self.int_WA.value.astype(str)) + str(self.int_WA.unit)
-
-        # cache filename is the three class names, the vals hash, and the mode hash
-        vals_hash = genHexStr(zodi_vals_str + stars_str + int_WA_str)
-        fname = (
-            f"TargetList_{self.StarCatalog.__class__.__name__}_"
-            f"{OS.__class__.__name__}_{ZL.__class__.__name__}_"
-            f"vals_{vals_hash}_mode_{self.filter_mode['hex']}"
-        )
-
-        saturation_dMag_path = Path(self.cachedir, f"{fname}.sat_dMag")
-        if saturation_dMag_path.exists():
-            with open(saturation_dMag_path, "rb") as f:
-                self.saturation_dMag = pickle.load(f)
-            self.vprint(f"Loaded saturation_dMag values from {saturation_dMag_path}")
-        else:
-            if self.skipSaturationCalcs:
-                self.saturation_dMag = np.zeros(self.nStars) * np.nan
-            else:
-                self.saturation_dMag = OS.calc_saturation_dMag(
-                    self, sInds, fZ, JEZ0, self.int_WA, self.filter_mode, TK=None
-                )
-
-                with open(saturation_dMag_path, "wb") as f:
-                    pickle.dump(self.saturation_dMag, f)
-                self.vprint(f"saturation_dMag values stored in {saturation_dMag_path}")
-
-        # 2. Calculate the completeness value if the star is integrated for an
-        # infinite time by using the saturation dMag
-        if PPop.scaleOrbits:
-            tmp_dMag = self.saturation_dMag - 2.5 * np.log10(self.L)
-        else:
-            tmp_dMag = self.saturation_dMag
-
-        # cache filename is the two class names and the vals hash
-        satcomp_valstr = (
-            ",".join(tmp_smin.to(u.AU).value.astype(str))
-            + ",".join(tmp_smax.to(u.AU).value.astype(str))
-            + ",".join(tmp_dMag.astype(str))
-        )
-
-        vals_hash = genHexStr(stars_str + satcomp_valstr)
-        fname = (
-            f"TargetList_{self.StarCatalog.__class__.__name__}_"
-            f"{Comp.__class__.__name__}_vals_{vals_hash}"
-        )
-
-        # calculate or load from disk if cache exists
-        saturation_comp_path = Path(self.cachedir, f"{fname}.sat_comp")
-        if saturation_comp_path.exists():
-            with open(saturation_comp_path, "rb") as f:
-                self.saturation_comp = pickle.load(f)
-            self.vprint(f"Loaded saturation_comp values from {saturation_comp_path}")
-        else:
-            if self.skipSaturationCalcs:
-                self.saturation_comp = np.zeros(self.nStars) * np.nan
-            else:
-                self.vprint("Calculating the saturation time completeness")
-                self.saturation_comp = Comp.comp_calc(
-                    tmp_smin.to(u.AU).value, tmp_smax.to(u.AU).value, tmp_dMag
-                )
-                with open(saturation_comp_path, "wb") as f:
-                    pickle.dump(self.saturation_comp, f)
-                self.vprint(f"saturation_comp values stored in {saturation_comp_path}")
-
-        # 3. Find limiting dMag for intCutoff time. This is stricly a function of
-        # OS.intCutoff, fZminglobal, ZL.fEZ0, self.int_WA, mode, and the current
-        # targetlist
-        vals_hash = genHexStr(
-            f"{OS.intCutoff} " + zodi_vals_str + stars_str + int_WA_str
-        )
-        fname = (
-            f"TargetList_{self.StarCatalog.__class__.__name__}_"
-            f"{OS.__class__.__name__}_{ZL.__class__.__name__}_"
-            f"vals_{vals_hash}_mode_{self.filter_mode['hex']}"
-        )
-
-        intCutoff_dMag_path = Path(self.cachedir, f"{fname}.intCutoff_dMag")
-        if intCutoff_dMag_path.exists():
-            with open(intCutoff_dMag_path, "rb") as f:
-                self.intCutoff_dMag = pickle.load(f)
-            self.vprint(f"Loaded intCutoff_dMag values from {intCutoff_dMag_path}")
-        else:
-            self.vprint("Calculating intCutoff_dMag")
-            intTimes = np.repeat(OS.intCutoff.value, len(sInds)) * OS.intCutoff.unit
-
-            self.intCutoff_dMag = OS.calc_dMag_per_intTime(
-                intTimes, self, sInds, fZ, JEZ0, self.int_WA, self.filter_mode
-            ).reshape((len(intTimes),))
-            with open(intCutoff_dMag_path, "wb") as f:
-                pickle.dump(self.intCutoff_dMag, f)
-            self.vprint(f"intCutoff_dMag values stored in {intCutoff_dMag_path}")
-
-        # 4. Calculate intCutoff completeness. This is a function of the exact same
-        # things as the previous calculation, so we can recycle the filename
-        if PPop.scaleOrbits:
-            tmp_dMag = self.intCutoff_dMag - 2.5 * np.log10(self.L)
-        else:
-            tmp_dMag = self.intCutoff_dMag
-
-        # cache filename is the two class names and the vals hash
-        intcutoffcomp_valstr = (
-            ",".join(tmp_smin.to(u.AU).value.astype(str))
-            + ",".join(tmp_smax.to(u.AU).value.astype(str))
-            + ",".join(tmp_dMag.astype(str))
-        )
-
-        vals_hash = genHexStr(stars_str + intcutoffcomp_valstr)
-        fname = (
-            f"TargetList_{self.StarCatalog.__class__.__name__}_"
-            f"{Comp.__class__.__name__}_vals_{vals_hash}"
-        )
-
-        intCutoff_comp_path = Path(self.cachedir, f"{fname}.intCutoff_comp")
-        if intCutoff_comp_path.exists():
-            with open(intCutoff_comp_path, "rb") as f:
-                self.intCutoff_comp = pickle.load(f)
-            self.vprint(f"Loaded intCutoff_comp values from {intCutoff_comp_path}")
-        else:
-            self.vprint("Calculating the integration cutoff time completeness")
-            self.intCutoff_comp = Comp.comp_calc(
-                tmp_smin.to(u.AU).value, tmp_smax.to(u.AU).value, tmp_dMag
-            )
-            with open(intCutoff_comp_path, "wb") as f:
-                pickle.dump(self.intCutoff_comp, f)
-            self.vprint(f"intCutoff_comp values stored in {intCutoff_comp_path}")
-
-        # Refine int_dMag
-        if len(self.int_dMag) == 1:
-            self._outspec["int_dMag"] = self.int_dMag[0]
-            self.int_dMag = np.array([self.int_dMag[0]] * self.nStars)
-        else:
-            assert (
-                len(self.int_dMag) == self.nStars
-            ), "Input int_dMag array doesn't match number of target stars."
-            self._outspec["int_dMag"] = self.int_dMag
-
-        if len(self.int_WA) == 1:
-            self._outspec["int_WA"] = self.int_WA[0].to("arcsec").value
-            self.int_WA = (
-                np.array([self.int_WA[0].value] * self.nStars) * self.int_WA.unit
-            )
-        else:
-            assert (
-                len(self.int_WA) == self.nStars
-            ), "Input int_WA array doesn't match number of target stars."
-            self._outspec["int_WA"] = self.int_WA.to("arcsec").value
-
-        if self.scaleWAdMag:
-            # the goal of this is to make these values match the earthlike pdf
-            # used to calculate completness, which scales with luminosity
-            self.int_WA = ((np.sqrt(self.L) * u.AU / self.dist).decompose() * u.rad).to(
-                u.arcsec
-            )
-            self.int_WA[np.where(self.int_WA > self.filter_mode["OWA"])[0]] = (
-                self.filter_mode["OWA"] * (1.0 - 1e-14)
-            )
-            self.int_WA[np.where(self.int_WA < self.filter_mode["IWA"])[0]] = (
-                self.filter_mode["IWA"] * (1.0 + 1e-14)
-            )
-            self.int_dMag = self.int_dMag + 2.5 * np.log10(self.L)
-
-        # Go through the int_dMag values and replace with limiting dMag where
-        # int_dMag is higher. Since the int_dMag will never be reached if
-        # intCutoff_dMag is below it
-        for i, int_dMag_val in enumerate(self.int_dMag):
-            if int_dMag_val > self.intCutoff_dMag[i]:
-                self.int_dMag[i] = self.intCutoff_dMag[i]
-
-        # Finally, compute the nominal integration time at minimum zodi
-        self.int_tmin = self.OpticalSystem.calc_intTime(
-            self, sInds, fZ, JEZ0, self.int_dMag, self.int_WA, self.filter_mode
-        )
-
-        # update catalog attributes for any future filtering
-        self.catalog_atts.append("intCutoff_dMag")
-        self.catalog_atts.append("intCutoff_comp")
-        self.catalog_atts.append("saturation_dMag")
-        self.catalog_atts.append("saturation_comp")
-        self.catalog_atts.append("int_tmin")
-
-    def fillPhotometryVals(self):
-        """
-        Attempts to determine the spectral class and luminosity class of each
-        target star. If ``self.fillPhotometry`` is True, attempts to reconstruct any
-        missing spectral types from other avaialable information, and then fill
-        missing L, B, V and BC information from spectral type.
-
-        Uses the MeanStars object for regexps and data filling. This explicitly treats
-        all stars as dwarfs. TODO: Update to use spectra for other luminosity classes.
-
-        The data is from:
-        "A Modern Mean Dwarf Stellar Color and Effective Temperature Sequence"
-        http://www.pas.rochester.edu/~emamajek/EEM_dwarf_UBVIJHK_colors_Teff.txt
-        Eric Mamajek (JPL/Caltech, University of Rochester)
-
-        See MeanStars documentation for futher details.
-
-        TODO: only use MeanStars for dwarfs. Otherwise use spectra.
-
-        """
-
-        # first let's try to establish the spectral type
-        self.spectral_class = np.ndarray((self.nStars, 3), dtype=object)
-        with warnings.catch_warnings():
-            warnings.filterwarnings("ignore")
-            for j, s in enumerate(self.Spec):
-                tmp = self.ms.matchSpecType(s)
-                if tmp:
-                    self.spectral_class[j] = tmp
-                elif self.fillPhotometry:
-                    # if we have a luminosity, try to reconstruct from that
-                    # otherwise try for B-V color
-                    if not (np.isnan(self.L[j])) and (self.L[j] != 0):
-                        ind = self.ms.tableLookup("logL", np.log10(self.L[j]))
-                        self.spectral_class[j] = self.ms.MK[ind], self.ms.MKn[ind], "V"
-                    elif not (np.isnan(self.BV[j])) and (self.BV[j] != 0):
-                        ind = self.ms.tableLookup("B-V", self.BV[j])
-                        self.spectral_class[j] = self.ms.MK[ind], self.ms.MKn[ind], "V"
-                    else:
-                        self.spectral_class[j] = "", np.nan, ""
-                else:
-                    self.spectral_class[j] = "", np.nan, ""
-
-        self.catalog_atts.append("spectral_class")
-        self.revise_lists(np.where(self.spectral_class[:, 0] != "")[0])
-        if self.explainFiltering:
-            print(
-                (
-                    "{} targets remain after removing those where spectral class "
-                    "cannot be established."
-                ).format(self.nStars)
-            )
-
-        # remove all subdwarfs and white-dwarfs
-        sInds = np.array(
-            [
-                j
-                for j in range(self.nStars)
-                if (
-                    (self.spectral_class[j, 0] in "OBAFGKM")
-                    and (self.spectral_class[j, 2] not in ["VI", "VII"])
-                )
-            ]
-        )
-        self.revise_lists(sInds)
-        if self.explainFiltering:
-            print(
-                ("{} targets remain after removing white dwarfs and subdwarfs").format(
-                    self.nStars
-                )
-            )
-
-        # Update all spectral strings to their normalized values
-        self.Spec = np.array(
-            [f"{s[0]}{int(np.round(s[1]))}{s[2]}" for s in self.spectral_class]
-        )
-
-        # Add fourth column to spectral_class with the numerical class value
-        # defined as specdict[specclass] * 10 + specsubclass
-        spectypenum = [
-            self.specdict[c] * 10 + sc
-            for c, sc in zip(self.spectral_class[:, 0], self.spectral_class[:, 1])
-        ]
-        self.spectral_class = np.hstack(
-            (self.spectral_class, np.array(spectypenum, ndmin=2).transpose())
-        )
-
-        # if we don't need to fill photometry values, we're done here
-        if not (self.fillPhotometry):
-            return
-
-        # first check on absolute V mags
-        if np.all(self.MV == 0):
-            self.MV *= np.nan
-        if np.all(self.Vmag == 0):
-            self.Vmag *= np.nan
-        if np.any(np.isnan(self.MV)):
-            inds = np.where(np.isnan(self.MV))[0]
-            for i in inds:
-                # try to get from apparent mag
-                if not (np.isnan(self.Vmag[i])):
-                    self.MV[i] = self.Vmag[i] - 5 * (
-                        np.log10(self.dist[i].to("pc").value) - 1
-                    )
-                # if not, get from MeanStars
-                else:
-                    self.MV[i] = self.ms.SpTOther(
-                        "Mv", self.spectral_class[i][0], self.spectral_class[i][1]
-                    )
-
-        # We should now have all the absolute V mags and so should be able to just
-        # fill in missing apparent V mags from those.
-        if np.any(np.isnan(self.Vmag)):
-            inds = np.isnan(self.Vmag)
-            self.Vmag[inds] = self.MV[inds] + 5 * (
-                np.log10(self.dist[inds].to("pc").value) - 1
-            )
-
-        # next, try to fill in any missing BV colors
-        if np.all(self.BV == 0):
-            self.BV *= np.nan
-        if np.all(self.Bmag == 0):
-            self.Bmag *= np.nan
-        if np.any(np.isnan(self.BV)):
-            inds = np.where(np.isnan(self.BV))[0]
-            for i in inds:
-                if not (np.isnan(self.Bmag[i])):
-                    self.BV[i] = self.Bmag[i] - self.Vmag[i]
-                else:
-                    self.BV[i] = self.ms.SpTColor(
-                        "B", "V", self.spectral_class[i][0], self.spectral_class[i][1]
-                    )
-
-        # we should now have all BV colors, so fill in missing Bmags from those
-        if np.any(np.isnan(self.Bmag)):
-            inds = np.isnan(self.Bmag)
-            self.Bmag[inds] = self.BV[inds] + self.Vmag[inds]
-
-        # next fix any missing luminosities
-        if np.all(self.L == 0):
-            self.L *= np.nan
-        if np.any(np.isnan(self.L)) or np.any(self.L == 0):
-            inds = np.where(np.isnan(self.L) | (self.L == 0))[0]
-            for i in inds:
-                self.L[i] = 10 ** self.ms.SpTOther(
-                    "logL", self.spectral_class[i][0], self.spectral_class[i][1]
-                )
-
-        # and bolometric corrections
-        if np.all(self.BC == 0):
-            self.BC *= np.nan
-        if np.any(np.isnan(self.BC)):
-            inds = np.where(np.isnan(self.BC))[0]
-            for i in inds:
-                self.BC[i] = self.ms.SpTOther(
-                    "BCv", self.spectral_class[i][0], self.spectral_class[i][1]
-                )
-
-        # if we don't need to fill band mag values, we're done here
-        if not (self.fillMissingBandMags):
-            return
-
-        # finally, get as many other bands as we can from table colors
-        mag_atts = ["Kmag", "Hmag", "Jmag", "Imag", "Umag", "Rmag"]
-        # these start-end colors to calculate for each band
-        colors_to_add = [
-            ["Ks", "V"],  # K = (K-V) + V
-            ["H", "Ks"],  # H = (H-K) + K
-            ["J", "H"],  # J = (J-H) + H
-            ["Ic", "V"],  # I = (I-V) + V
-            ["U", "B"],  # U = (U-B) + B
-            ["Rc", "V"],  # R = (R-V) + V
-        ]
-        # and these are the known band values to add the colors to
-        mags_to_add = [self.Vmag, self.Kmag, self.Hmag, self.Vmag, self.Bmag, self.Vmag]
-
-        for mag_att, color_to_add, mag_to_add in zip(
-            mag_atts, colors_to_add, mags_to_add
-        ):
-            mag = getattr(self, mag_att)
-            if np.all(mag == 0):
-                mag *= np.nan
-            if np.any(np.isnan(mag)):
-                inds = np.where(np.isnan(mag))[0]
-                for i in inds:
-                    mag[i] = (
-                        self.ms.SpTColor(
-                            color_to_add[0],
-                            color_to_add[1],
-                            self.spectral_class[i][0],
-                            self.spectral_class[i][1],
-                        )
-                        + mag_to_add[i]
-                    )
-
-    def filter_target_list(self, filters):
-        """This function is responsible for filtering by any required metrics.
-
-        This should be used for *optional* filters. The ones in the prototype
-        are:
-            binary_filter
-            outside_IWA_filter
-            life_expectancy_filter
-            main_sequence_filter
-            fgk_filter
-            vis_mag_filter (takes Vmagcrit as input)
-            max_dmag_filter
-            completeness_filter (Has to be run after the completeness values are calculated)
-            vmag_filter (takes vmag_range as input)
-            ang_diam_filter
-
-        Args:
-            filters (dict):
-                Dictionary of filters to apply to the target list.  Keys are
-                filter names, and values are the filter functions to apply.
-                Looks like:
-                filters = {
-                    "binary_filter": {"enabled": True},
-                    "outside_IWA_filter": {"enabled": True},
-                    vmag_filter: {"enabled": True, "params": {"vmag_range": [4, 10]}},
-                }
-        """
-        for filter_name, filter_config in filters.items():
-            # check if the filter is enabled
-            if filter_config.get("enabled", False):
-                # get the filter function
-                if hasattr(self, filter_name):
-                    # Get the filter method
-                    filter_func = getattr(self, filter_name)
-                    # Apply the filter
-                    filter_func(**filter_config.get("params", {}))
-                    if self.explainFiltering:
-                        print(
-                            f"{self.nStars} targets remain after {filter_name.replace('_', ' ')}."
-                        )
-                else:
-                    raise AttributeError(
-                        (f"No filter '{filter_name}' in {self.__class__.__name__}.")
-                    )
-
-    def vmag_filter(self, vmag_range):
-        """Removes stars which have attribute Binary_Cut == True"""
-        meets_lower_bound = self.Vmag > vmag_range[0]
-        meets_upper_bound = self.Vmag < vmag_range[1]
-        i = np.where(meets_lower_bound & meets_upper_bound)[0]
-        self.revise_lists(i)
-
-    def ang_diam_filter(self):
-        """Remove stars which are larger than the IWA."""
-        # angular radius of each star
-        ang_rad = self.diameter / 2
-        IWA = self.OpticalSystem.IWA
-        # indices of stars with angular radius less than IWA
-        i = np.where(ang_rad < IWA)[0]
-        self.revise_lists(i)
-
-    def nan_filter(self):
-        """Filters out targets where required values are nan"""
-
-        for att_name in self.required_catalog_atts:
-            # treat sky coordinates differently form the other arrays
-            if att_name == "coords":
-                inds = (
-                    ~np.isnan(self.coords.data.lon)
-                    & ~np.isnan(self.coords.data.lat)
-                    & ~np.isnan(self.coords.data.distance)
-                )
-            else:
-                # all other attributes should be ndarrays or quantity ndarrays
-                # in either case, they should have a dtype
-                att = getattr(self, att_name)
-                if np.issubdtype(att.dtype, np.number):
-                    inds = ~np.isnan(att)
-                elif np.issubdtype(att.dtype, str):
-                    inds = att != ""
-                elif att.dtype == bool:
-                    pass
-                else:
-                    warnings.warn(
-                        f"Cannot filter attribute {att_name} of type {att.dtype}"
-                    )
-
-            # only need to do something if there are any False in inds:
-            if not (np.all(inds)):
-                self.revise_lists(np.where(inds)[0])
-
-    def binary_filter(self):
-        """Removes stars which have attribute Binary_Cut == True"""
-
-        i = np.where(~self.Binary_Cut)[0]
-        self.revise_lists(i)
-
-    def life_expectancy_filter(self):
-        """Removes stars from Target List which have BV < 0.3"""
-
-        i = np.where(self.BV > 0.3)[0]
-        self.revise_lists(i)
-
-    def main_sequence_filter(self):
-        """Removes stars from Target List which are not main sequence"""
-
-        # indices from Target List to keep
-        i1 = np.where((self.BV < 0.74) & (self.MV < 6 * self.BV + 1.8))[0]
-        i2 = np.where(
-            (self.BV >= 0.74) & (self.BV < 1.37) & (self.MV < 4.3 * self.BV + 3.05)
-        )[0]
-        i3 = np.where((self.BV >= 1.37) & (self.MV < 18 * self.BV - 15.7))[0]
-        i4 = np.where((self.BV < 0.87) & (self.MV > -8 * (self.BV - 1.35) ** 2 + 7.01))[
-            0
-        ]
-        i5 = np.where(
-            (self.BV >= 0.87) & (self.BV < 1.45) & (self.MV < 5 * self.BV + 0.81)
-        )[0]
-        i6 = np.where((self.BV >= 1.45) & (self.MV > 18 * self.BV - 18.04))[0]
-        ia = np.append(np.append(i1, i2), i3)
-        ib = np.append(np.append(i4, i5), i6)
-        i = np.intersect1d(np.unique(ia), np.unique(ib))
-        self.revise_lists(i)
-
-    def fgk_filter(self):
-        """Includes only F, G, K spectral type stars in Target List"""
-
-        spec = np.array(list(map(str, self.Spec)))
-        iF = np.where(np.core.defchararray.startswith(spec, "F"))[0]
-        iG = np.where(np.core.defchararray.startswith(spec, "G"))[0]
-        iK = np.where(np.core.defchararray.startswith(spec, "K"))[0]
-        i = np.append(np.append(iF, iG), iK)
-        i = np.unique(i)
-        self.revise_lists(i)
-
-    def vis_mag_filter(self, Vmagcrit):
-        """Includes stars which are below the maximum apparent visual magnitude
-
-        Args:
-            Vmagcrit (float):
-                maximum apparent visual magnitude
-
-        """
-
-        i = np.where(self.Vmag < Vmagcrit)[0]
-        self.revise_lists(i)
-
-    def outside_IWA_filter(self):
-        """Includes stars with planets with orbits outside of the IWA"""
-
-        PPop = self.PlanetPopulation
-        OS = self.OpticalSystem
-
-        s = np.tan(OS.IWA) * self.dist
-        L = np.sqrt(self.L) if PPop.scaleOrbits else 1.0
-        i = np.where(s < L * np.max(PPop.rrange))[0]
-        self.revise_lists(i)
-
-    def zero_lum_filter(self):
-        """Filter Target Stars with 0 luminosity"""
-        i = np.where(self.L != 0.0)[0]
-        self.revise_lists(i)
-
-    def max_dmag_filter(self):
-        """Includes stars if maximum delta mag is in the allowed orbital range
-
-        Removed from prototype filters. Prototype is already calling the
-        completeness_filter with self.intCutoff_dMag
-
-        """
-
-        PPop = self.PlanetPopulation
-        PPMod = self.PlanetPhysicalModel
-
-        # s and beta arrays
-        s = np.tan(self.int_WA) * self.dist
-        if PPop.scaleOrbits:
-            s /= np.sqrt(self.L)
-        beta = np.array([1.10472881476178] * len(s)) * u.rad
-
-        # fix out of range values
-        below = np.where(s < np.min(PPop.rrange) * np.sin(beta))[0]
-        above = np.where(s > np.max(PPop.rrange) * np.sin(beta))[0]
-        s[below] = np.sin(beta[below]) * np.min(PPop.rrange)
-        beta[above] = np.arcsin(s[above] / np.max(PPop.rrange))
-
-        # calculate delta mag
-        p = np.max(PPop.prange)
-        Rp = np.max(PPop.Rprange)
-        d = s / np.sin(beta)
-        Phi = PPMod.calc_Phi(beta)
-        i = np.where(deltaMag(p, Rp, d, Phi) < self.intCutoff_dMag)[0]
-        self.revise_lists(i)
-
-    def completeness_filter(self):
-        """Includes stars if completeness is larger than the minimum value"""
-
-        i = np.where(self.intCutoff_comp >= self.Completeness.minComp)[0]
-        self.revise_lists(i)
-
-    def revise_lists(self, sInds):
-        """Replaces Target List catalog attributes with filtered values,
-        and updates the number of target stars.
-
-        Args:
-            sInds (~numpy.ndarray(int)):
-                Integer indices of the stars to retain
-
-        """
-
-        # cast sInds to array
-        sInds = np.array(sInds, ndmin=1, copy=copy_if_needed)
-
-        if len(sInds) == 0:
-            raise IndexError("Requested target revision would leave 0 stars.")
-
-        for att in self.catalog_atts:
-            if getattr(self, att).size != 0:
-                setattr(self, att, getattr(self, att)[sInds])
-        for key in self.star_fluxes:
-            self.star_fluxes[key] = self.star_fluxes[key][sInds]
-        for key in self.JEZ0:
-            self.JEZ0[key] = self.JEZ0[key][sInds]
-        try:
-            self.Completeness.revise_updates(sInds)
-        except AttributeError:
-            pass
-        self.nStars = len(sInds)
-
-    def stellar_diameter(self):
-        """Populates target list with approximate stellar diameters
-
-        Stellar radii are computed using the BV target colors according to the model
-        from [Boyajian2014]_.  This model has a standard deviation error of 7.8%.
-
-        Updates/creates attribute ``diameter``, as needed.
-
-        """
-
-        # if any diameters were populated from the star catalog, do not
-        # overwrite those
-        if hasattr(self, "diameter"):
-            sInds = np.where(np.isnan(self.diameter) | (self.diameter.value == 0))[0]
-        else:
-            sInds = np.arange(self.nStars)
-            self.diameter = np.zeros(self.nStars) * u.mas
-
-        if "diameter" not in self.catalog_atts:
-            self.catalog_atts.append("diameter")
-
-        # B-V polynomial fit coefficients:
-        coeffs = [0.49612, 1.11136, -1.18694, 0.91974, -0.19526]
-
-        # Evaluate eq. 2 using B-V color
-        logth_zero = np.zeros(sInds.shape)
-        for j, ai in enumerate(coeffs):
-            logth_zero += ai * self.BV[sInds] ** j
-
-        # now invert eq. 1 to get the actual diameter in mas
-        self.diameter[sInds] = 10 ** (logth_zero - 0.2 * self.Vmag[sInds]) * u.mas
-
-    def stellar_Teff(self):
-        """Calculate the effective stellar temperature based on B-V color.
-
-        This method uses the empirical fit from [Ballesteros2012]_
-        doi:10.1209/0295-5075/97/34008
-
-        Updates/creates attribute ``Teff``, as needed.
-        """
-
-        # if any effective temperatures were populated from the star catalog, do not
-        # overwrite those
-        if hasattr(self, "Teff"):
-            sInds = np.where(np.isnan(self.Teff) | (self.Teff.value == 0))[0]
-        else:
-            sInds = np.arange(self.nStars)
-            self.Teff = np.zeros(self.nStars) * u.K
-
-        if "Teff" not in self.catalog_atts:
-            self.catalog_atts.append("Teff")
-
-        self.Teff[sInds] = (
-            4600.0
-            * u.K
-            * (
-                1.0 / (0.92 * self.BV[sInds] + 1.7)
-                + 1.0 / (0.92 * self.BV[sInds] + 0.62)
-            )
-        )
-
-    def stellar_mass(self):
-        """Populates target list with 'true' and 'approximate' stellar masses
-
-        Approximate stellar masses are calculated from absolute magnitudes using the
-        model from [Henry1993]_. "True" masses are generated by a uniformly
-        distributed, 7%-mean error term to the apprxoimate masses.
-
-        All values are in units of solar mass.
-
-        Function called by reset sim.
-
-        """
-
-        if self.massLuminosityRelationship == "Henry1993":
-            # good generalist, but out of date
-            # 'approximate' stellar mass
-            self.MsEst = (
-                10.0 ** (0.002456 * self.MV**2 - 0.09711 * self.MV + 0.4365)
-            ) * u.solMass
-            # normally distributed 'error' of 7%
-            err = (np.random.random(len(self.MV)) * 2.0 - 1.0) * 0.07
-            self.MsTrue = (1.0 + err) * self.MsEst
-
-        elif self.massLuminosityRelationship == "Fernandes2021":
-            # only good for FGK
-            # 'approximate' stellar mass without error
-            self.MsEst = (
-                10
-                ** (
-                    (0.219 * np.log10(self.L))
-                    + (0.063 * ((np.log10(self.L)) ** 2))
-                    - (0.119 * ((np.log10(self.L)) ** 3))
-                )
-            ) * u.solMass
-            # error distribution in literature as 3% in approxoimate masses
-            err = (np.random.random(len(self.L)) * 2.0 - 1.0) * 0.03
-            self.MsTrue = (1.0 + err) * self.MsEst
-
-        elif self.massLuminosityRelationship == "Henry1993+1999":
-            # more specific than Henry1993
-            # initialize MsEst attribute
-            self.MsEst = np.zeros(self.nStars)
-            for j, MV in enumerate(self.MV):
-                if 0.50 <= MV <= 2.0:
-                    mass = (10.0 ** (0.002456 * MV**2 - 0.09711 * MV + 0.4365)).item()
-                    self.MsEst = np.append(self.MsEst, mass)
-                    err = (np.random.random(1) * 2.0 - 1.0) * 0.07
-                elif 0.18 <= MV < 0.50:
-                    mass = (10.0 ** (-0.1681 * MV + 1.4217)).item()
-                    self.MsEst = np.append(self.MsEst, mass)
-                    err = (np.random.random(1) * 2.0 - 1.0) * 0.07
-                elif 0.08 <= MV < 0.18:
-                    mass = (10 ** (0.005239 * MV**2 - 0.2326 * MV + 1.3785)).item()
-                    self.MsEst = np.append(self.MsEst, mass)
-                    # 5% error desccribed in 1999 paper
-                    err = (np.random.random(1) * 2.0 - 1.0) * 0.05
-                else:
-                    # default to Henry 1993
-                    mass = (10.0 ** (0.002456 * MV**2 - 0.09711 * MV + 0.4365)).item()
-                    self.MsEst = np.append(self.MsEst, mass)
-                    err = (np.random.random(1) * 2.0 - 1.0) * 0.07
-                self.MsEst[j] = mass
-            self.MsEst = self.MsEst * u.solMass
-            self.MsTrue = (1.0 + err) * self.MsEst
-
-        elif self.massLuminosityRelationship == "Fang2010":
-            # for all main sequence stars, good generalist
-            self.MsEst = np.zeros(self.nStars)
-            for j, MV in enumerate(self.MV):
-                if MV <= 1.05:
-                    mass = (10 ** (0.558 - 0.182 * MV - 0.0028 * MV**2)).item()
-                    self.MsEst = np.append(self.MsEst, mass)
-                    err = (np.random.random(1) * 2.0 - 1.0) * 0.05
-                else:
-                    mass = (10 ** (0.489 - 0.125 * MV + 0.00511 * MV**2)).item()
-                    self.MsEst = np.append(self.MsEst, mass)
-                    err = (np.random.random(1) * 2.0 - 1.0) * 0.07
-                self.MsEst[j] = mass
-            self.MsEst = self.MsEst * u.solMass
-            self.MsTrue = (1.0 + err) * self.MsEst
-
-        # if additional filters are desired, need self.catalog_atts fully populated
-        if not hasattr(self.catalog_atts, "MsEst"):
-            self.catalog_atts.append("MsEst")
-        if not hasattr(self.catalog_atts, "MsTrue"):
-            self.catalog_atts.append("MsTrue")
-
-    def starprop(self, sInds, currentTime, eclip=False):
-        """Finds target star positions vector in heliocentric equatorial (default)
-        or ecliptic frame for current time (MJD).
-
-        This method uses ICRS coordinates which is approximately the same as
-        equatorial coordinates.
-
-        Args:
-            sInds (~numpy.ndarray(int)):
-                Integer indices of the stars of interest
-            currentTime (~astropy.time.Time):
-                Current absolute mission time in MJD
-            eclip (bool):
-                Boolean used to switch to heliocentric ecliptic frame. Defaults to
-                False, corresponding to heliocentric equatorial frame.
-
-        Returns:
-            ~astropy.units.Quantity(~numpy.ndarray(float)):
-                Target star positions vector in heliocentric equatorial (default)
-                or ecliptic frame in units of pc. Will return an m x n x 3 array
-                where m is size of currentTime, n is size of sInds. If either m or
-                n is 1, will return n x 3 or m x 3.
-
-        Note: Use eclip=True to get ecliptic coordinates.
-
-        """
-
-        # if multiple time values, check they are different otherwise reduce to scalar
-        if currentTime.size > 1:
-            if np.all(currentTime == currentTime[0]):
-                currentTime = currentTime[0]
-
-        # cast sInds to array
-        sInds = np.array(sInds, ndmin=1, copy=copy_if_needed)
-
-        # get all array sizes
-        nStars = sInds.size
-        nTimes = currentTime.size
-
-        # if the starprop_static method was created (staticStars is True), then use it
-        if self.starprop_static is not None:
-            r_targ = self.starprop_static(sInds, currentTime, eclip)
-            if nTimes == 1 or nStars == 1 or nTimes == nStars:
-                return r_targ
-            else:
-                return np.tile(r_targ, (nTimes, 1, 1))
-
-        # target star ICRS coordinates
-        coord_old = self.coords[sInds]
-        # right ascension and declination
-        ra = coord_old.ra
-        dec = coord_old.dec
-        # directions
-        p0 = np.array([-np.sin(ra), np.cos(ra), np.zeros(sInds.size)])
-        q0 = np.array(
-            [-np.sin(dec) * np.cos(ra), -np.sin(dec) * np.sin(ra), np.cos(dec)]
-        )
-        r0 = coord_old.cartesian.xyz / coord_old.distance
-        # proper motion vector
-        mu0 = p0 * self.pmra[sInds] + q0 * self.pmdec[sInds]
-        # space velocity vector
-        v = mu0 / self.parx[sInds] * u.AU + r0 * self.rv[sInds]
-        # set J2000 epoch
-        j2000 = Time(2000.0, format="jyear")
-
-        # if only 1 time in currentTime
-        if nTimes == 1 or nStars == 1 or nTimes == nStars:
-            # target star positions vector in heliocentric equatorial frame
-            dr = v * (currentTime.mjd - j2000.mjd) * u.day
-            r_targ = (coord_old.cartesian.xyz + dr).T.to("pc")
-
-            if eclip:
-                # transform to heliocentric true ecliptic frame
-                coord_new = SkyCoord(
-                    r_targ[:, 0],
-                    r_targ[:, 1],
-                    r_targ[:, 2],
-                    representation_type="cartesian",
-                )
-                r_targ = coord_new.heliocentrictrueecliptic.cartesian.xyz.T.to("pc")
-            return r_targ
-
-        # create multi-dimensional array for r_targ
-        else:
-            # target star positions vector in heliocentric equatorial frame
-            r_targ = np.zeros([nTimes, nStars, 3]) * u.pc
-            for i, m in enumerate(currentTime):
-                dr = v * (m.mjd - j2000.mjd) * u.day
-                r_targ[i, :, :] = (coord_old.cartesian.xyz + dr).T.to("pc")
-
-            if eclip:
-                # transform to heliocentric true ecliptic frame
-                coord_new = SkyCoord(
-                    r_targ[i, :, 0],
-                    r_targ[i, :, 1],
-                    r_targ[i, :, 2],
-                    representation_type="cartesian",
-                )
-                r_targ[i, :, :] = coord_new.heliocentrictrueecliptic.cartesian.xyz.T.to(
-                    "pc"
-                )
-            return r_targ
-
-    def get_spectral_template(self, sInd, mode, Vband=False):
-        """
-        Determine and return the renormalized spectral template for a given star and
-        observing mode.
-
-        This method selects the appropriate magnitude and band based on the observing
-        mode, chooses the correct spectral template (either a black-body spectrum or a
-        template from the spectral catalog), and renormalizes the template to match the
-        selected magnitude.
-
-        Args: sInd (int): Index of the star of interest.  mode (dict): Observing mode
-        dictionary (see :ref:`OpticalSystem`).  Vband (bool): If True, use V band
-        magnitudes for all calculations and ignore any mode input. Defaults False.
-
-
-        Returns:
-            SourceSpectrum:
-                The renormalized spectral template for the star.
-
-        Raises:
-            AssertionError:
-                If no valid magnitudes are found for the star.
-        """
-        # Select the best available magnitude and corresponding band
-        if Vband:
-            mag_to_use = self.Vmag[sInd]
-            v_band_ind = self.standard_bands_letters.index("V")
-            band_to_use = self.standard_bands_letters[v_band_ind]
-        else:
-            # Find distances (in wavelength) between standard bands and mode
-            band_dists = np.abs(self.standard_bands_lam - mode["lam"]).to(u.nm).value
-            # Order of preferred band indices based on proximity to mode wavelength
-            band_pref_inds = np.argsort(band_dists)
-            mag_to_use = None
-            band_to_use = None
-            for band_ind in band_pref_inds:
-                mag_attr = f"{self.standard_bands_letters[band_ind]}mag"
-                tmp_mags = getattr(self, mag_attr)
-
-                # Skip if all magnitudes are zero or if the specific star's magnitude
-                # is NaN
-                if np.all(tmp_mags == 0):
-                    continue
-                if not np.isnan(tmp_mags[sInd]):
-                    band_to_use = self.standard_bands_letters[band_ind]
-                    mag_to_use = tmp_mags[sInd]
-                    break
-
-        # Ensure a valid magnitude was found
-        assert (
-            mag_to_use is not None
-        ), f"No valid magnitudes found for {self.Name[sInd]}"
-
-        # Determine the appropriate spectral template
-        if not (Vband) and (mode["bandpass"].waveset.max() > 2.4 * u.um):
-            # Use black-body spectrum if bandpass exceeds 2.4 microns
-            if self.blackbody_spectra[sInd] is None:
-                self.blackbody_spectra[sInd] = SourceSpectrum(
-                    BlackBodyNorm1D, temperature=self.Teff[sInd]
-                )
-            template = self.blackbody_spectra[sInd]
-        else:
-            # Use spectral catalog template
-            if self.Spec[sInd] in self.spectral_catalog_index:
-                spec_to_use = self.Spec[sInd]
-            else:
-                # Match closest spectral type within the same luminosity class
-                luminosity_class = self.spectral_class[sInd][2]
-                tmp_catalog = self.spectral_catalog_types[
-                    self.spectral_catalog_types[:, 2] == luminosity_class
-                ]
-                if len(tmp_catalog) == 0:
-                    tmp_catalog = self.spectral_catalog_types
-
-                # Find the closest spectral type based on a specific attribute (e.g., temperature)
-                spectral_attr = self.spectral_class[sInd][3]
-                row = tmp_catalog[np.argmin(np.abs(tmp_catalog[:, 3] - spectral_attr))]
-                spec_to_use = f"{row[0]}{row[1]}{row[2]}"
-
-            # Load the spectral template
-            template = self.get_template_spectrum(spec_to_use)
-
-        # Renormalize the template to the selected magnitude using the appropriate band
-        try:
-            template_renorm = template.normalize(
-                mag_to_use * VEGAMAG,
-                self.standard_bands[band_to_use],
-                vegaspec=self.OpticalSystem.vega_spectrum,
-            )
-        except SynphotError:
-            # If the normalization fails, return the unrenormalized template.
-            # This can happen if the normalization results in negative flux
-            # values
-            template_renorm = template
-
-        return template_renorm
-
-    def starFlux(self, sInds, mode):
-        """
-        Return the total spectral flux of the requested stars for the
-        given observing mode. Caches results internally for faster access in
-        subsequent calls.
-
-        Args:
-            sInds (~numpy.ndarray[int]):
-                Indices of the stars of interest.
-            mode (dict):
-                Observing mode dictionary (see :ref:`OpticalSystem`).
-
-        Returns:
-            ~astropy.units.Quantity(~numpy.ndarray[float]):
-                Spectral fluxes in units of ph/m**2/s.
-        """
-        # If we've never been asked for fluxes in this mode before, create a new array
-        # of flux values for it and set them all to nan.
-        if mode["hex"] not in self.star_fluxes:
-            self.star_fluxes[mode["hex"]] = np.full(self.nStars, np.nan) * (
-                u.ph / u.s / u.m**2
-            )
-
-        # figure out which target indices (if any) need new calculations to be done
-        sInds = np.array(sInds, ndmin=1, copy=copy_if_needed)
-        novals = np.isnan(self.star_fluxes[mode["hex"]][sInds])
-        inds = np.unique(sInds[novals])
-
-        if len(inds) > 0:
-            # Loop through each required star index and compute its flux
-            for sInd in tqdm(inds, desc="Computing star fluxes", delay=2):
-                # Obtain the renormalized spectral template using the new method
-                template_renorm = self.get_spectral_template(sInd, mode)
-
-                # Write the result back to the star_fluxes cache
-                try:
-                    self.star_fluxes[mode["hex"]][sInd] = Observation(
-                        template_renorm, mode["bandpass"], force="taper"
-                    ).integrate()
-                except DisjointError:
-                    self.star_fluxes[mode["hex"]][sInd] = 0 * (u.ph / u.s / u.m**2)
-
-        return self.star_fluxes[mode["hex"]][sInds]
-
-    def radiusFromMass(self, sInds):
-        """Estimates the star radius based on its mass
-        Table 2, ZAMS models pg321
-        STELLAR MASS-LUMINOSITY AND MASS-RADIUS RELATIONS OSMAN DEMIRCAN and GOKSEL
-        KAHRAMAN 1991
-
-        Args:
-            sInds (~numpy.ndarray(int)):
-                star indices
-
-        Returns:
-            ~astropy.units.Quantity(~numpy.ndarray(float)):
-                Star radius estimates
-        """
-
-        M = self.MsEst[sInds].value  # use MsEst as that's the deterministic one
-        a = -0.073
-        b = 0.668
-        starRadius = 10 ** (a + b * np.log10(M))
-
-        return starRadius * u.R_sun
-
-    def gen_inclinations(self, Irange):
-        """Randomly Generate Inclination of Target System Orbital Plane for
-        all stars in the target list
-
-        Args:
-            Irange (~numpy.ndarray(float)):
-                the range to generate inclinations over
-
-        Returns:
-            ~astropy.units.Quantity(~numpy.ndarray(float)):
-                System inclinations
-        """
-        C = 0.5 * (np.cos(Irange[0]) - np.cos(Irange[1]))
-        return (
-            np.arccos(np.cos(Irange[0]) - 2.0 * C * np.random.uniform(size=self.nStars))
-        ).to("deg")
-
-    def gen_Omegas(self, Orange):
-        """Randomly Generate longitude of the ascending node of target system
-        orbital planes for all stars in the target list
-
-        Args:
-            Orange (~numpy.ndarray(float)):
-                The range to generate Omegas over
-
-        Returns:
-            ~astropy.units.Quantity(~numpy.ndarray(float)):
-                System Omegas
-        """
-        return (
-            np.random.uniform(
-                low=Orange[0].to(u.deg).value,
-                high=Orange[1].to(u.deg).value,
-                size=self.nStars,
-            )
-            * u.deg
-        )
-
-    def calc_HZ_inner(
-        self,
-        sInds,
-        S_inner=1.7665,
-        A_inner=1.3351e-4,
-        B_inner=3.1515e-9,
-        C_inner=-3.3488e-12,
-        **kwargs,
-    ):
-        """
-        Convenience function to find the inner edge of the habitable zone using the
-        emperical approach in calc_HZ().
-
-        Default contstants: Recent Venus limit Inner edge" , Kaltinegger et al 2018,
-        Table 1.
-
-        """
-        return self.calc_HZ(sInds, S_inner, A_inner, B_inner, C_inner, **kwargs)
-
-    def calc_HZ_outer(
-        self,
-        sInds,
-        S_outer=0.324,
-        A_outer=5.3221e-5,
-        B_outer=1.4288e-9,
-        C_outer=-1.1049e-12,
-        **kwargs,
-    ):
-        """
-        Convenience function to find the inner edge of the habitable zone using the
-        emperical approach in calc_HZ().
-
-        The default outer limit constants are the Early Mars outer limit,
-        Kaltinegger et al (2018) Table 1.
-
-        """
-        return self.calc_HZ(sInds, S_outer, A_outer, B_outer, C_outer, **kwargs)
-
-    def calc_IWA_AU(self, sInds, **kwargs):
-        """
-
-        Convenience function to find the separation from the star of the IWA
-
-        Args:
-            sInds (~numpy.ndarray(int)):
-                Indices of the stars of interest
-            **kwargs (any):
-                Extra keyword arguments
-
-        Returns:
-            Quantity array:
-                separation from the star of the IWA in AU
-        """
-
-        # cast sInds to array
-        sInds = np.array(sInds, ndmin=1, copy=copy_if_needed)
-        return (
-            self.dist[sInds].to(u.parsec).value
-            * self.OpticalSystem.IWA.to(u.arcsec).value
-            * u.AU
-        )
-
-    def calc_HZ(self, sInds, S, A, B, C, arcsec=False):
-        """finds the inner or outer edge of the habitable zone
-
-        This method uses the empirical fit from Kaltinegger et al  (2018) and
-        references therein, https://arxiv.org/pdf/1903.11539.pdf
-
-        Args:
-            sInds (~numpy.ndarray(int)):
-                Indices of the stars of interest
-            S (float):
-                Constant
-            A (float):
-                Constant
-            B (float):
-                Constant
-            C (float):
-                Constant
-            arcsec (bool):
-                If True returns result arcseconds instead of AU
-        Returns:
-            ~astropy.units.Quantity(~numpy.ndarray(float)):
-               limit of HZ in AU or arcseconds
-
-        """
-        # cast sInds to array
-        sInds = np.array(sInds, ndmin=1, copy=copy_if_needed)
-
-        T_eff = self.Teff[sInds]
-
-        T_star = (5780 * u.K - T_eff).to(u.K).value
-
-        Seff = S + A * T_star + B * T_star**2 + C * T_star**3
-
-        d_HZ = np.sqrt((self.L[sInds]) / Seff) * u.AU
-
-        if arcsec:
-            return (
-                d_HZ.to(u.AU).value / self.dist[sInds].to(u.parsec).value
-            ) * u.arcsecond
-        else:
-            return d_HZ
-
-    def calc_EEID(self, sInds, arcsec=False):
-        """Finds the earth equivalent insolation distance (EEID)
-
-
-        Args:
-            sInds (~numpy.ndarray(int)):
-                Indices of the stars of interest
-            arcsec (bool):
-                If True returns result arcseconds instead of AU
-
-        Returns:
-            ~astropy.units.Quantity(~numpy.ndarray(float)):
-                limit of HZ in AU or arcseconds
-
-        """
-        # cast sInds to array
-        sInds = np.array(sInds, ndmin=1, copy=copy_if_needed)
-
-        d_EEID = (1 / ((1 * u.AU) ** 2 * (self.L[sInds]))) ** (-0.5)
-        # ((L_sun/(1*AU^2)/(0.25*L_sun)))^(-0.5)
-        if arcsec:
-            return (
-                d_EEID.to(u.AU).value / self.dist[sInds].to(u.parsec).value
-            ) * u.arcsecond
-        else:
-            return d_EEID
-
-    def dump_catalog(self):
-        """Creates a dictionary of stellar properties for archiving use.
-
-        Args:
-            None
-
-        Returns:
-            dict:
-                Dictionary of star catalog properties
-
-        """
-        atts = [
-            "Name",
-            "Spec",
-            "parx",
-            "Umag",
-            "Bmag",
-            "Vmag",
-            "Rmag",
-            "Imag",
-            "Jmag",
-            "Hmag",
-            "Kmag",
-            "dist",
-            "BV",
-            "MV",
-            "BC",
-            "L",
-            "coords",
-            "pmra",
-            "pmdec",
-            "rv",
-            "Binary_Cut",
-            "MsEst",
-            "MsTrue",
-            "int_comp",
-            "I",
-        ]
-        # Not sure if MsTrue and others can be dumped properly...
-
-        catalog = {atts[i]: getattr(self, atts[i]) for i in np.arange(len(atts))}
-
-        return catalog
-
-    def queryNEAsystems(self):
-        """Queries NASA Exoplanet Archive system alias service to check for stars
-        in the target list that have known planets.
-
-        .. note::
-
-            These queries take a *long* time, so rather than caching individual
-            target lists, we'll keep everything we query and initially seed from a
-            starting list that's part of the repository.
-        """
-
-        # define toggle for writing to disk
-        systems_updated = False
-
-        # grab cache from disk
-        nea_file = Path(self.cachedir, "NASA_EXOPLANET_ARCHIVE_SYSTEMS.json")
-        if not (nea_file.exists()):
-            self.vprint("NASA Exoplanet Archive cache not found. Copying from default.")
-
-            neacache = os.path.join(
-                importlib.resources.files("EXOSIMS.TargetList"),
-                "NASA_EXOPLANET_ARCHIVE_SYSTEMS.json.gz",
-            )
-
-            assert os.path.exists(neacache), (
-                "NASA Exoplanet Archive default cache file not found in " f"{neacache}"
-            )
-
-            with gzip.open(neacache, "rb") as f:
-                systems = json.loads(f.read())
-                systems_updated = True
-        else:
-            self.vprint(f"Loading exoplanet archive cached systems from {nea_file}")
-            with open(nea_file, "r") as ff:
-                systems = json.loads(ff.read())
-
-        # parse every name and alias in the list
-        allaliases = []
-        allaliaskeys = []
-        for name in systems:
-            for s in systems[name]["objects"]["stellar_set"]["stars"]:
-                tmp = systems[name]["objects"]["stellar_set"]["stars"][s]["alias_set"][
-                    "aliases"
-                ]
-                allaliases += tmp
-                allaliaskeys += [name] * len(tmp)
-        allaliases = np.array(allaliases)
-        allaliaskeys = np.array(allaliaskeys)
-
-        # find any missing ones to downloads
-        missing = list(set(self.Name) - set(allaliases))
-        if len(missing) > 0:
-            systems_updated = True
-            for n in tqdm(missing, desc="Querying NASA Exoplanet Archive Lookup"):
-                dat = getExoplanetArchiveAliases(n)
-                if dat:
-                    systems[n] = dat
-
-        # write results to disk if updated
-        if systems_updated:
-            with open(nea_file, "w") as outfile:
-                json.dump(
-                    systems,
-                    outfile,
-                    separators=(",", ":"),
-                )
-            self.vprint(f"Caching exoplanet archive systems to {nea_file}")
-
-        # loop through systems data and create known planets boolean
-        self.hasKnownPlanet = np.zeros(self.nStars, dtype=bool)
-        self.targetAliases = np.ndarray((self.nStars), dtype=object)
-        self.catalog_atts += ["hasKnownPlanet", "targetAliases"]
-        for j, n in enumerate(self.Name):
-            if (n in systems) or (n in allaliases):
-                if n in systems:
-                    name = n
-                else:
-                    name = allaliaskeys[allaliases == n][0]
-
-                key = None
-                for s in systems[name]["objects"]["stellar_set"]["stars"]:
-                    if (
-                        "requested_object"
-                        in systems[name]["objects"]["stellar_set"]["stars"][s]
-                    ):
-                        key = s
-                        break
-                self.targetAliases[j] = systems[name]["objects"]["stellar_set"][
-                    "stars"
-                ][key]["alias_set"]["aliases"]
-                self.hasKnownPlanet[j] = (
-                    systems[name]["objects"]["planet_set"]["item_count"] > 0
-                )
-
-            else:
-                self.targetAliases[j] = []
-
-    def starColorFactor(self, mode):
-        """
-        Compute and return the color factor for the specified stars and observing
-        mode.
-
-        This function calculates the ratio of the specific intensity in the observing
-        mode to the specific intensity in V band for the specified stars.
-        The results are cached internally in `self.star_color_factors` for
-        faster access in subsequent calls.
-
-        These terms are used to convert the intensity of exozodiacal dust in the V band
-        to the intensity in the observing mode's bandpass.
-
-        Args:
-            mode (dict):
-                Observing mode dictionary (see :ref:`OpticalSystem`).
-
-        Returns:
-            astropy.units.Quantity (numpy.ndarray[float]):
-                Color factors (specific_inensity_mode / specific_inensity_Vband), unitless.
-        """
-        # Generate a unique filename for the current mode
-        fname = (
-            f"TargetList_{self.StarCatalog.__class__.__name__}_"
-            f"nStars_{self.nStars}_mode_{mode['hex']}.color_factors"
-        )
-        color_factor_path = Path(self.cachedir, fname)
-
-        # Initialize an array to hold color factors, filled with NaN
-        sInds = np.arange(self.nStars)
-        color_factors = np.zeros(self.nStars)
-
-        if color_factor_path.exists():
-            # Load cached color factors from disk
-            with open(color_factor_path, "rb") as f:
-                color_factors = pickle.load(f)
-            self.vprint(f"Loaded exozodi color factors from {color_factor_path}")
-        else:
-            self.vprint(
-                f"Cache file not found for mode {mode['hex']}. Computing exozodi color factors..."
-            )
-            # Compute color factors for all stars
-            for sInd in tqdm(sInds, desc="Computing exozodi color factors", delay=2):
-                # Obtain the star's exozodi spectrum
-                dust_spectrum = self.get_exozodi_spectrum(sInd)
-
-                # Integrate to get intensity in the observing mode's bandpass
-                intensity_mode = Observation(
-                    dust_spectrum, mode["bandpass"], force="taper"
-                ).integrate()
-
-                # Normalize by the equivalent width to obtain specific intensity in the mode's bandpass
-                specific_intensity_mode = intensity_mode / mode["bandpass"].equivwidth()
-
-                # Integrate to get intensity in the V band
-                intensity_Vband = Observation(
-                    dust_spectrum, self.standard_bands["V"], force="taper"
-                ).integrate()
-                specific_intensity_Vband = (
-                    intensity_Vband / self.standard_bands["V"].equivwidth()
-                )
-
-                # Compute the color scale factor
-                color_factor = specific_intensity_mode / specific_intensity_Vband
-
-                # Store the computed color factor
-                color_factors[sInd] = color_factor
-
-            # Save the computed color factors to disk
-            with open(color_factor_path, "wb") as f:
-                pickle.dump(color_factors, f)
-            self.vprint(f"Star color factors stored in {color_factor_path}")
-
-        # Extract and return the color factors for the requested star indices
-        return color_factors[sInds]
-
-    def get_exozodi_spectrum(
-        self,
-        sInd,
-        temp=261.5 * u.K,
-        fstar=1.4410428396711273e-07,
-        fdust=2490.237961531367,
-    ):
-        """Create a spectrum that represents the exozodi for the star.
-
-        Args:
-            sInd (int):
-                Index of the star of interest.
-            temp (astropy.units.Quantity):
-                Temperature of the dust in Kelvin. Defaults to 261.5 K based on Leinert 1997.
-            fstar (float):
-                Fraction of starlight scattered by the exozodi. Defaults to 1.44e-7 based on
-                the curve fit described in the Fundamental Concepts page of the documentation.
-                This constant is dimensionless but it turns the flux of the star into a surface
-                brightness (but doesn't change the units because synphot does not support that).
-            fdust (float):
-                Converts the black body flux into surface brightness. Defaults
-                to 2490.24 based on the curve fit described in the Fundamental
-                Concepts page of the documentation. Units are the same as
-                fstar.
-        Returns:
-            SourceSpectrum:
-                Approximate exozodi spectrum for the star. Note that the fstar and
-                fdust factors convert the flux values into specific intensity
-                values even though the SourceSpectrum call returns flux units.
-        """
-        # Using V band for normalization
-        star_spectrum = self.get_spectral_template(sInd, None, Vband=True)
-
-        # The scattering does not contribute past 10 microns, so we can use a simple
-        # filter to cut off the spectrum
-        filter = SpectralElement(
-            Empirical1D,
-            points=[0.01, 10, 10.001, 200] * u.um,
-            lookup_table=[1, 1, 0, 0],
-        )
-        # Combine the various elements to create the spectrum that represents starlight
-        # being scattered from the exozodi dust
-        starlight_scattering = star_spectrum * fstar * filter
-
-        # Create a black-body spectrum to describe the dust's thermal emission
-        thermal_emission = SourceSpectrum(BlackBodyNorm1D, temperature=temp) * fdust
-
-        composite_spectrum = starlight_scattering + thermal_emission
-        return composite_spectrum
-
-    def calc_all_JEZ0(self):
-        """Compute/cache the intensity of exozodi for all stars and observing modes.
-
-        Saves the computed JEZ0 values to disk for faster access in subsequent calls
-        on a per-mode basis. These intensity values are later scaled by the number of
-        zodis and the planet's orbital radius.
-        """
-        fbeta = self.ZodiacalLight.calc_fbeta(self.systemInclination)
-        for mode in self.OpticalSystem.observingModes:
-            fname = (
-                f"TargetList_{self.StarCatalog.__class__.__name__}"
-                f"nStars_{self.nStars}_mode_{mode['hex']}.JEZ0"
-            )
-            JEZ0_path = Path(self.cachedir, fname)
-            if JEZ0_path.exists():
-                # Load cached JEZ0 values from disk
-                with open(JEZ0_path, "rb") as f:
-                    self.JEZ0[mode["hex"]] = pickle.load(f)
-                self.vprint(f"Loaded JEZ0 values from {JEZ0_path}")
-            else:
-                color_factors = self.starColorFactor(mode)
-                self.JEZ0[mode["hex"]] = self.ZodiacalLight.calc_JEZ0(
-                    self.MV, self.L, color_factors, mode["bandpass"].equivwidth()
-                )
-                with open(JEZ0_path, "wb") as f:
-                    pickle.dump(self.JEZ0[mode["hex"]], f)
-
-            # Apply the fbeta scaling factor to the JEZ0 values. We cannot do
-            # this prior to caching in the case where the system inclinations change
-            # due to a different seed
-            self.JEZ0[mode["hex"]] *= fbeta
+import copy
+import gzip
+import importlib.resources
+import json
+import os.path
+import pickle
+import warnings
+from pathlib import Path
+
+import astropy.units as u
+import numpy as np
+from astropy.coordinates import SkyCoord
+from astropy.time import Time
+from MeanStars import MeanStars
+from synphot import Observation, SourceSpectrum, SpectralElement
+from synphot.exceptions import DisjointError, SynphotError
+from synphot.models import BlackBodyNorm1D, Empirical1D
+from synphot.units import VEGAMAG
+from tqdm import tqdm
+
+from EXOSIMS.util.deltaMag import deltaMag
+from EXOSIMS.util.get_dirs import get_cache_dir
+from EXOSIMS.util.get_module import get_module
+from EXOSIMS.util.getExoplanetArchive import getExoplanetArchiveAliases
+from EXOSIMS.util.utils import genHexStr
+from EXOSIMS.util.vprint import vprint
+from EXOSIMS.util._numpy_compat import copy_if_needed
+
+
+class TargetList(object):
+    r""":ref:`TargetList` Prototype
+
+    Instantiation of an object of this class requires the instantiation of the
+    following class objects:
+
+    * StarCatalog
+    * OpticalSystem
+    * ZodiacalLight
+    * Completeness
+    * PostProcessing
+
+    Args:
+        missionStart (float):
+            Mission start time (MJD)
+        staticStars (bool):
+            Do not apply proper motions to stars during simulation. Defaults True.
+        keepStarCatalog (bool):
+            Retain the StarCatalog object as an attribute after the target
+            list is populated (defaults False)
+        fillPhotometry (bool):
+            Attempt to fill in missing photometric data for targets from
+            available values (primarily spectral type and luminosity). Defaults False.
+        fillMissingBandMags (bool):
+            If ``fillPhotometry`` is True, also fill in missing band magnitudes.
+            Ignored if ``fillPhotometry`` is False.  Defaults False.
+
+            .. warning::
+
+                This can be used for generating more complete target data for other uses
+                but is *not* recommended for use in integration time calculations.
+
+        explainFiltering (bool):
+            Print informational messages at each target list filtering step.
+            Defaults False.
+        filterBinaries (bool):
+            Remove all binary stars or stars with known close companions from target
+            list. Defaults True.
+        cachedir (str or None):
+            Full path to cache directory.  If None, use default.
+        filter_for_char (bool):
+            Use spectroscopy observation mode (rather than the default detection mode)
+            for all calculations. Defaults False.
+        earths_only (bool):
+            Used in upstream modules.  Alias for filter_for_char. Defaults False.
+        getKnownPlanets (bool):
+            Retrieve information about which stars have known planets along with all
+            known (to the NASA Exoplanet Archive) target aliases. Defaults False.
+
+            .. warning::
+
+                This can take a *very* long time for large star catalogs if starting
+                from scratch. For this reason, the cache comes pre-loaded with all
+                entries coresponding to EXOCAT1.
+
+        int_WA (float or numpy.ndarray or None):
+            Working angle (arcsec) at which to caluclate integration times for default
+            observations.  If input is scalar, all targets will get the same value.  If
+            input is an array, it must match the size of the input catalog.  If None,
+            a default value of halway between the inner and outer working angle of the
+            default observing mode will be used.  If the OWA is infinite, twice the IWA
+            is used.
+        int_dMag (float or numpy.ndarray):
+            :math:`\\Delta\\textrm{mag}` to assume when calculating integration time for
+            default observations. If input is scalar, all targets will get the same
+            value.  If input is an array, it must match the size of the input catalog.
+            Defaults to 25
+        scaleWAdMag (bool):
+            If True, rescale int_dMag and int_WA for all stars based on luminosity and
+            to ensure that WA is within the IWA/OWA. Defaults False.
+        popStars (list, optional):
+            Remove given stars (by exact name matching) from target list.
+            Defaults None.
+        cherryPickStars (list, optional):
+            Before doing any other filtering, filter out all stars from input star
+            catalog *excep* for the ones in this list (by exact name matching).
+            Defaults None (do not initially filter out any stars from the star catalog).
+        skipSaturationCalcs (bool):
+            If True, do not perform any new calculations for saturation dMag and
+            saturation completeness (cached values will still be loaded if found on
+            disk).  The saturation_dMag and saturation_comp will all be set to NaN if
+            this keyword is set True and no cached values are found.  No cache will
+            be written in that case. Defaults False.
+        massLuminosityRelationship(str):
+            String describing the mass-luminsoity relaitonship to use to populate
+            stellar masses when not provided by the star catalog.
+            Defaults to Henry1993.
+            Allowable values: [Henry1993, Fernandes2021, Henry1993+1999, Fang2010]
+        **specs:
+            :ref:`sec:inputspec`
+
+    Attributes:
+        _outspec (dict):
+            :ref:`sec:outspec`
+        BackgroundSources (:ref:`BackgroundSources`):
+            :ref:`BackgroundSources` object
+        BC (numpy.ndarray):
+            Bolometric correction (V band)
+        Binary_Cut (numpy.ndarray):
+            Boolean - True is target has close companion.
+        blackbody_spectra (numpy.ndarray):
+            Storage array for blackbody spectra (populated as needed)
+        Bmag (numpy.ndarray):
+            B band magniutde
+        BV (numpy.ndarray):
+            B-V color
+        cachedir (str):
+            Path to the EXOSIMS cache directory (see :ref:`EXOSIMSCACHE`)
+        calc_char_int_comp (bool):
+            Boolean flagged by ``filter_for_char`` or ``earths_only``
+        catalog_atts (list):
+            All star catalog attributes that were copied in
+        cherryPickStars (list):
+            List of star names to keep from input star catalog (all others are filtered
+            out prior to any other filtering).
+        Completeness (:ref:`Completeness`):
+            :ref:`Completeness` object
+        coords (astropy.coordinates.sky_coordinate.SkyCoord):
+            Target coordinates
+        diameter (astropy.units.quantity.Quantity):
+            Stellar diameter in angular units.
+        dist (astropy.units.quantity.Quantity):
+            Target distances
+        earths_only (bool):
+            Used in upstream modules.  Alias for filter_for_char.
+        explainFiltering (bool):
+            Print informational messages at each target list filtering step.
+        fillPhotometry (bool):
+            Attempt to fill in missing target photometric  values using interpolants of
+            tabulated values for the stellar type. See MeanStars documentation for
+            more details.
+        fillMissingBandMags (bool):
+            If ``self.fillPhotometry`` is True, also fill in missing band magnitudes.
+            Ignored if ``self.fillPhotometry`` is False.
+        filter_for_char (bool):
+            Use spectroscopy observation mode (rather than the default detection mode)
+            for all calculations.
+        filterBinaries (bool):
+            Remove all binary stars or stars with known close companions from target
+            list.
+        filter_mode (dict):
+            :ref:`OpticalSystem` observingMode dictionary. The observingMode used for
+            target filtering.  Either the detection mode (default) or first
+            characterization mode (if ``filter_for_char`` is True).
+        getKnownPlanets (bool):
+            Grab the list of known planets and target aliases from the NASA Exoplanet
+            Archive
+        hasKnownPlanet (numpy.ndarray):
+            bool array indicating whether a target has known planets.  Only populated
+            if attribute ``getKnownPlanets`` is True. Otherwise all entries are False.
+        Hmag (numpy.ndarray):
+            H band magnitudes
+        Imag (numpy.ndarray):
+            I band magnitudes
+        int_comp (numpy.ndarray):
+            Completeness value for each target star for default observation WA and
+            :math:`\Delta{\\textrm{mag}}`.
+        int_dMag (numpy.ndarray):
+             :math:`\Delta{\\textrm{mag}}` used for default observation integration time
+             calculation
+        int_tmin (astropy.units.quantity.Quantity):
+            Integration times corresponding to `int_dMag` with global minimum local zodi
+            contribution.
+        int_WA (astropy.units.quantity.Quantity):
+            Working angle used for integration time calculation (angle)
+        intCutoff_comp (numpy.ndarray):
+            Completeness values of all targets corresponding to the cutoff integration
+            time set in the optical system.
+        intCutoff_dMag (numpy.ndarray):
+            :math:`\Delta{\\textrm{mag}}` of all targets corresponding to the cutoff
+            integration time set in the optical system.
+        JEZ0 (dict):
+            Internal storage of pre-computed exozodi intensity values that are
+            mode and star specific. The values are computed for radial distance of 1 AU
+            and have units of photons/s/m^2/arcsec^2. These must be scaled by the inverse
+            square of the planet's distance in AU. Keyed by observing mode hex attribute.
+        Jmag (numpy.ndarray):
+            J band magnitudes
+        keepStarCatalog (bool):
+            Keep star catalog object as attribute after TargetList is built.
+        Kmag (numpy.ndarray):
+            K band mangitudes
+        L (numpy.ndarray):
+            Luminosities in solar luminosities (linear scale!)
+        massLuminosityRealtionship (str):
+            String describing the mass-luminosity relationship used to populate
+            the stellar masses when not provided by the star catalog.
+        ms (MeanStars.MeanStars.MeanStars):
+            MeanStars object
+        MsEst (astropy.units.quantity.Quantity):
+            'approximate' stellar masses
+        MsTrue (astropy.units.quantity.Quantity):
+            'true' stellar masses
+        MV (numpy.ndarray):
+            Absolute V band magnitudes
+        Name (numpy.ndarray):
+            Target names (str array)
+        nStars (int):
+            Number of stars currently in target list
+        systemOmega (astropy.units.quantity.Quantity):
+            Base longitude of the ascending node for target system orbital planes
+        OpticalSystem (:ref:`OpticalSystem`):
+            :ref:`OpticalSystem` object
+        optional_filters (dict):
+            Dictionary of optional filters to apply to the target list.  Keys are the
+            filter's name and values are the values necessary to apply the filter.
+        parx (astropy.units.quantity.Quantity):
+            Parallaxes
+        PlanetPhysicalModel (:ref:`PlanetPhysicalModel`):
+            :ref:`PlanetPhysicalModel` object
+        PlanetPopulation (:ref:`PlanetPopulation`):
+            :ref:`PlanetPopulation` object
+        pmdec (astropy.units.quantity.Quantity):
+            Proper motion in declination
+        pmra (astropy.units.quantity.Quantity):
+            Proper motion in right ascension
+        popStars (list, optional):
+            List of target names that were removed from target list
+        PostProcessing (:ref:`PostProcessing`):
+            :ref:`PostProcessing` object
+        required_catalog_atts (list):
+            Catalog attributes that may not be missing or nan
+        Rmag (numpy.ndarray):
+            R band magnitudes
+        rv (astropy.units.quantity.Quantity):
+            Radial velocities
+        saturation_comp (numpy.ndarray):
+            Maximum possible completeness values of all targets.
+        saturation_dMag (numpy.ndarray):
+            :math:`\Delta{\\textrm{mag}}` at which completness stops increasing for all
+            targets.
+        scaleWAdMag (bool):
+            Rescale int_dMag and int_WA for all stars based on luminosity and to ensure
+            that WA is within the IWA/OWA.
+        skipSaturationCalcs (bool):
+            If True (default), saturation dMag and saturation completeness are not
+            computed. If cached values exist, they will be loaded, otherwise
+            saturation_dMag and saturation_comp will all be set to NaN.  No new cache
+            files will be written for these values.
+        Spec (numpy.ndarray):
+            Spectral type strings. Will be strictly in G0V format.
+        specdict (dict):
+            Dictionary of numerical mappings for spectral classes (O = 0, M = 6).
+        spectral_catalog_index (dict):
+            Dictionary mapping spectral type strings (keys) to template spectra files
+            on disk (values).
+        spectral_catalog_types (numpy.ndarray):
+            nx4 ndarray (n is the number of template spectra avaiable). First three
+            columns are spectral class (str), subclass (int), and luinosity class (str).
+            The fourth column is a spectral class numeric representation, equaling
+            ``specdict[specclass]*10 + subclass``.
+        spectral_class (numpy.ndarray):
+            nStars x 4 array.  Same column definitions as ``spectral_catalog_types`` but
+            evaluated for the target stars rather than the template spectra.
+        standard_bands (dict):
+            Dictionary mapping UVBRIJHK (keys are single characters) to
+            :py:class:`synphot.spectrum.SpectralElement` objects of the filter profiles.
+        standard_bands_deltaLam (astropy.units.quantity.Quantity):
+            Effective bandpasses of the profiles in `standard_bands`.
+        standard_bands_lam (astropy.units.quantity.Quantity):
+            Effective central wavelengths of the profiles in `standard_bands`.
+        standard_bands_letters (str):
+            Concatenation of the keys of  `standard_bands`.
+        star_fluxes (dict):
+            Internal storage of pre-computed star flux values that is populated
+            each time a flux is requested for a particular target. Keyed by observing
+            mode hex attribute.
+        staticStars (bool):
+            Do not apply proper motions to stars.  Stars always at mission start time
+            positions.
+        systemInclination (astropy.units.quantity.Quantity):
+            Inclinations of target system orbital planes
+        Teff (astropy.units.Quantity):
+            Stellar effective temperature.
+        template_spectra (dict):
+            Dictionary of template spectra objects (populated as needed).
+        Umag (numpy.ndarray):
+            U band magnitudes
+        Vmag (numpy.ndarray):
+            V band magnitudes
+        ZodiacalLight (:ref:`ZodiacalLight`):
+            :ref:`ZodiacalLight` object
+
+    """
+
+    _modtype = "TargetList"
+
+    def __init__(
+        self,
+        missionStart=60634,
+        staticStars=True,
+        keepStarCatalog=False,
+        fillPhotometry=False,
+        fillMissingBandMags=False,
+        explainFiltering=False,
+        filterBinaries=True,
+        cachedir=None,
+        filter_for_char=False,
+        earths_only=False,
+        getKnownPlanets=False,
+        int_WA=None,
+        int_dMag=25,
+        scaleWAdMag=False,
+        popStars=None,
+        cherryPickStars=None,
+        skipSaturationCalcs=True,
+        massLuminosityRelationship="Henry1993",
+        optional_filters={},
+        **specs,
+    ):
+        # start the outspec
+        self._outspec = {}
+
+        # get cache directory
+        self.cachedir = get_cache_dir(cachedir)
+        self._outspec["cachedir"] = self.cachedir
+        specs["cachedir"] = self.cachedir
+
+        # load the vprint function (same line in all prototype module constructors)
+        self.vprint = vprint(specs.get("verbose", True))
+
+        # assign inputs to attributes
+        self.getKnownPlanets = bool(getKnownPlanets)
+        self.staticStars = bool(staticStars)
+        self.keepStarCatalog = bool(keepStarCatalog)
+        self.fillPhotometry = bool(fillPhotometry)
+        self.fillMissingBandMags = bool(fillMissingBandMags)
+        self.explainFiltering = bool(explainFiltering)
+        self.filterBinaries = bool(filterBinaries)
+        self.filter_for_char = bool(filter_for_char)
+        self.earths_only = bool(earths_only)
+        self.scaleWAdMag = bool(scaleWAdMag)
+        self.skipSaturationCalcs = bool(skipSaturationCalcs)
+        self.massLuminosityRelationship = str(massLuminosityRelationship)
+        allowable_massLuminosityRelationships = [
+            "Henry1993",
+            "Fernandes2021",
+            "Henry1993+1999",
+            "Fang2010",
+        ]
+
+        # Set up optional filters
+        default_filters = {
+            "outside_IWA_filter": {"enabled": True},
+            "completeness_filter": {"enabled": True},
+        }
+        # Add the binary filter to the default optional filters
+        if optional_filters.get("binary_filter"):
+            # if binary_filter is provided in the optional_filters dict, we use that
+            # value but raise a warning if it conflicts with the set filter value.
+            if self.filterBinaries != optional_filters.get("enabled"):
+                warnings.warn(
+                    f"binary_filter is {optional_filters.get('enabled')} "
+                    f"but filterBinaries is {self.filterBinaries}. "
+                    f"Using binary_filter value of {optional_filters.get('enabled')}."
+                )
+        else:
+            default_filters["binary_filter"] = {"enabled": self.filterBinaries}
+        # Add the provided optional filters to the default filters, overriding
+        # the defaults if necessary, and then save the combined dictionary as a
+        # class attribute
+        default_filters.update(optional_filters)
+        self.optional_filters = default_filters
+
+        assert (
+            self.massLuminosityRelationship in allowable_massLuminosityRelationships
+        ), (
+            "massLuminosityRelationship must be one of: "
+            f"{','.join(allowable_massLuminosityRelationships)}"
+        )
+
+        # list of target names to remove from targetlist
+        if popStars is not None:
+            assert isinstance(popStars, list), "popStars must be a list."
+        self.popStars = popStars
+
+        # list of target names to keep in targetlist
+        if cherryPickStars is not None:
+            assert isinstance(cherryPickStars, list), "cherryPickStars must be a list."
+        self.cherryPickStars = cherryPickStars
+
+        # populate outspec
+        for att in self.__dict__:
+            if att not in ["vprint", "_outspec"]:
+                dat = self.__dict__[att]
+                self._outspec[att] = dat.value if isinstance(dat, u.Quantity) else dat
+
+        # set up stuff for spectral type conversion
+        # Create a MeanStars object for future use
+        self.ms = MeanStars()
+        # Define a helper dictionary for spectral classes
+        self.specdict = {"O": 0, "B": 1, "A": 2, "F": 3, "G": 4, "K": 5, "M": 6}
+        # figure out what template spectra we have access to
+        self.load_spectral_catalog()
+        # set up standard photometric bands
+        self.load_standard_bands()
+        # Create internal storage for speeding up spectral flux  calculations.
+        # This dictionary is for storing SourceSpectrum objects (values) by spectral
+        # types (keys). This will be populated as spectra are loaded.
+        self.template_spectra = {}
+        # This dictionary is for storing target-specific fluxes for observing mode
+        # bands. keys are mod['hex'] values. values are arrays equal in size to the
+        # current targetlist. This will be populated as calculations are performed.
+        self.star_fluxes = {}
+
+        # Strucutred the same as star_fluxes, this dictionary holds the exozodi intensity
+        # values at 1 AU for each star in each observing mode. These values are used to
+        # generate the exozodi intensity at the planet's distance from the star which is
+        # then used to calculate the count rate in OpticalSystem.
+        self.JEZ0 = {}
+
+        # get desired module names (specific or prototype) and instantiate objects
+        self.StarCatalog = get_module(specs["modules"]["StarCatalog"], "StarCatalog")(
+            **specs
+        )
+        self.OpticalSystem = get_module(
+            specs["modules"]["OpticalSystem"], "OpticalSystem"
+        )(**specs)
+        self.ZodiacalLight = get_module(
+            specs["modules"]["ZodiacalLight"], "ZodiacalLight"
+        )(**specs)
+        self.PostProcessing = get_module(
+            specs["modules"]["PostProcessing"], "PostProcessing"
+        )(**specs)
+        self.Completeness = get_module(
+            specs["modules"]["Completeness"], "Completeness"
+        )(**specs)
+
+        # bring inherited class objects to top level of Simulated Universe
+        self.BackgroundSources = self.PostProcessing.BackgroundSources
+
+        # if specs contains a completeness_spec then we are going to generate separate
+        # instances of planet population and planet physical model for completeness
+        # and for the rest of the sim
+        if "completeness_specs" in specs:
+            self.PlanetPopulation = get_module(
+                specs["modules"]["PlanetPopulation"], "PlanetPopulation"
+            )(**specs)
+            self.PlanetPhysicalModel = self.PlanetPopulation.PlanetPhysicalModel
+        else:
+            self.PlanetPopulation = self.Completeness.PlanetPopulation
+            self.PlanetPhysicalModel = self.Completeness.PlanetPhysicalModel
+
+        # identify the observingMode to use for target filtering
+        detmode = list(
+            filter(
+                lambda mode: mode["detectionMode"], self.OpticalSystem.observingModes
+            )
+        )[0]
+        if self.filter_for_char or self.earths_only:
+            mode = list(
+                filter(
+                    lambda mode: "spec" in mode["inst"]["name"],
+                    self.OpticalSystem.observingModes,
+                )
+            )[0]
+            self.calc_char_int_comp = True
+        else:
+            mode = detmode
+            self.calc_char_int_comp = False
+        self.filter_mode = mode
+
+        # Define int_WA if None provided
+        if int_WA is None:
+            int_WA = (
+                2.0 * self.filter_mode["IWA"]
+                if np.isinf(self.filter_mode["OWA"])
+                else (self.filter_mode["IWA"] + self.filter_mode["OWA"]) / 2.0
+            )
+            int_WA = int_WA.to("arcsec")
+
+        # Save the dMag and WA values used to calculate integration time
+        self.int_dMag = np.array(int_dMag, dtype=float, ndmin=1)
+        self.int_WA = np.array(int_WA, dtype=float, ndmin=1) * u.arcsec
+
+        # set Star Catalog attributes
+        self.set_catalog_attributes()
+
+        # bring in StarCatalog attributes into TargetList
+        self.populate_target_list(**specs)
+        if self.explainFiltering:
+            print("%d targets imported from star catalog." % self.nStars)
+
+        # remove any requested stars from TargetList
+        if self.popStars is not None:
+            keep = np.ones(self.nStars, dtype=bool)
+            for n in self.popStars:
+                keep[self.Name == n] = False
+
+            self.revise_lists(np.where(keep)[0])
+
+            if self.explainFiltering:
+                print(
+                    "%d targets remain after removing requested targets." % self.nStars
+                )
+
+        # if cherry-picking stars, filter out all the rest
+        if self.cherryPickStars is not None:
+            keep = np.zeros(self.nStars, dtype=bool)
+
+            for n in self.cherryPickStars:
+                keep[self.Name == n] = True
+
+            self.revise_lists(np.where(keep)[0])
+
+            if self.explainFiltering:
+                print("%d targets remain after cherry-picking targets." % self.nStars)
+
+        # populate spectral types and, if requested, attempt to fill in any crucial
+        # missing bits of information
+        self.fillPhotometryVals()
+
+        # filter out nan attribute values from Star Catalog
+        self.nan_filter()
+        if self.explainFiltering:
+            print("%d targets remain after nan filtering." % self.nStars)
+
+        # filter out target stars with 0 luminosity
+        self.zero_lum_filter()
+        if self.explainFiltering:
+            print(
+                "%d targets remain after removing zero luminosity targets."
+                % self.nStars
+            )
+
+        # compute stellar effective temperatures as needed
+        self.stellar_Teff()
+        # calculate 'true' and 'approximate' stellar masses and radii
+        self.stellar_mass()
+        self.stellar_diameter()
+        # Calculate Star System Inclinations
+        self.systemInclination = self.gen_inclinations(self.PlanetPopulation.Irange)
+
+        # Calculate common Star System longitude of the ascending node
+        self.systemOmega = self.gen_Omegas(self.PlanetPopulation.Orange)
+
+        # create placeholder array black-body spectra
+        # (only filled if any modes require it)
+        self.blackbody_spectra = np.ndarray((self.nStars), dtype=object)
+        self.catalog_atts.append("blackbody_spectra")
+
+        # Compute all the JEZ0 values for each star in each observing mode
+        self.calc_all_JEZ0()
+        # Apply optional filters that don't depend on completeness
+        secondary_filter_names = ["completeness_filter"]
+        first_filter_set = {
+            key: self.optional_filters.get(key, {})
+            for key in self.optional_filters.keys()
+            if key not in secondary_filter_names
+        }
+        self.filter_target_list(first_filter_set)
+
+        # Calculate saturation and intCutoff delta mags and completeness values
+        self.calc_saturation_and_intCutoff_vals()
+
+        # populate completeness values
+        self.int_comp = self.Completeness.target_completeness(self)
+        self.catalog_atts.append("int_comp")
+
+        # generate any completeness update data needed
+        self.Completeness.gen_update(self)
+
+        # apply any requested additional filters that depend on completeness
+        second_filter_set = {
+            key: self.optional_filters.get(key, {}) for key in secondary_filter_names
+        }
+        self.filter_target_list(second_filter_set)
+
+        # if we're doing filter_for_char, then that means that we haven't computed the
+        # star fluxes for the detection mode.  Let's do that now (post-filtering to
+        # limit the number of calculations
+        if self.filter_for_char or self.earths_only:
+            fname = (
+                f"TargetList_{self.StarCatalog.__class__.__name__}_"
+                f"nStars_{self.nStars}_mode_{detmode['hex']}.star_fluxes"
+            )
+            star_flux_path = Path(self.cachedir, fname)
+            if star_flux_path.exists():
+                with open(star_flux_path, "rb") as f:
+                    self.star_fluxes[detmode["hex"]] = pickle.load(f)
+                self.vprint(f"Loaded star fluxes values from {star_flux_path}")
+            else:
+                _ = self.starFlux(np.arange(self.nStars), detmode)
+                with open(star_flux_path, "wb") as f:
+                    pickle.dump(self.star_fluxes[detmode["hex"]], f)
+                    self.vprint(f"Star fluxes stored in {star_flux_path}")
+
+            # remove any zero-flux vals
+            if np.any(self.star_fluxes[detmode["hex"]].value == 0):
+                keepinds = np.where(self.star_fluxes[detmode["hex"]].value != 0)[0]
+                self.revise_lists(keepinds)
+                if self.explainFiltering:
+                    print(
+                        (
+                            "{} targets remain after removing those with zero flux. "
+                        ).format(self.nStars)
+                    )
+
+        # get target system information from exopoanet archive if requested
+        if self.getKnownPlanets:
+            self.queryNEAsystems()
+        else:
+            self.hasKnownPlanet = np.zeros(self.nStars, dtype=bool)
+            self.catalog_atts.append("hasKnownPlanet")
+
+        # have target list, no need for catalog now (unless asked to retain)
+        # instead, just keep the class of the star catalog for bookkeeping
+        if not self.keepStarCatalog:
+            self.StarCatalog = self.StarCatalog.__class__
+
+        # add nStars to outspec (this is a rare exception to not allowing extraneous
+        # information into the outspec).
+        self._outspec["nStars"] = self.nStars
+
+        # if staticStars is True, the star coordinates are taken at mission start,
+        # and are not propagated during the mission
+        # TODO: This is barely legible. Replace with class method.
+        self.starprop_static = None
+        if self.staticStars is True:
+            allInds = np.arange(self.nStars, dtype=int)
+            missionStart = Time(float(missionStart), format="mjd", scale="tai")
+            self.starprop_static = (
+                lambda sInds,
+                currentTime,
+                eclip=False,
+                c1=self.starprop(allInds, missionStart, eclip=False),
+                c2=self.starprop(allInds, missionStart, eclip=True): (
+                    c1[sInds] if not (eclip) else c2[sInds]  # noqa: E275
+                )
+            )
+
+    def __str__(self):
+        """String representation of the Target List object
+
+        When the command 'print' is used on the Target List object, this method
+        will return the values contained in the object
+
+        """
+
+        for att in self.__dict__:
+            print("%s: %r" % (att, getattr(self, att)))
+
+        return "Target List class object attributes"
+
+    def load_spectral_catalog(self):
+        """Helper method for generating a cache of available template spectra and
+        loading them as attributes
+
+        Creates the following attributes:
+
+        #. ``spectral_catalog_index``: A dictionary of spectral types (keys) and the
+           associated spectra files on disk (values)
+        #. ``spectral_catalog_types``: An nx4 ndarray (n is the number of teplate
+           spectra avaiable). First three columns are spectral class (str),
+           subclass (int), and luinosity class (str). The fourth column is a spectral
+           class numeric representation, equaling specdict[specclass]*10 + subclass.
+
+        """
+        spectral_catalog_cache = Path(self.cachedir, "spectral_catalog.pkl")
+        if spectral_catalog_cache.exists():
+            with open(spectral_catalog_cache, "rb") as f:
+                tmp = pickle.load(f)
+                self.spectral_catalog_index = tmp["spectral_catalog_index"]
+                self.spectral_catalog_types = tmp["spectral_catalog_types"]
+        else:
+            # Find data locations on disk and ensure that they're there
+            pickles_path = os.path.join(
+                importlib.resources.files("EXOSIMS.TargetList"), "dat_uvk"
+            )
+
+            bpgs_path = os.path.join(
+                importlib.resources.files("EXOSIMS.TargetList"), "bpgs"
+            )
+
+            spectral_catalog_file = os.path.join(
+                importlib.resources.files("EXOSIMS.TargetList"),
+                "spectral_catalog_index.json",
+            )
+
+            assert os.path.isdir(
+                pickles_path
+            ), f"Pickles Atlas path {pickles_path} does not appear to be a directory."
+            assert os.path.isdir(
+                bpgs_path
+            ), f"BPGS Atlas path {bpgs_path} does not appear to be a directory."
+            assert os.path.exists(
+                spectral_catalog_file
+            ), f"Spectral catalog index file {spectral_catalog_file} not found."
+
+            # grab original spectral catalog index
+            with open(spectral_catalog_file, "r") as f:
+                spectral_catalog = json.load(f)
+
+            # assign system-specific paths and repackage catalog info for easier
+            # accessiblity downstream
+            spectral_catalog_index = {}
+            spectral_catalog_types = np.zeros((len(spectral_catalog), 4), dtype=object)
+
+            for j, s in enumerate(spectral_catalog):
+                if spectral_catalog[s]["file"].startswith("pickles"):
+                    spectral_catalog_index[s] = os.path.join(
+                        pickles_path, spectral_catalog[s]["file"]
+                    )
+                else:
+                    spectral_catalog_index[s] = os.path.join(
+                        bpgs_path, spectral_catalog[s]["file"]
+                    )
+                assert os.path.exists(spectral_catalog_index[s])
+
+                spectral_catalog_types[j] = spectral_catalog[s]["specclass"]
+
+            # cache the system-specific values for future use
+            with open(spectral_catalog_cache, "wb") as f:
+                pickle.dump(
+                    {
+                        "spectral_catalog_index": spectral_catalog_index,
+                        "spectral_catalog_types": spectral_catalog_types,
+                    },
+                    f,
+                )
+
+            # now assign catalog values as class attributes
+            self.spectral_catalog_index = spectral_catalog_index
+            self.spectral_catalog_types = spectral_catalog_types
+
+    def get_template_spectrum(self, spec):
+        """Helper method for loading/retrieving spectra from the spectral catalog
+
+        Args:
+            spec (str):
+                Spectral type string. Must be a keys in self.spectral_catalog_index
+        Returns:
+            synphot.SourceSpectrum:
+                Template pectrum from file.
+        """
+
+        if spec not in self.template_spectra:
+            self.template_spectra[spec] = SourceSpectrum.from_file(
+                self.spectral_catalog_index[spec]
+            )
+
+        return self.template_spectra[spec]
+
+    def load_standard_bands(self):
+        """Helper method that defines standard photometric bandpasses
+
+        This method defines the following class attributes:
+
+        #. ``standard_bands_letters``: String with standard band letters
+           (nominally UVBRI)
+        #. ``standard_bands``: A dictionary (key of band letter) whose values are
+           synphot SpectralElement objects for that bandpass.
+        #. ``standard_bands_lam``: An array of band central wavelengths (same order as
+           standard_bands_letters
+        #. ``standard_bands_deltaLam``: An array of band bandwidths (same order as
+           standard_bands_letters.
+
+        """
+
+        band_letters = "UBVRIJHK"
+        band_file_names = [
+            "johnson_u",
+            "johnson_b",
+            "johnson_v",
+            "cousins_r",
+            "cousins_i",
+            "bessel_j",
+            "bessel_h",
+            "bessel_k",
+        ]
+        self.standard_bands = {}
+        for b, bf in zip(band_letters, band_file_names):
+            self.standard_bands[b] = SpectralElement.from_filter(bf)
+
+        self.standard_bands_lam = (
+            np.array(
+                [
+                    self.standard_bands[b].avgwave().to(u.nm).value
+                    for b in self.standard_bands
+                ]
+            )
+            * u.nm
+        )
+        self.standard_bands_deltaLam = (
+            np.array(
+                [
+                    self.standard_bands[b].rectwidth().to(u.nm).value
+                    for b in self.standard_bands
+                ]
+            )
+            * u.nm
+        )
+        self.standard_bands_letters = band_letters
+
+    def set_catalog_attributes(self):
+        """Hepler method that sets possible and required catalog attributes.
+
+        Sets attributes:
+            catalog_atts (list):
+                Attributes to try to copy from star catalog.  Missing ones will be
+                ignored and removed from this list.
+            required_catalog_atts(list):
+                Attributes that cannot be missing or nan.
+
+        .. note::
+
+            This is a separate method primarily for downstream implementations that wish
+            to modify the catalog attributes.  Overloaded methods can first call this
+            method to get the base values, or overwrite them entirely.
+
+        """
+
+        # required catalog attributes for the Prototype
+        self.required_catalog_atts = [
+            "Name",
+            "Vmag",
+            "BV",
+            "MV",
+            "BC",
+            "L",
+            "coords",
+            "dist",
+            "pmra",
+            "pmdec",
+            "rv",
+            "Binary_Cut",
+            "Spec",
+            "parx",
+        ]
+
+        # generate list of possible Star Catalog attributes. If the StarCatalog provides
+        # the list, use that.
+        if hasattr(self.StarCatalog, "catalog_atts"):
+            self.catalog_atts = copy.copy(self.StarCatalog.catalog_atts)
+        else:
+            self.catalog_atts = [
+                "Name",
+                "Spec",
+                "parx",
+                "Umag",
+                "Bmag",
+                "Vmag",
+                "Rmag",
+                "Imag",
+                "Jmag",
+                "Hmag",
+                "Kmag",
+                "dist",
+                "BV",
+                "MV",
+                "BC",
+                "L",
+                "coords",
+                "pmra",
+                "pmdec",
+                "rv",
+                "Binary_Cut",
+                "closesep",
+                "closedm",
+                "brightsep",
+                "brightdm",
+            ]
+
+        # ensure that the catalog will provide our required attributes
+        tmp = list(set(self.required_catalog_atts) - set(self.catalog_atts))
+        assert len(tmp) == 0, (
+            f"Star catalog {self.StarCatalog.__class__.__name__} "
+            "does not provide required attribute(s): "
+            f"{' ,'.join(tmp)}"
+        )
+
+    def populate_target_list(self, **specs):
+        """This function is responsible for populating values from the star
+        catalog into the target list attributes and enforcing attribute requirements.
+
+
+        Args:
+            **specs:
+                :ref:`sec:inputspec`
+
+        """
+        SC = self.StarCatalog
+
+        # bring Star Catalog values to top level of Target List
+        missingatts = []
+        for att in self.catalog_atts:
+            if not hasattr(SC, att):
+                assert (
+                    att not in self.required_catalog_atts
+                ), f"Star catalog attribute {att} is missing but listed as required."
+                missingatts.append(att)
+            else:
+                if isinstance(getattr(SC, att), np.ma.core.MaskedArray):
+                    setattr(self, att, getattr(SC, att).filled(fill_value=float("nan")))
+                else:
+                    setattr(self, att, getattr(SC, att))
+        for att in missingatts:
+            self.catalog_atts.remove(att)
+
+        # number of target stars
+        self.nStars = len(SC.Name)
+
+        # add catalog _outspec to our own
+        self._outspec.update(SC._outspec)
+
+    def calc_saturation_and_intCutoff_vals(self):
+        """
+        Calculates the saturation and integration cutoff time dMag and
+        completeness values, saves them as attributes, refines the dMag used to
+        calculate integration times so it does not exceed the integration
+        cutoff time dMag, and handles any orbit scaling necessary
+        """
+
+        # pad out int_WA and int_dMag to size of targetlist, as needed
+        if len(self.int_WA) == 1:
+            self.int_WA = np.repeat(self.int_WA, self.nStars)
+        if len(self.int_dMag) == 1:
+            self.int_dMag = np.repeat(self.int_dMag, self.nStars)
+        # add these to the target list catalog attributes
+        self.catalog_atts.append("int_dMag")
+        self.catalog_atts.append("int_WA")
+
+        # grab required modules and determine which observing mode to use
+        # also populate inputs for calculations
+        OS = self.OpticalSystem
+        ZL = self.ZodiacalLight
+        PPop = self.PlanetPopulation
+        Comp = self.Completeness
+
+        # grab zodi vals for any required calculations
+        sInds = np.arange(self.nStars)
+        fZminglobal = ZL.global_zodi_min(self.filter_mode)
+        fZ = np.repeat(fZminglobal, len(sInds))
+        JEZ0 = self.JEZ0[self.filter_mode["hex"]]
+
+        # compute proj separation bounds for any required calculations
+        if PPop.scaleOrbits:
+            tmp_smin = np.tan(self.filter_mode["IWA"]) * self.dist / np.sqrt(self.L)
+            if np.isinf(self.filter_mode["OWA"]):
+                tmp_smax = np.inf * self.dist
+            else:
+                tmp_smax = np.tan(self.filter_mode["OWA"]) * self.dist / np.sqrt(self.L)
+        else:
+            tmp_smin = np.tan(self.filter_mode["IWA"]) * self.dist
+            if np.isinf(self.filter_mode["OWA"]):
+                tmp_smax = np.inf * self.dist
+            else:
+                tmp_smax = np.tan(self.filter_mode["OWA"]) * self.dist
+
+        # 0. Regardless of whatever else we do, we're going to need stellar fluxes in
+        # the relevant observing mode.  So let's just compute them now and cache them
+        # for later use.
+        fname = (
+            f"TargetList_{self.StarCatalog.__class__.__name__}_"
+            f"nStars_{self.nStars}_mode_{self.filter_mode['hex']}.star_fluxes"
+        )
+        star_flux_path = Path(self.cachedir, fname)
+        if star_flux_path.exists():
+            with open(star_flux_path, "rb") as f:
+                self.star_fluxes = pickle.load(f)
+            self.vprint(f"Loaded star fluxes values from {star_flux_path}")
+        else:
+            _ = self.starFlux(np.arange(self.nStars), self.filter_mode)
+            with open(star_flux_path, "wb") as f:
+                pickle.dump(self.star_fluxes, f)
+                self.vprint(f"Star fluxes stored in {star_flux_path}")
+
+        # remove any zero-flux vals
+        if np.any(self.star_fluxes[self.filter_mode["hex"]].value == 0):
+            keepinds = np.where(self.star_fluxes[self.filter_mode["hex"]].value != 0)[0]
+            self.revise_lists(keepinds)
+            sInds = np.arange(self.nStars)
+            tmp_smin = tmp_smin[keepinds]
+            tmp_smax = tmp_smax[keepinds]
+            fZ = fZ[keepinds]
+            JEZ0 = JEZ0[keepinds]
+            if self.explainFiltering:
+                print(
+                    ("{} targets remain after removing those with zero flux. ").format(
+                        self.nStars
+                    )
+                )
+
+        # 1. Calculate the saturation dMag. This is stricly a function of
+        # fZminglobal, ZL.fEZ0, self.int_WA, mode, the current targetlist,
+        # and the postprocessing factor
+        zodi_vals_str = f"{str(ZL.global_zodi_min(self.filter_mode))} {str(ZL.fEZ0)}"
+        stars_str = (
+            f"ppFact:{self.PostProcessing._outspec['ppFact']}, "
+            f"fillPhotometry:{self.fillPhotometry}, "
+            f"fillMissingBandMags:{self.fillMissingBandMags}"
+            ",".join(self.Name)
+        )
+        int_WA_str = ",".join(self.int_WA.value.astype(str)) + str(self.int_WA.unit)
+
+        # cache filename is the three class names, the vals hash, and the mode hash
+        vals_hash = genHexStr(zodi_vals_str + stars_str + int_WA_str)
+        fname = (
+            f"TargetList_{self.StarCatalog.__class__.__name__}_"
+            f"{OS.__class__.__name__}_{ZL.__class__.__name__}_"
+            f"vals_{vals_hash}_mode_{self.filter_mode['hex']}"
+        )
+
+        saturation_dMag_path = Path(self.cachedir, f"{fname}.sat_dMag")
+        if saturation_dMag_path.exists():
+            with open(saturation_dMag_path, "rb") as f:
+                self.saturation_dMag = pickle.load(f)
+            self.vprint(f"Loaded saturation_dMag values from {saturation_dMag_path}")
+        else:
+            if self.skipSaturationCalcs:
+                self.saturation_dMag = np.zeros(self.nStars) * np.nan
+            else:
+                self.saturation_dMag = OS.calc_saturation_dMag(
+                    self, sInds, fZ, JEZ0, self.int_WA, self.filter_mode, TK=None
+                )
+
+                with open(saturation_dMag_path, "wb") as f:
+                    pickle.dump(self.saturation_dMag, f)
+                self.vprint(f"saturation_dMag values stored in {saturation_dMag_path}")
+
+        # 2. Calculate the completeness value if the star is integrated for an
+        # infinite time by using the saturation dMag
+        if PPop.scaleOrbits:
+            tmp_dMag = self.saturation_dMag - 2.5 * np.log10(self.L)
+        else:
+            tmp_dMag = self.saturation_dMag
+
+        # cache filename is the two class names and the vals hash
+        satcomp_valstr = (
+            ",".join(tmp_smin.to(u.AU).value.astype(str))
+            + ",".join(tmp_smax.to(u.AU).value.astype(str))
+            + ",".join(tmp_dMag.astype(str))
+        )
+
+        vals_hash = genHexStr(stars_str + satcomp_valstr)
+        fname = (
+            f"TargetList_{self.StarCatalog.__class__.__name__}_"
+            f"{Comp.__class__.__name__}_vals_{vals_hash}"
+        )
+
+        # calculate or load from disk if cache exists
+        saturation_comp_path = Path(self.cachedir, f"{fname}.sat_comp")
+        if saturation_comp_path.exists():
+            with open(saturation_comp_path, "rb") as f:
+                self.saturation_comp = pickle.load(f)
+            self.vprint(f"Loaded saturation_comp values from {saturation_comp_path}")
+        else:
+            if self.skipSaturationCalcs:
+                self.saturation_comp = np.zeros(self.nStars) * np.nan
+            else:
+                self.vprint("Calculating the saturation time completeness")
+                self.saturation_comp = Comp.comp_calc(
+                    tmp_smin.to(u.AU).value, tmp_smax.to(u.AU).value, tmp_dMag
+                )
+                with open(saturation_comp_path, "wb") as f:
+                    pickle.dump(self.saturation_comp, f)
+                self.vprint(f"saturation_comp values stored in {saturation_comp_path}")
+
+        # 3. Find limiting dMag for intCutoff time. This is stricly a function of
+        # OS.intCutoff, fZminglobal, ZL.fEZ0, self.int_WA, mode, and the current
+        # targetlist
+        vals_hash = genHexStr(
+            f"{OS.intCutoff} " + zodi_vals_str + stars_str + int_WA_str
+        )
+        fname = (
+            f"TargetList_{self.StarCatalog.__class__.__name__}_"
+            f"{OS.__class__.__name__}_{ZL.__class__.__name__}_"
+            f"vals_{vals_hash}_mode_{self.filter_mode['hex']}"
+        )
+
+        intCutoff_dMag_path = Path(self.cachedir, f"{fname}.intCutoff_dMag")
+        if intCutoff_dMag_path.exists():
+            with open(intCutoff_dMag_path, "rb") as f:
+                self.intCutoff_dMag = pickle.load(f)
+            self.vprint(f"Loaded intCutoff_dMag values from {intCutoff_dMag_path}")
+        else:
+            self.vprint("Calculating intCutoff_dMag")
+            intTimes = np.repeat(OS.intCutoff.value, len(sInds)) * OS.intCutoff.unit
+
+            self.intCutoff_dMag = OS.calc_dMag_per_intTime(
+                intTimes, self, sInds, fZ, JEZ0, self.int_WA, self.filter_mode
+            ).reshape((len(intTimes),))
+            with open(intCutoff_dMag_path, "wb") as f:
+                pickle.dump(self.intCutoff_dMag, f)
+            self.vprint(f"intCutoff_dMag values stored in {intCutoff_dMag_path}")
+
+        # 4. Calculate intCutoff completeness. This is a function of the exact same
+        # things as the previous calculation, so we can recycle the filename
+        if PPop.scaleOrbits:
+            tmp_dMag = self.intCutoff_dMag - 2.5 * np.log10(self.L)
+        else:
+            tmp_dMag = self.intCutoff_dMag
+
+        # cache filename is the two class names and the vals hash
+        intcutoffcomp_valstr = (
+            ",".join(tmp_smin.to(u.AU).value.astype(str))
+            + ",".join(tmp_smax.to(u.AU).value.astype(str))
+            + ",".join(tmp_dMag.astype(str))
+        )
+
+        vals_hash = genHexStr(stars_str + intcutoffcomp_valstr)
+        fname = (
+            f"TargetList_{self.StarCatalog.__class__.__name__}_"
+            f"{Comp.__class__.__name__}_vals_{vals_hash}"
+        )
+
+        intCutoff_comp_path = Path(self.cachedir, f"{fname}.intCutoff_comp")
+        if intCutoff_comp_path.exists():
+            with open(intCutoff_comp_path, "rb") as f:
+                self.intCutoff_comp = pickle.load(f)
+            self.vprint(f"Loaded intCutoff_comp values from {intCutoff_comp_path}")
+        else:
+            self.vprint("Calculating the integration cutoff time completeness")
+            self.intCutoff_comp = Comp.comp_calc(
+                tmp_smin.to(u.AU).value, tmp_smax.to(u.AU).value, tmp_dMag
+            )
+            with open(intCutoff_comp_path, "wb") as f:
+                pickle.dump(self.intCutoff_comp, f)
+            self.vprint(f"intCutoff_comp values stored in {intCutoff_comp_path}")
+
+        # Refine int_dMag
+        if len(self.int_dMag) == 1:
+            self._outspec["int_dMag"] = self.int_dMag[0]
+            self.int_dMag = np.array([self.int_dMag[0]] * self.nStars)
+        else:
+            assert (
+                len(self.int_dMag) == self.nStars
+            ), "Input int_dMag array doesn't match number of target stars."
+            self._outspec["int_dMag"] = self.int_dMag
+
+        if len(self.int_WA) == 1:
+            self._outspec["int_WA"] = self.int_WA[0].to("arcsec").value
+            self.int_WA = (
+                np.array([self.int_WA[0].value] * self.nStars) * self.int_WA.unit
+            )
+        else:
+            assert (
+                len(self.int_WA) == self.nStars
+            ), "Input int_WA array doesn't match number of target stars."
+            self._outspec["int_WA"] = self.int_WA.to("arcsec").value
+
+        if self.scaleWAdMag:
+            # the goal of this is to make these values match the earthlike pdf
+            # used to calculate completness, which scales with luminosity
+            self.int_WA = ((np.sqrt(self.L) * u.AU / self.dist).decompose() * u.rad).to(
+                u.arcsec
+            )
+            self.int_WA[np.where(self.int_WA > self.filter_mode["OWA"])[0]] = (
+                self.filter_mode["OWA"] * (1.0 - 1e-14)
+            )
+            self.int_WA[np.where(self.int_WA < self.filter_mode["IWA"])[0]] = (
+                self.filter_mode["IWA"] * (1.0 + 1e-14)
+            )
+            self.int_dMag = self.int_dMag + 2.5 * np.log10(self.L)
+
+        # Go through the int_dMag values and replace with limiting dMag where
+        # int_dMag is higher. Since the int_dMag will never be reached if
+        # intCutoff_dMag is below it
+        for i, int_dMag_val in enumerate(self.int_dMag):
+            if int_dMag_val > self.intCutoff_dMag[i]:
+                self.int_dMag[i] = self.intCutoff_dMag[i]
+
+        # Finally, compute the nominal integration time at minimum zodi
+        self.int_tmin = self.OpticalSystem.calc_intTime(
+            self, sInds, fZ, JEZ0, self.int_dMag, self.int_WA, self.filter_mode
+        )
+
+        # update catalog attributes for any future filtering
+        self.catalog_atts.append("intCutoff_dMag")
+        self.catalog_atts.append("intCutoff_comp")
+        self.catalog_atts.append("saturation_dMag")
+        self.catalog_atts.append("saturation_comp")
+        self.catalog_atts.append("int_tmin")
+
+    def fillPhotometryVals(self):
+        """
+        Attempts to determine the spectral class and luminosity class of each
+        target star. If ``self.fillPhotometry`` is True, attempts to reconstruct any
+        missing spectral types from other avaialable information, and then fill
+        missing L, B, V and BC information from spectral type.
+
+        Uses the MeanStars object for regexps and data filling. This explicitly treats
+        all stars as dwarfs. TODO: Update to use spectra for other luminosity classes.
+
+        The data is from:
+        "A Modern Mean Dwarf Stellar Color and Effective Temperature Sequence"
+        http://www.pas.rochester.edu/~emamajek/EEM_dwarf_UBVIJHK_colors_Teff.txt
+        Eric Mamajek (JPL/Caltech, University of Rochester)
+
+        See MeanStars documentation for futher details.
+
+        TODO: only use MeanStars for dwarfs. Otherwise use spectra.
+
+        """
+
+        # first let's try to establish the spectral type
+        self.spectral_class = np.ndarray((self.nStars, 3), dtype=object)
+        with warnings.catch_warnings():
+            warnings.filterwarnings("ignore")
+            for j, s in enumerate(self.Spec):
+                tmp = self.ms.matchSpecType(s)
+                if tmp:
+                    self.spectral_class[j] = tmp
+                elif self.fillPhotometry:
+                    # if we have a luminosity, try to reconstruct from that
+                    # otherwise try for B-V color
+                    if not (np.isnan(self.L[j])) and (self.L[j] != 0):
+                        ind = self.ms.tableLookup("logL", np.log10(self.L[j]))
+                        self.spectral_class[j] = self.ms.MK[ind], self.ms.MKn[ind], "V"
+                    elif not (np.isnan(self.BV[j])) and (self.BV[j] != 0):
+                        ind = self.ms.tableLookup("B-V", self.BV[j])
+                        self.spectral_class[j] = self.ms.MK[ind], self.ms.MKn[ind], "V"
+                    else:
+                        self.spectral_class[j] = "", np.nan, ""
+                else:
+                    self.spectral_class[j] = "", np.nan, ""
+
+        self.catalog_atts.append("spectral_class")
+        self.revise_lists(np.where(self.spectral_class[:, 0] != "")[0])
+        if self.explainFiltering:
+            print(
+                (
+                    "{} targets remain after removing those where spectral class "
+                    "cannot be established."
+                ).format(self.nStars)
+            )
+
+        # remove all subdwarfs and white-dwarfs
+        sInds = np.array(
+            [
+                j
+                for j in range(self.nStars)
+                if (
+                    (self.spectral_class[j, 0] in "OBAFGKM")
+                    and (self.spectral_class[j, 2] not in ["VI", "VII"])
+                )
+            ]
+        )
+        self.revise_lists(sInds)
+        if self.explainFiltering:
+            print(
+                ("{} targets remain after removing white dwarfs and subdwarfs").format(
+                    self.nStars
+                )
+            )
+
+        # Update all spectral strings to their normalized values
+        self.Spec = np.array(
+            [f"{s[0]}{int(np.round(s[1]))}{s[2]}" for s in self.spectral_class]
+        )
+
+        # Add fourth column to spectral_class with the numerical class value
+        # defined as specdict[specclass] * 10 + specsubclass
+        spectypenum = [
+            self.specdict[c] * 10 + sc
+            for c, sc in zip(self.spectral_class[:, 0], self.spectral_class[:, 1])
+        ]
+        self.spectral_class = np.hstack(
+            (self.spectral_class, np.array(spectypenum, ndmin=2).transpose())
+        )
+
+        # if we don't need to fill photometry values, we're done here
+        if not (self.fillPhotometry):
+            return
+
+        # first check on absolute V mags
+        if np.all(self.MV == 0):
+            self.MV *= np.nan
+        if np.all(self.Vmag == 0):
+            self.Vmag *= np.nan
+        if np.any(np.isnan(self.MV)):
+            inds = np.where(np.isnan(self.MV))[0]
+            for i in inds:
+                # try to get from apparent mag
+                if not (np.isnan(self.Vmag[i])):
+                    self.MV[i] = self.Vmag[i] - 5 * (
+                        np.log10(self.dist[i].to("pc").value) - 1
+                    )
+                # if not, get from MeanStars
+                else:
+                    self.MV[i] = self.ms.SpTOther(
+                        "Mv", self.spectral_class[i][0], self.spectral_class[i][1]
+                    )
+
+        # We should now have all the absolute V mags and so should be able to just
+        # fill in missing apparent V mags from those.
+        if np.any(np.isnan(self.Vmag)):
+            inds = np.isnan(self.Vmag)
+            self.Vmag[inds] = self.MV[inds] + 5 * (
+                np.log10(self.dist[inds].to("pc").value) - 1
+            )
+
+        # next, try to fill in any missing BV colors
+        if np.all(self.BV == 0):
+            self.BV *= np.nan
+        if np.all(self.Bmag == 0):
+            self.Bmag *= np.nan
+        if np.any(np.isnan(self.BV)):
+            inds = np.where(np.isnan(self.BV))[0]
+            for i in inds:
+                if not (np.isnan(self.Bmag[i])):
+                    self.BV[i] = self.Bmag[i] - self.Vmag[i]
+                else:
+                    self.BV[i] = self.ms.SpTColor(
+                        "B", "V", self.spectral_class[i][0], self.spectral_class[i][1]
+                    )
+
+        # we should now have all BV colors, so fill in missing Bmags from those
+        if np.any(np.isnan(self.Bmag)):
+            inds = np.isnan(self.Bmag)
+            self.Bmag[inds] = self.BV[inds] + self.Vmag[inds]
+
+        # next fix any missing luminosities
+        if np.all(self.L == 0):
+            self.L *= np.nan
+        if np.any(np.isnan(self.L)) or np.any(self.L == 0):
+            inds = np.where(np.isnan(self.L) | (self.L == 0))[0]
+            for i in inds:
+                self.L[i] = 10 ** self.ms.SpTOther(
+                    "logL", self.spectral_class[i][0], self.spectral_class[i][1]
+                )
+
+        # and bolometric corrections
+        if np.all(self.BC == 0):
+            self.BC *= np.nan
+        if np.any(np.isnan(self.BC)):
+            inds = np.where(np.isnan(self.BC))[0]
+            for i in inds:
+                self.BC[i] = self.ms.SpTOther(
+                    "BCv", self.spectral_class[i][0], self.spectral_class[i][1]
+                )
+
+        # if we don't need to fill band mag values, we're done here
+        if not (self.fillMissingBandMags):
+            return
+
+        # finally, get as many other bands as we can from table colors
+        mag_atts = ["Kmag", "Hmag", "Jmag", "Imag", "Umag", "Rmag"]
+        # these start-end colors to calculate for each band
+        colors_to_add = [
+            ["Ks", "V"],  # K = (K-V) + V
+            ["H", "Ks"],  # H = (H-K) + K
+            ["J", "H"],  # J = (J-H) + H
+            ["Ic", "V"],  # I = (I-V) + V
+            ["U", "B"],  # U = (U-B) + B
+            ["Rc", "V"],  # R = (R-V) + V
+        ]
+        # and these are the known band values to add the colors to
+        mags_to_add = [self.Vmag, self.Kmag, self.Hmag, self.Vmag, self.Bmag, self.Vmag]
+
+        for mag_att, color_to_add, mag_to_add in zip(
+            mag_atts, colors_to_add, mags_to_add
+        ):
+            mag = getattr(self, mag_att)
+            if np.all(mag == 0):
+                mag *= np.nan
+            if np.any(np.isnan(mag)):
+                inds = np.where(np.isnan(mag))[0]
+                for i in inds:
+                    mag[i] = (
+                        self.ms.SpTColor(
+                            color_to_add[0],
+                            color_to_add[1],
+                            self.spectral_class[i][0],
+                            self.spectral_class[i][1],
+                        )
+                        + mag_to_add[i]
+                    )
+
+    def filter_target_list(self, filters):
+        """This function is responsible for filtering by any required metrics.
+
+        This should be used for *optional* filters. The ones in the prototype
+        are:
+            binary_filter
+            outside_IWA_filter
+            life_expectancy_filter
+            main_sequence_filter
+            fgk_filter
+            vis_mag_filter (takes Vmagcrit as input)
+            max_dmag_filter
+            completeness_filter (Has to be run after the completeness values are calculated)
+            vmag_filter (takes vmag_range as input)
+            ang_diam_filter
+
+        Args:
+            filters (dict):
+                Dictionary of filters to apply to the target list.  Keys are
+                filter names, and values are the filter functions to apply.
+                Looks like:
+                filters = {
+                    "binary_filter": {"enabled": True},
+                    "outside_IWA_filter": {"enabled": True},
+                    vmag_filter: {"enabled": True, "params": {"vmag_range": [4, 10]}},
+                }
+        """
+        for filter_name, filter_config in filters.items():
+            # check if the filter is enabled
+            if filter_config.get("enabled", False):
+                # get the filter function
+                if hasattr(self, filter_name):
+                    # Get the filter method
+                    filter_func = getattr(self, filter_name)
+                    # Apply the filter
+                    filter_func(**filter_config.get("params", {}))
+                    if self.explainFiltering:
+                        print(
+                            f"{self.nStars} targets remain after {filter_name.replace('_', ' ')}."
+                        )
+                else:
+                    raise AttributeError(
+                        (f"No filter '{filter_name}' in {self.__class__.__name__}.")
+                    )
+
+    def vmag_filter(self, vmag_range):
+        """Removes stars which have attribute Binary_Cut == True"""
+        meets_lower_bound = self.Vmag > vmag_range[0]
+        meets_upper_bound = self.Vmag < vmag_range[1]
+        i = np.where(meets_lower_bound & meets_upper_bound)[0]
+        self.revise_lists(i)
+
+    def ang_diam_filter(self):
+        """Remove stars which are larger than the IWA."""
+        # angular radius of each star
+        ang_rad = self.diameter / 2
+        IWA = self.OpticalSystem.IWA
+        # indices of stars with angular radius less than IWA
+        i = np.where(ang_rad < IWA)[0]
+        self.revise_lists(i)
+
+    def nan_filter(self):
+        """Filters out targets where required values are nan"""
+
+        for att_name in self.required_catalog_atts:
+            # treat sky coordinates differently form the other arrays
+            if att_name == "coords":
+                inds = (
+                    ~np.isnan(self.coords.data.lon)
+                    & ~np.isnan(self.coords.data.lat)
+                    & ~np.isnan(self.coords.data.distance)
+                )
+            else:
+                # all other attributes should be ndarrays or quantity ndarrays
+                # in either case, they should have a dtype
+                att = getattr(self, att_name)
+                if np.issubdtype(att.dtype, np.number):
+                    inds = ~np.isnan(att)
+                elif np.issubdtype(att.dtype, str):
+                    inds = att != ""
+                elif att.dtype == bool:
+                    pass
+                else:
+                    warnings.warn(
+                        f"Cannot filter attribute {att_name} of type {att.dtype}"
+                    )
+
+            # only need to do something if there are any False in inds:
+            if not (np.all(inds)):
+                self.revise_lists(np.where(inds)[0])
+
+    def binary_filter(self):
+        """Removes stars which have attribute Binary_Cut == True"""
+
+        i = np.where(~self.Binary_Cut)[0]
+        self.revise_lists(i)
+
+    def life_expectancy_filter(self):
+        """Removes stars from Target List which have BV < 0.3"""
+
+        i = np.where(self.BV > 0.3)[0]
+        self.revise_lists(i)
+
+    def main_sequence_filter(self):
+        """Removes stars from Target List which are not main sequence"""
+
+        # indices from Target List to keep
+        i1 = np.where((self.BV < 0.74) & (self.MV < 6 * self.BV + 1.8))[0]
+        i2 = np.where(
+            (self.BV >= 0.74) & (self.BV < 1.37) & (self.MV < 4.3 * self.BV + 3.05)
+        )[0]
+        i3 = np.where((self.BV >= 1.37) & (self.MV < 18 * self.BV - 15.7))[0]
+        i4 = np.where((self.BV < 0.87) & (self.MV > -8 * (self.BV - 1.35) ** 2 + 7.01))[
+            0
+        ]
+        i5 = np.where(
+            (self.BV >= 0.87) & (self.BV < 1.45) & (self.MV < 5 * self.BV + 0.81)
+        )[0]
+        i6 = np.where((self.BV >= 1.45) & (self.MV > 18 * self.BV - 18.04))[0]
+        ia = np.append(np.append(i1, i2), i3)
+        ib = np.append(np.append(i4, i5), i6)
+        i = np.intersect1d(np.unique(ia), np.unique(ib))
+        self.revise_lists(i)
+
+    def fgk_filter(self):
+        """Includes only F, G, K spectral type stars in Target List"""
+
+        spec = np.array(list(map(str, self.Spec)))
+        iF = np.where(np.core.defchararray.startswith(spec, "F"))[0]
+        iG = np.where(np.core.defchararray.startswith(spec, "G"))[0]
+        iK = np.where(np.core.defchararray.startswith(spec, "K"))[0]
+        i = np.append(np.append(iF, iG), iK)
+        i = np.unique(i)
+        self.revise_lists(i)
+
+    def vis_mag_filter(self, Vmagcrit):
+        """Includes stars which are below the maximum apparent visual magnitude
+
+        Args:
+            Vmagcrit (float):
+                maximum apparent visual magnitude
+
+        """
+
+        i = np.where(self.Vmag < Vmagcrit)[0]
+        self.revise_lists(i)
+
+    def outside_IWA_filter(self):
+        """Includes stars with planets with orbits outside of the IWA"""
+
+        PPop = self.PlanetPopulation
+        OS = self.OpticalSystem
+
+        s = np.tan(OS.IWA) * self.dist
+        L = np.sqrt(self.L) if PPop.scaleOrbits else 1.0
+        i = np.where(s < L * np.max(PPop.rrange))[0]
+        self.revise_lists(i)
+
+    def zero_lum_filter(self):
+        """Filter Target Stars with 0 luminosity"""
+        i = np.where(self.L != 0.0)[0]
+        self.revise_lists(i)
+
+    def max_dmag_filter(self):
+        """Includes stars if maximum delta mag is in the allowed orbital range
+
+        Removed from prototype filters. Prototype is already calling the
+        completeness_filter with self.intCutoff_dMag
+
+        """
+
+        PPop = self.PlanetPopulation
+        PPMod = self.PlanetPhysicalModel
+
+        # s and beta arrays
+        s = np.tan(self.int_WA) * self.dist
+        if PPop.scaleOrbits:
+            s /= np.sqrt(self.L)
+        beta = np.array([1.10472881476178] * len(s)) * u.rad
+
+        # fix out of range values
+        below = np.where(s < np.min(PPop.rrange) * np.sin(beta))[0]
+        above = np.where(s > np.max(PPop.rrange) * np.sin(beta))[0]
+        s[below] = np.sin(beta[below]) * np.min(PPop.rrange)
+        beta[above] = np.arcsin(s[above] / np.max(PPop.rrange))
+
+        # calculate delta mag
+        p = np.max(PPop.prange)
+        Rp = np.max(PPop.Rprange)
+        d = s / np.sin(beta)
+        Phi = PPMod.calc_Phi(beta)
+        i = np.where(deltaMag(p, Rp, d, Phi) < self.intCutoff_dMag)[0]
+        self.revise_lists(i)
+
+    def completeness_filter(self):
+        """Includes stars if completeness is larger than the minimum value"""
+
+        i = np.where(self.intCutoff_comp >= self.Completeness.minComp)[0]
+        self.revise_lists(i)
+
+    def revise_lists(self, sInds):
+        """Replaces Target List catalog attributes with filtered values,
+        and updates the number of target stars.
+
+        Args:
+            sInds (~numpy.ndarray(int)):
+                Integer indices of the stars to retain
+
+        """
+
+        # cast sInds to array
+        sInds = np.array(sInds, ndmin=1, copy=copy_if_needed)
+
+        if len(sInds) == 0:
+            raise IndexError("Requested target revision would leave 0 stars.")
+
+        for att in self.catalog_atts:
+            if getattr(self, att).size != 0:
+                setattr(self, att, getattr(self, att)[sInds])
+        for key in self.star_fluxes:
+            self.star_fluxes[key] = self.star_fluxes[key][sInds]
+        for key in self.JEZ0:
+            self.JEZ0[key] = self.JEZ0[key][sInds]
+        try:
+            self.Completeness.revise_updates(sInds)
+        except AttributeError:
+            pass
+        self.nStars = len(sInds)
+
+    def stellar_diameter(self):
+        """Populates target list with approximate stellar diameters
+
+        Stellar radii are computed using the BV target colors according to the model
+        from [Boyajian2014]_.  This model has a standard deviation error of 7.8%.
+
+        Updates/creates attribute ``diameter``, as needed.
+
+        """
+
+        # if any diameters were populated from the star catalog, do not
+        # overwrite those
+        if hasattr(self, "diameter"):
+            sInds = np.where(np.isnan(self.diameter) | (self.diameter.value == 0))[0]
+        else:
+            sInds = np.arange(self.nStars)
+            self.diameter = np.zeros(self.nStars) * u.mas
+
+        if "diameter" not in self.catalog_atts:
+            self.catalog_atts.append("diameter")
+
+        # B-V polynomial fit coefficients:
+        coeffs = [0.49612, 1.11136, -1.18694, 0.91974, -0.19526]
+
+        # Evaluate eq. 2 using B-V color
+        logth_zero = np.zeros(sInds.shape)
+        for j, ai in enumerate(coeffs):
+            logth_zero += ai * self.BV[sInds] ** j
+
+        # now invert eq. 1 to get the actual diameter in mas
+        self.diameter[sInds] = 10 ** (logth_zero - 0.2 * self.Vmag[sInds]) * u.mas
+
+    def stellar_Teff(self):
+        """Calculate the effective stellar temperature based on B-V color.
+
+        This method uses the empirical fit from [Ballesteros2012]_
+        doi:10.1209/0295-5075/97/34008
+
+        Updates/creates attribute ``Teff``, as needed.
+        """
+
+        # if any effective temperatures were populated from the star catalog, do not
+        # overwrite those
+        if hasattr(self, "Teff"):
+            sInds = np.where(np.isnan(self.Teff) | (self.Teff.value == 0))[0]
+        else:
+            sInds = np.arange(self.nStars)
+            self.Teff = np.zeros(self.nStars) * u.K
+
+        if "Teff" not in self.catalog_atts:
+            self.catalog_atts.append("Teff")
+
+        self.Teff[sInds] = (
+            4600.0
+            * u.K
+            * (
+                1.0 / (0.92 * self.BV[sInds] + 1.7)
+                + 1.0 / (0.92 * self.BV[sInds] + 0.62)
+            )
+        )
+
+    def stellar_mass(self):
+        """Populates target list with 'true' and 'approximate' stellar masses
+
+        Approximate stellar masses are calculated from absolute magnitudes using the
+        model from [Henry1993]_. "True" masses are generated by a uniformly
+        distributed, 7%-mean error term to the apprxoimate masses.
+
+        All values are in units of solar mass.
+
+        Function called by reset sim.
+
+        """
+
+        if self.massLuminosityRelationship == "Henry1993":
+            # good generalist, but out of date
+            # 'approximate' stellar mass
+            self.MsEst = (
+                10.0 ** (0.002456 * self.MV**2 - 0.09711 * self.MV + 0.4365)
+            ) * u.solMass
+            # normally distributed 'error' of 7%
+            err = (np.random.random(len(self.MV)) * 2.0 - 1.0) * 0.07
+            self.MsTrue = (1.0 + err) * self.MsEst
+
+        elif self.massLuminosityRelationship == "Fernandes2021":
+            # only good for FGK
+            # 'approximate' stellar mass without error
+            self.MsEst = (
+                10
+                ** (
+                    (0.219 * np.log10(self.L))
+                    + (0.063 * ((np.log10(self.L)) ** 2))
+                    - (0.119 * ((np.log10(self.L)) ** 3))
+                )
+            ) * u.solMass
+            # error distribution in literature as 3% in approxoimate masses
+            err = (np.random.random(len(self.L)) * 2.0 - 1.0) * 0.03
+            self.MsTrue = (1.0 + err) * self.MsEst
+
+        elif self.massLuminosityRelationship == "Henry1993+1999":
+            # more specific than Henry1993
+            # initialize MsEst attribute
+            self.MsEst = np.zeros(self.nStars)
+            for j, MV in enumerate(self.MV):
+                if 0.50 <= MV <= 2.0:
+                    mass = (10.0 ** (0.002456 * MV**2 - 0.09711 * MV + 0.4365)).item()
+                    self.MsEst = np.append(self.MsEst, mass)
+                    err = (np.random.random(1) * 2.0 - 1.0) * 0.07
+                elif 0.18 <= MV < 0.50:
+                    mass = (10.0 ** (-0.1681 * MV + 1.4217)).item()
+                    self.MsEst = np.append(self.MsEst, mass)
+                    err = (np.random.random(1) * 2.0 - 1.0) * 0.07
+                elif 0.08 <= MV < 0.18:
+                    mass = (10 ** (0.005239 * MV**2 - 0.2326 * MV + 1.3785)).item()
+                    self.MsEst = np.append(self.MsEst, mass)
+                    # 5% error desccribed in 1999 paper
+                    err = (np.random.random(1) * 2.0 - 1.0) * 0.05
+                else:
+                    # default to Henry 1993
+                    mass = (10.0 ** (0.002456 * MV**2 - 0.09711 * MV + 0.4365)).item()
+                    self.MsEst = np.append(self.MsEst, mass)
+                    err = (np.random.random(1) * 2.0 - 1.0) * 0.07
+                self.MsEst[j] = mass
+            self.MsEst = self.MsEst * u.solMass
+            self.MsTrue = (1.0 + err) * self.MsEst
+
+        elif self.massLuminosityRelationship == "Fang2010":
+            # for all main sequence stars, good generalist
+            self.MsEst = np.zeros(self.nStars)
+            for j, MV in enumerate(self.MV):
+                if MV <= 1.05:
+                    mass = (10 ** (0.558 - 0.182 * MV - 0.0028 * MV**2)).item()
+                    self.MsEst = np.append(self.MsEst, mass)
+                    err = (np.random.random(1) * 2.0 - 1.0) * 0.05
+                else:
+                    mass = (10 ** (0.489 - 0.125 * MV + 0.00511 * MV**2)).item()
+                    self.MsEst = np.append(self.MsEst, mass)
+                    err = (np.random.random(1) * 2.0 - 1.0) * 0.07
+                self.MsEst[j] = mass
+            self.MsEst = self.MsEst * u.solMass
+            self.MsTrue = (1.0 + err) * self.MsEst
+
+        # if additional filters are desired, need self.catalog_atts fully populated
+        if not hasattr(self.catalog_atts, "MsEst"):
+            self.catalog_atts.append("MsEst")
+        if not hasattr(self.catalog_atts, "MsTrue"):
+            self.catalog_atts.append("MsTrue")
+
+    def starprop(self, sInds, currentTime, eclip=False):
+        """Finds target star positions vector in heliocentric equatorial (default)
+        or ecliptic frame for current time (MJD).
+
+        This method uses ICRS coordinates which is approximately the same as
+        equatorial coordinates.
+
+        Args:
+            sInds (~numpy.ndarray(int)):
+                Integer indices of the stars of interest
+            currentTime (~astropy.time.Time):
+                Current absolute mission time in MJD
+            eclip (bool):
+                Boolean used to switch to heliocentric ecliptic frame. Defaults to
+                False, corresponding to heliocentric equatorial frame.
+
+        Returns:
+            ~astropy.units.Quantity(~numpy.ndarray(float)):
+                Target star positions vector in heliocentric equatorial (default)
+                or ecliptic frame in units of pc. Will return an m x n x 3 array
+                where m is size of currentTime, n is size of sInds. If either m or
+                n is 1, will return n x 3 or m x 3.
+
+        Note: Use eclip=True to get ecliptic coordinates.
+
+        """
+
+        # if multiple time values, check they are different otherwise reduce to scalar
+        if currentTime.size > 1:
+            if np.all(currentTime == currentTime[0]):
+                currentTime = currentTime[0]
+
+        # cast sInds to array
+        sInds = np.array(sInds, ndmin=1, copy=copy_if_needed)
+
+        # get all array sizes
+        nStars = sInds.size
+        nTimes = currentTime.size
+
+        # if the starprop_static method was created (staticStars is True), then use it
+        if self.starprop_static is not None:
+            r_targ = self.starprop_static(sInds, currentTime, eclip)
+            if nTimes == 1 or nStars == 1 or nTimes == nStars:
+                return r_targ
+            else:
+                return np.tile(r_targ, (nTimes, 1, 1))
+
+        # target star ICRS coordinates
+        coord_old = self.coords[sInds]
+        # right ascension and declination
+        ra = coord_old.ra
+        dec = coord_old.dec
+        # directions
+        p0 = np.array([-np.sin(ra), np.cos(ra), np.zeros(sInds.size)])
+        q0 = np.array(
+            [-np.sin(dec) * np.cos(ra), -np.sin(dec) * np.sin(ra), np.cos(dec)]
+        )
+        r0 = coord_old.cartesian.xyz / coord_old.distance
+        # proper motion vector
+        mu0 = p0 * self.pmra[sInds] + q0 * self.pmdec[sInds]
+        # space velocity vector
+        v = mu0 / self.parx[sInds] * u.AU + r0 * self.rv[sInds]
+        # set J2000 epoch
+        j2000 = Time(2000.0, format="jyear")
+
+        # if only 1 time in currentTime
+        if nTimes == 1 or nStars == 1 or nTimes == nStars:
+            # target star positions vector in heliocentric equatorial frame
+            dr = v * (currentTime.mjd - j2000.mjd) * u.day
+            r_targ = (coord_old.cartesian.xyz + dr).T.to("pc")
+
+            if eclip:
+                # transform to heliocentric true ecliptic frame
+                coord_new = SkyCoord(
+                    r_targ[:, 0],
+                    r_targ[:, 1],
+                    r_targ[:, 2],
+                    representation_type="cartesian",
+                )
+                r_targ = coord_new.heliocentrictrueecliptic.cartesian.xyz.T.to("pc")
+            return r_targ
+
+        # create multi-dimensional array for r_targ
+        else:
+            # target star positions vector in heliocentric equatorial frame
+            r_targ = np.zeros([nTimes, nStars, 3]) * u.pc
+            for i, m in enumerate(currentTime):
+                dr = v * (m.mjd - j2000.mjd) * u.day
+                r_targ[i, :, :] = (coord_old.cartesian.xyz + dr).T.to("pc")
+
+            if eclip:
+                # transform to heliocentric true ecliptic frame
+                coord_new = SkyCoord(
+                    r_targ[i, :, 0],
+                    r_targ[i, :, 1],
+                    r_targ[i, :, 2],
+                    representation_type="cartesian",
+                )
+                r_targ[i, :, :] = coord_new.heliocentrictrueecliptic.cartesian.xyz.T.to(
+                    "pc"
+                )
+            return r_targ
+
+    def get_spectral_template(self, sInd, mode, Vband=False):
+        """
+        Determine and return the renormalized spectral template for a given star and
+        observing mode.
+
+        This method selects the appropriate magnitude and band based on the observing
+        mode, chooses the correct spectral template (either a black-body spectrum or a
+        template from the spectral catalog), and renormalizes the template to match the
+        selected magnitude.
+
+        Args: sInd (int): Index of the star of interest.  mode (dict): Observing mode
+        dictionary (see :ref:`OpticalSystem`).  Vband (bool): If True, use V band
+        magnitudes for all calculations and ignore any mode input. Defaults False.
+
+
+        Returns:
+            SourceSpectrum:
+                The renormalized spectral template for the star.
+
+        Raises:
+            AssertionError:
+                If no valid magnitudes are found for the star.
+        """
+        # Select the best available magnitude and corresponding band
+        if Vband:
+            mag_to_use = self.Vmag[sInd]
+            v_band_ind = self.standard_bands_letters.index("V")
+            band_to_use = self.standard_bands_letters[v_band_ind]
+        else:
+            # Find distances (in wavelength) between standard bands and mode
+            band_dists = np.abs(self.standard_bands_lam - mode["lam"]).to(u.nm).value
+            # Order of preferred band indices based on proximity to mode wavelength
+            band_pref_inds = np.argsort(band_dists)
+            mag_to_use = None
+            band_to_use = None
+            for band_ind in band_pref_inds:
+                mag_attr = f"{self.standard_bands_letters[band_ind]}mag"
+                tmp_mags = getattr(self, mag_attr)
+
+                # Skip if all magnitudes are zero or if the specific star's magnitude
+                # is NaN
+                if np.all(tmp_mags == 0):
+                    continue
+                if not np.isnan(tmp_mags[sInd]):
+                    band_to_use = self.standard_bands_letters[band_ind]
+                    mag_to_use = tmp_mags[sInd]
+                    break
+
+        # Ensure a valid magnitude was found
+        assert (
+            mag_to_use is not None
+        ), f"No valid magnitudes found for {self.Name[sInd]}"
+
+        # Determine the appropriate spectral template
+        if not (Vband) and (mode["bandpass"].waveset.max() > 2.4 * u.um):
+            # Use black-body spectrum if bandpass exceeds 2.4 microns
+            if self.blackbody_spectra[sInd] is None:
+                self.blackbody_spectra[sInd] = SourceSpectrum(
+                    BlackBodyNorm1D, temperature=self.Teff[sInd]
+                )
+            template = self.blackbody_spectra[sInd]
+        else:
+            # Use spectral catalog template
+            if self.Spec[sInd] in self.spectral_catalog_index:
+                spec_to_use = self.Spec[sInd]
+            else:
+                # Match closest spectral type within the same luminosity class
+                luminosity_class = self.spectral_class[sInd][2]
+                tmp_catalog = self.spectral_catalog_types[
+                    self.spectral_catalog_types[:, 2] == luminosity_class
+                ]
+                if len(tmp_catalog) == 0:
+                    tmp_catalog = self.spectral_catalog_types
+
+                # Find the closest spectral type based on a specific attribute (e.g., temperature)
+                spectral_attr = self.spectral_class[sInd][3]
+                row = tmp_catalog[np.argmin(np.abs(tmp_catalog[:, 3] - spectral_attr))]
+                spec_to_use = f"{row[0]}{row[1]}{row[2]}"
+
+            # Load the spectral template
+            template = self.get_template_spectrum(spec_to_use)
+
+        # Renormalize the template to the selected magnitude using the appropriate band
+        try:
+            template_renorm = template.normalize(
+                mag_to_use * VEGAMAG,
+                self.standard_bands[band_to_use],
+                vegaspec=self.OpticalSystem.vega_spectrum,
+            )
+        except SynphotError:
+            # If the normalization fails, return the unrenormalized template.
+            # This can happen if the normalization results in negative flux
+            # values
+            template_renorm = template
+
+        return template_renorm
+
+    def starFlux(self, sInds, mode):
+        """
+        Return the total spectral flux of the requested stars for the
+        given observing mode. Caches results internally for faster access in
+        subsequent calls.
+
+        Args:
+            sInds (~numpy.ndarray[int]):
+                Indices of the stars of interest.
+            mode (dict):
+                Observing mode dictionary (see :ref:`OpticalSystem`).
+
+        Returns:
+            ~astropy.units.Quantity(~numpy.ndarray[float]):
+                Spectral fluxes in units of ph/m**2/s.
+        """
+        # If we've never been asked for fluxes in this mode before, create a new array
+        # of flux values for it and set them all to nan.
+        if mode["hex"] not in self.star_fluxes:
+            self.star_fluxes[mode["hex"]] = np.full(self.nStars, np.nan) * (
+                u.ph / u.s / u.m**2
+            )
+
+        # figure out which target indices (if any) need new calculations to be done
+        sInds = np.array(sInds, ndmin=1, copy=copy_if_needed)
+        novals = np.isnan(self.star_fluxes[mode["hex"]][sInds])
+        inds = np.unique(sInds[novals])
+
+        if len(inds) > 0:
+            # Loop through each required star index and compute its flux
+            for sInd in tqdm(inds, desc="Computing star fluxes", delay=2):
+                # Obtain the renormalized spectral template using the new method
+                template_renorm = self.get_spectral_template(sInd, mode)
+
+                # Write the result back to the star_fluxes cache
+                try:
+                    self.star_fluxes[mode["hex"]][sInd] = Observation(
+                        template_renorm, mode["bandpass"], force="taper"
+                    ).integrate()
+                except DisjointError:
+                    self.star_fluxes[mode["hex"]][sInd] = 0 * (u.ph / u.s / u.m**2)
+
+        return self.star_fluxes[mode["hex"]][sInds]
+
+    def radiusFromMass(self, sInds):
+        """Estimates the star radius based on its mass
+        Table 2, ZAMS models pg321
+        STELLAR MASS-LUMINOSITY AND MASS-RADIUS RELATIONS OSMAN DEMIRCAN and GOKSEL
+        KAHRAMAN 1991
+
+        Args:
+            sInds (~numpy.ndarray(int)):
+                star indices
+
+        Returns:
+            ~astropy.units.Quantity(~numpy.ndarray(float)):
+                Star radius estimates
+        """
+
+        M = self.MsEst[sInds].value  # use MsEst as that's the deterministic one
+        a = -0.073
+        b = 0.668
+        starRadius = 10 ** (a + b * np.log10(M))
+
+        return starRadius * u.R_sun
+
+    def gen_inclinations(self, Irange):
+        """Randomly Generate Inclination of Target System Orbital Plane for
+        all stars in the target list
+
+        Args:
+            Irange (~numpy.ndarray(float)):
+                the range to generate inclinations over
+
+        Returns:
+            ~astropy.units.Quantity(~numpy.ndarray(float)):
+                System inclinations
+        """
+        C = 0.5 * (np.cos(Irange[0]) - np.cos(Irange[1]))
+        return (
+            np.arccos(np.cos(Irange[0]) - 2.0 * C * np.random.uniform(size=self.nStars))
+        ).to("deg")
+
+    def gen_Omegas(self, Orange):
+        """Randomly Generate longitude of the ascending node of target system
+        orbital planes for all stars in the target list
+
+        Args:
+            Orange (~numpy.ndarray(float)):
+                The range to generate Omegas over
+
+        Returns:
+            ~astropy.units.Quantity(~numpy.ndarray(float)):
+                System Omegas
+        """
+        return (
+            np.random.uniform(
+                low=Orange[0].to(u.deg).value,
+                high=Orange[1].to(u.deg).value,
+                size=self.nStars,
+            )
+            * u.deg
+        )
+
+    def calc_HZ_inner(
+        self,
+        sInds,
+        S_inner=1.7665,
+        A_inner=1.3351e-4,
+        B_inner=3.1515e-9,
+        C_inner=-3.3488e-12,
+        **kwargs,
+    ):
+        """
+        Convenience function to find the inner edge of the habitable zone using the
+        emperical approach in calc_HZ().
+
+        Default contstants: Recent Venus limit Inner edge" , Kaltinegger et al 2018,
+        Table 1.
+
+        """
+        return self.calc_HZ(sInds, S_inner, A_inner, B_inner, C_inner, **kwargs)
+
+    def calc_HZ_outer(
+        self,
+        sInds,
+        S_outer=0.324,
+        A_outer=5.3221e-5,
+        B_outer=1.4288e-9,
+        C_outer=-1.1049e-12,
+        **kwargs,
+    ):
+        """
+        Convenience function to find the inner edge of the habitable zone using the
+        emperical approach in calc_HZ().
+
+        The default outer limit constants are the Early Mars outer limit,
+        Kaltinegger et al (2018) Table 1.
+
+        """
+        return self.calc_HZ(sInds, S_outer, A_outer, B_outer, C_outer, **kwargs)
+
+    def calc_IWA_AU(self, sInds, **kwargs):
+        """
+
+        Convenience function to find the separation from the star of the IWA
+
+        Args:
+            sInds (~numpy.ndarray(int)):
+                Indices of the stars of interest
+            **kwargs (any):
+                Extra keyword arguments
+
+        Returns:
+            Quantity array:
+                separation from the star of the IWA in AU
+        """
+
+        # cast sInds to array
+        sInds = np.array(sInds, ndmin=1, copy=copy_if_needed)
+        return (
+            self.dist[sInds].to(u.parsec).value
+            * self.OpticalSystem.IWA.to(u.arcsec).value
+            * u.AU
+        )
+
+    def calc_HZ(self, sInds, S, A, B, C, arcsec=False):
+        """finds the inner or outer edge of the habitable zone
+
+        This method uses the empirical fit from Kaltinegger et al  (2018) and
+        references therein, https://arxiv.org/pdf/1903.11539.pdf
+
+        Args:
+            sInds (~numpy.ndarray(int)):
+                Indices of the stars of interest
+            S (float):
+                Constant
+            A (float):
+                Constant
+            B (float):
+                Constant
+            C (float):
+                Constant
+            arcsec (bool):
+                If True returns result arcseconds instead of AU
+        Returns:
+            ~astropy.units.Quantity(~numpy.ndarray(float)):
+               limit of HZ in AU or arcseconds
+
+        """
+        # cast sInds to array
+        sInds = np.array(sInds, ndmin=1, copy=copy_if_needed)
+
+        T_eff = self.Teff[sInds]
+
+        T_star = (5780 * u.K - T_eff).to(u.K).value
+
+        Seff = S + A * T_star + B * T_star**2 + C * T_star**3
+
+        d_HZ = np.sqrt((self.L[sInds]) / Seff) * u.AU
+
+        if arcsec:
+            return (
+                d_HZ.to(u.AU).value / self.dist[sInds].to(u.parsec).value
+            ) * u.arcsecond
+        else:
+            return d_HZ
+
+    def calc_EEID(self, sInds, arcsec=False):
+        """Finds the earth equivalent insolation distance (EEID)
+
+
+        Args:
+            sInds (~numpy.ndarray(int)):
+                Indices of the stars of interest
+            arcsec (bool):
+                If True returns result arcseconds instead of AU
+
+        Returns:
+            ~astropy.units.Quantity(~numpy.ndarray(float)):
+                limit of HZ in AU or arcseconds
+
+        """
+        # cast sInds to array
+        sInds = np.array(sInds, ndmin=1, copy=copy_if_needed)
+
+        d_EEID = (1 / ((1 * u.AU) ** 2 * (self.L[sInds]))) ** (-0.5)
+        # ((L_sun/(1*AU^2)/(0.25*L_sun)))^(-0.5)
+        if arcsec:
+            return (
+                d_EEID.to(u.AU).value / self.dist[sInds].to(u.parsec).value
+            ) * u.arcsecond
+        else:
+            return d_EEID
+
+    def dump_catalog(self):
+        """Creates a dictionary of stellar properties for archiving use.
+
+        Args:
+            None
+
+        Returns:
+            dict:
+                Dictionary of star catalog properties
+
+        """
+        atts = [
+            "Name",
+            "Spec",
+            "parx",
+            "Umag",
+            "Bmag",
+            "Vmag",
+            "Rmag",
+            "Imag",
+            "Jmag",
+            "Hmag",
+            "Kmag",
+            "dist",
+            "BV",
+            "MV",
+            "BC",
+            "L",
+            "coords",
+            "pmra",
+            "pmdec",
+            "rv",
+            "Binary_Cut",
+            "MsEst",
+            "MsTrue",
+            "int_comp",
+            "I",
+        ]
+        # Not sure if MsTrue and others can be dumped properly...
+
+        catalog = {atts[i]: getattr(self, atts[i]) for i in np.arange(len(atts))}
+
+        return catalog
+
+    def queryNEAsystems(self):
+        """Queries NASA Exoplanet Archive system alias service to check for stars
+        in the target list that have known planets.
+
+        .. note::
+
+            These queries take a *long* time, so rather than caching individual
+            target lists, we'll keep everything we query and initially seed from a
+            starting list that's part of the repository.
+        """
+
+        # define toggle for writing to disk
+        systems_updated = False
+
+        # grab cache from disk
+        nea_file = Path(self.cachedir, "NASA_EXOPLANET_ARCHIVE_SYSTEMS.json")
+        if not (nea_file.exists()):
+            self.vprint("NASA Exoplanet Archive cache not found. Copying from default.")
+
+            neacache = os.path.join(
+                importlib.resources.files("EXOSIMS.TargetList"),
+                "NASA_EXOPLANET_ARCHIVE_SYSTEMS.json.gz",
+            )
+
+            assert os.path.exists(neacache), (
+                "NASA Exoplanet Archive default cache file not found in " f"{neacache}"
+            )
+
+            with gzip.open(neacache, "rb") as f:
+                systems = json.loads(f.read())
+                systems_updated = True
+        else:
+            self.vprint(f"Loading exoplanet archive cached systems from {nea_file}")
+            with open(nea_file, "r") as ff:
+                systems = json.loads(ff.read())
+
+        # parse every name and alias in the list
+        allaliases = []
+        allaliaskeys = []
+        for name in systems:
+            for s in systems[name]["objects"]["stellar_set"]["stars"]:
+                tmp = systems[name]["objects"]["stellar_set"]["stars"][s]["alias_set"][
+                    "aliases"
+                ]
+                allaliases += tmp
+                allaliaskeys += [name] * len(tmp)
+        allaliases = np.array(allaliases)
+        allaliaskeys = np.array(allaliaskeys)
+
+        # find any missing ones to downloads
+        missing = list(set(self.Name) - set(allaliases))
+        if len(missing) > 0:
+            systems_updated = True
+            for n in tqdm(missing, desc="Querying NASA Exoplanet Archive Lookup"):
+                dat = getExoplanetArchiveAliases(n)
+                if dat:
+                    systems[n] = dat
+
+        # write results to disk if updated
+        if systems_updated:
+            with open(nea_file, "w") as outfile:
+                json.dump(
+                    systems,
+                    outfile,
+                    separators=(",", ":"),
+                )
+            self.vprint(f"Caching exoplanet archive systems to {nea_file}")
+
+        # loop through systems data and create known planets boolean
+        self.hasKnownPlanet = np.zeros(self.nStars, dtype=bool)
+        self.targetAliases = np.ndarray((self.nStars), dtype=object)
+        self.catalog_atts += ["hasKnownPlanet", "targetAliases"]
+        for j, n in enumerate(self.Name):
+            if (n in systems) or (n in allaliases):
+                if n in systems:
+                    name = n
+                else:
+                    name = allaliaskeys[allaliases == n][0]
+
+                key = None
+                for s in systems[name]["objects"]["stellar_set"]["stars"]:
+                    if (
+                        "requested_object"
+                        in systems[name]["objects"]["stellar_set"]["stars"][s]
+                    ):
+                        key = s
+                        break
+                self.targetAliases[j] = systems[name]["objects"]["stellar_set"][
+                    "stars"
+                ][key]["alias_set"]["aliases"]
+                self.hasKnownPlanet[j] = (
+                    systems[name]["objects"]["planet_set"]["item_count"] > 0
+                )
+
+            else:
+                self.targetAliases[j] = []
+
+    def starColorFactor(self, mode):
+        """
+        Compute and return the color factor for the specified stars and observing
+        mode.
+
+        This function calculates the ratio of the specific intensity in the observing
+        mode to the specific intensity in V band for the specified stars.
+        The results are cached internally in `self.star_color_factors` for
+        faster access in subsequent calls.
+
+        These terms are used to convert the intensity of exozodiacal dust in the V band
+        to the intensity in the observing mode's bandpass.
+
+        Args:
+            mode (dict):
+                Observing mode dictionary (see :ref:`OpticalSystem`).
+
+        Returns:
+            astropy.units.Quantity (numpy.ndarray[float]):
+                Color factors (specific_inensity_mode / specific_inensity_Vband), unitless.
+        """
+        # Generate a unique filename for the current mode
+        fname = (
+            f"TargetList_{self.StarCatalog.__class__.__name__}_"
+            f"nStars_{self.nStars}_mode_{mode['hex']}.color_factors"
+        )
+        color_factor_path = Path(self.cachedir, fname)
+
+        # Initialize an array to hold color factors, filled with NaN
+        sInds = np.arange(self.nStars)
+        color_factors = np.zeros(self.nStars)
+
+        if color_factor_path.exists():
+            # Load cached color factors from disk
+            with open(color_factor_path, "rb") as f:
+                color_factors = pickle.load(f)
+            self.vprint(f"Loaded exozodi color factors from {color_factor_path}")
+        else:
+            self.vprint(
+                f"Cache file not found for mode {mode['hex']}. Computing exozodi color factors..."
+            )
+            # Compute color factors for all stars
+            for sInd in tqdm(sInds, desc="Computing exozodi color factors", delay=2):
+                # Obtain the star's exozodi spectrum
+                dust_spectrum = self.get_exozodi_spectrum(sInd)
+
+                # Integrate to get intensity in the observing mode's bandpass
+                intensity_mode = Observation(
+                    dust_spectrum, mode["bandpass"], force="taper"
+                ).integrate()
+
+                # Normalize by the equivalent width to obtain specific intensity in the mode's bandpass
+                specific_intensity_mode = intensity_mode / mode["bandpass"].equivwidth()
+
+                # Integrate to get intensity in the V band
+                intensity_Vband = Observation(
+                    dust_spectrum, self.standard_bands["V"], force="taper"
+                ).integrate()
+                specific_intensity_Vband = (
+                    intensity_Vband / self.standard_bands["V"].equivwidth()
+                )
+
+                # Compute the color scale factor
+                color_factor = specific_intensity_mode / specific_intensity_Vband
+
+                # Store the computed color factor
+                color_factors[sInd] = color_factor
+
+            # Save the computed color factors to disk
+            with open(color_factor_path, "wb") as f:
+                pickle.dump(color_factors, f)
+            self.vprint(f"Star color factors stored in {color_factor_path}")
+
+        # Extract and return the color factors for the requested star indices
+        return color_factors[sInds]
+
+    def get_exozodi_spectrum(
+        self,
+        sInd,
+        temp=261.5 * u.K,
+        fstar=1.4410428396711273e-07,
+        fdust=2490.237961531367,
+    ):
+        """Create a spectrum that represents the exozodi for the star.
+
+        Args:
+            sInd (int):
+                Index of the star of interest.
+            temp (astropy.units.Quantity):
+                Temperature of the dust in Kelvin. Defaults to 261.5 K based on Leinert 1997.
+            fstar (float):
+                Fraction of starlight scattered by the exozodi. Defaults to 1.44e-7 based on
+                the curve fit described in the Fundamental Concepts page of the documentation.
+                This constant is dimensionless but it turns the flux of the star into a surface
+                brightness (but doesn't change the units because synphot does not support that).
+            fdust (float):
+                Converts the black body flux into surface brightness. Defaults
+                to 2490.24 based on the curve fit described in the Fundamental
+                Concepts page of the documentation. Units are the same as
+                fstar.
+        Returns:
+            SourceSpectrum:
+                Approximate exozodi spectrum for the star. Note that the fstar and
+                fdust factors convert the flux values into specific intensity
+                values even though the SourceSpectrum call returns flux units.
+        """
+        # Using V band for normalization
+        star_spectrum = self.get_spectral_template(sInd, None, Vband=True)
+
+        # The scattering does not contribute past 10 microns, so we can use a simple
+        # filter to cut off the spectrum
+        filter = SpectralElement(
+            Empirical1D,
+            points=[0.01, 10, 10.001, 200] * u.um,
+            lookup_table=[1, 1, 0, 0],
+        )
+        # Combine the various elements to create the spectrum that represents starlight
+        # being scattered from the exozodi dust
+        starlight_scattering = star_spectrum * fstar * filter
+
+        # Create a black-body spectrum to describe the dust's thermal emission
+        thermal_emission = SourceSpectrum(BlackBodyNorm1D, temperature=temp) * fdust
+
+        composite_spectrum = starlight_scattering + thermal_emission
+        return composite_spectrum
+
+    def calc_all_JEZ0(self):
+        """Compute/cache the intensity of exozodi for all stars and observing modes.
+
+        Saves the computed JEZ0 values to disk for faster access in subsequent calls
+        on a per-mode basis. These intensity values are later scaled by the number of
+        zodis and the planet's orbital radius.
+        """
+        fbeta = self.ZodiacalLight.calc_fbeta(self.systemInclination)
+        for mode in self.OpticalSystem.observingModes:
+            fname = (
+                f"TargetList_{self.StarCatalog.__class__.__name__}"
+                f"nStars_{self.nStars}_mode_{mode['hex']}.JEZ0"
+            )
+            JEZ0_path = Path(self.cachedir, fname)
+            if JEZ0_path.exists():
+                # Load cached JEZ0 values from disk
+                with open(JEZ0_path, "rb") as f:
+                    self.JEZ0[mode["hex"]] = pickle.load(f)
+                self.vprint(f"Loaded JEZ0 values from {JEZ0_path}")
+            else:
+                color_factors = self.starColorFactor(mode)
+                self.JEZ0[mode["hex"]] = self.ZodiacalLight.calc_JEZ0(
+                    self.MV, self.L, color_factors, mode["bandpass"].equivwidth()
+                )
+                with open(JEZ0_path, "wb") as f:
+                    pickle.dump(self.JEZ0[mode["hex"]], f)
+
+            # Apply the fbeta scaling factor to the JEZ0 values. We cannot do
+            # this prior to caching in the case where the system inclinations change
+            # due to a different seed
+            self.JEZ0[mode["hex"]] *= fbeta