--- conflicted
+++ resolved
@@ -5,9 +5,12 @@
 <html xmlns="http://www.w3.org/1999/xhtml">
   <head>
     <meta http-equiv="Content-Type" content="text/html; charset=utf-8" />
+    
     <title>EXOSIMS.PlanetPopulation.KeplerLike1 &#8212; EXOSIMS 1.3 documentation</title>
+    
     <link rel="stylesheet" href="../../../_static/alabaster.css" type="text/css" />
     <link rel="stylesheet" href="../../../_static/pygments.css" type="text/css" />
+    
     <script type="text/javascript">
       var DOCUMENTATION_OPTIONS = {
         URL_ROOT:    '../../../',
@@ -21,7 +24,7 @@
     <script type="text/javascript" src="../../../_static/jquery.js"></script>
     <script type="text/javascript" src="../../../_static/underscore.js"></script>
     <script type="text/javascript" src="../../../_static/doctools.js"></script>
-    <script type="text/javascript" src="https://cdnjs.cloudflare.com/ajax/libs/mathjax/2.7.1/MathJax.js?config=TeX-AMS-MML_HTMLorMML"></script>
+    <script type="text/javascript" src="https://cdnjs.cloudflare.com/ajax/libs/mathjax/2.7.0/MathJax.js?config=TeX-AMS-MML_HTMLorMML"></script>
     <link rel="index" title="Index" href="../../../genindex.html" />
     <link rel="search" title="Search" href="../../../search.html" />
    
@@ -488,11 +491,7 @@
       &copy;2015 - 2017, SIOSlab.
       
       |
-<<<<<<< HEAD
-      Powered by <a href="http://sphinx-doc.org/">Sphinx 1.6.3</a>
-=======
-      Powered by <a href="http://sphinx-doc.org/">Sphinx 1.6.5</a>
->>>>>>> 33c15304
+      Powered by <a href="http://sphinx-doc.org/">Sphinx 1.6.2</a>
       &amp; <a href="https://github.com/bitprophet/alabaster">Alabaster 0.7.6</a>
       
     </div>
