import unittest
import EXOSIMS.util.get_dirs as gd
import os
from unittest.mock import *
import numpy as np
import sys


class TestGetDirs(unittest.TestCase):
    """
    Tests the get_dir tool.

    Sonny Rappaport, Cornell, July 2021
    """

    def test_get_home_dir(self):
        """
        Tests that get_home_dir works in muiltiple OS environments.

        Test method: Uses unittest's mock library to create fake OS environment
        and paths to see if get_dirs returns the correct home directory. Because
        get_dirs returns assertionerrors when the homedir isn't real, use the
        assertion message itself to check that the homedir is correct.

        This assumes that the os library does its job correctly as the mocking
        library will overwrite whatever os has stored for testing purposes.

        This method also assumes that winreg works as expected.
        """
        # collect assertion errors and verify at the end that we only get the
        # expected assertion errors.
        # this tests the assertion error as well- it should be called for all
        # of these cases as I use imaginary pathnames
        assertErrors = []

        # mock directories
        directories = [
            {"HOME": "posixhome"},
            {},
            {"HOME": "myshome", "MSYSTEM": "test"},
            {"HOMESHARE": "sharehome"},
            {"USERPROFILE": "userhome"},
            {"HOME": "otherOShome"},
            {},
        ]

        # mock os names
        os_name = ["posix", "posix", "nt", "nt", "nt", "door", "door"]

        # names for home directory- 'none' shouldn't show up
        home_names = [
            "posixhome",
            "none",
            "myshome",
            "sharehome",
            "userhome",
            "otherOShome",
            "none",
        ]

        # test all paths except for winreg
        for i, dic in enumerate(directories):
            with patch.dict(os.environ, dic, clear=True), patch.object(
                os, "name", os_name[i]
            ):
                # i==1 and i==6 correspond to where homedir isn't in environ
                if i == 1 or i == 6:
                    with self.assertRaises(OSError):
                        gd.get_home_dir()
                else:
                    try:
                        gd.get_home_dir()
                    except AssertionError as e:
                        assertErrors.append(str(e))
        # add all assertion errors so far to the expected list of assertion
        # errors
        exp_asrt = []
        for s in home_names:
            if s == "none":
                continue
            exp_asrt.append(
                "Identified "
                + s
                + " as home directory, but it does"
                + " not exist or is not accessible/writeable"
            )

        # test winreg branch

        # first, test that if winreg doesn't except, homedir is set
        # (mock a key: make key functions do nothing.
        # mock queryvalueex: return test homedir)

        with patch.dict(os.environ, {}, clear=True), patch.object(
            os, "name", "nt"
        ), patch.dict(sys.modules, {"winreg": MagicMock()}), patch(
            "winreg.OpenKey"
        ), patch(
            "winreg.QueryValueEx"
        ) as mockquery:
            mockquery.return_value = ["winregHome"]
            try:
                gd.get_home_dir()
            except AssertionError as e:
                assertErrors.append(str(e))

        # second, test that home is tried if an exception is raised and attempt
        # at homedir setting is made

        with patch.dict(os.environ, {"HOME": "winreghome2"}, clear=True), patch.object(
            os, "name", "nt"
        ), patch.dict(sys.modules, {"winreg": MagicMock()}), patch(
            "winreg.OpenKey"
        ), patch(
            "winreg.QueryValueEx"
        ) as mockquery:
            mockquery.side_effect = Exception
            try:
                gd.get_home_dir()
            except AssertionError as e:
                assertErrors.append(str(e))

        with patch.dict(os.environ, {}, clear=True), patch.object(
            os, "name", "nt"
        ), patch.dict(sys.modules, {"winreg": MagicMock()}), patch(
            "winreg.OpenKey"
        ), patch(
            "winreg.QueryValueEx"
        ) as mockquery:
            mockquery.side_effect = Exception
            with self.assertRaises(OSError):
                gd.get_home_dir()

        exp_asrt.append(
            "Identified "
            + "winregHome"
            + " as home directory, but it does"
            + " not exist or is not accessible/writeable"
        )

        exp_asrt.append(
            "Identified "
            + "winreghome2"
            + " as home directory, but it does"
            + " not exist or is not accessible/writeable"
        )

        np.testing.assert_array_equal(assertErrors, exp_asrt)

    def test_get_paths(self):

        """
        Tests that get_paths returns the proper (relative) paths.

        Test method: Calls the method and tests to see if the path dictionary
        matches expectations for various trivial inputs. For some cases, use the
        python mock library to simplify testing

        For the JSON, queue file, and and runqueue branches, just use a simple
        dictionary (*although this should probably be changed to the respective
        datatype. )
        """

        # test no parameter output, testing branch #1.
        # mock current working directory
        dict_paths = gd.get_paths()
        outputs = dict_paths.values()
        outputs_rel = []
        for x in outputs:
<<<<<<< HEAD
            try:
                outputs_rel.append(os.path.relpath(x))
            except ValueError as error:
                outputs_rel.append(os.path.abspath(x))
=======
            outputs_rel.append(os.path.relpath(x))
>>>>>>> bb26f80c

        # test environment output, testing branch #2. mock environment dictionary
        with patch.dict(
            os.environ, {"EXOSIMS1": "exosims_path", "EXOSIMS2": "exosims_path2"}
        ):

            # only keep the key/values i seek to test for each branch
            test_dict = dict()
            dict_paths = gd.get_paths()
            for key in dict_paths:
                if key == "EXOSIMS1" or key == "EXOSIMS2":
                    test_dict[key] = dict_paths[key]

            self.assertDictEqual(
                test_dict, {"EXOSIMS1": "exosims_path", "EXOSIMS2": "exosims_path2"}
            )

        # test JSON script output, branch #3. mock
        paths = {
            "EXOSIMS_SCRIPTS_PATH": "scriptspath",
            "EXOSIMS_OBSERVING_BLOCK_CSV_PATH": "csvpath",
            "EXOSIMS_FIT_FILES_FOLDER_PATH": "folderpath",
            "EXOSIMS_PLOT_OUTPUT_PATH": "outputpath",
            "EXOSIMS_RUN_SAVE_PATH": "savepath",
            "EXOSIMS_RUN_LOG_PATH": "logpath",
            "EXOSIMS_QUEUE_FILE_PATH": "filepath",
        }
        paths_test = {"paths": paths}
        self.assertDictEqual(paths, gd.get_paths(specs=paths_test))

        # test qFile script specified path, branch #4
        self.assertDictEqual(paths, gd.get_paths(qFile=paths_test))

        # test runQueue specified path, branch #5
        self.assertDictEqual(paths, gd.get_paths(qFargs=paths))<|MERGE_RESOLUTION|>--- conflicted
+++ resolved
@@ -167,14 +167,10 @@
         outputs = dict_paths.values()
         outputs_rel = []
         for x in outputs:
-<<<<<<< HEAD
             try:
                 outputs_rel.append(os.path.relpath(x))
             except ValueError as error:
                 outputs_rel.append(os.path.abspath(x))
-=======
-            outputs_rel.append(os.path.relpath(x))
->>>>>>> bb26f80c
 
         # test environment output, testing branch #2. mock environment dictionary
         with patch.dict(
