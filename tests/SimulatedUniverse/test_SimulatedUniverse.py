import unittest
from tests.TestSupport.Info import resource_path
from tests.TestSupport.Utilities import RedirectStreams
import EXOSIMS.SimulatedUniverse
from EXOSIMS.Prototypes.SimulatedUniverse import SimulatedUniverse
from EXOSIMS.Prototypes.TargetList import TargetList
from EXOSIMS.util.get_module import get_module
import os
import pkgutil
import numpy as np
import astropy.units as u
import astropy.constants as const
import json
import copy
import sys
from io import StringIO


class TestSimulatedUniverse(unittest.TestCase):
    """

    Global SimulatedUniverse tests.
    Applied to all implementations, for overloaded methods only.

    Any implementation-specific methods, or to test specific new
    method functionality, separate tests are needed.

    """

    def setUp(self):

        self.dev_null = open(os.devnull, 'w')
        self.script = resource_path('test-scripts/template_minimal.json')
        with open(self.script) as f:
            self.spec = json.loads(f.read())

        with RedirectStreams(stdout=self.dev_null):
            self.TL = TargetList(ntargs=10,**copy.deepcopy(self.spec))
        self.TL.dist = np.random.uniform(low=0,high=100,size=self.TL.nStars)*u.pc

        modtype = getattr(SimulatedUniverse,'_modtype')
        pkg = EXOSIMS.SimulatedUniverse
        self.allmods = [get_module(modtype)]
        for loader, module_name, is_pkg in pkgutil.walk_packages(pkg.__path__, pkg.__name__+'.'):
            if not is_pkg:
                mod = get_module(module_name.split('.')[-1],modtype)
                self.assertTrue(mod._modtype is modtype,'_modtype mismatch for %s'%mod.__name__)
                self.allmods.append(mod)

    def test_init(self):
        """
        Test of initialization and __init__.

        Because some implementations depend on a specific planet population,
        there needs to be additional logic in the setup
        """

        req_atts = ['plan2star', 'a', 'e', 'I', 'O', 'w', 'Min', 'M0', 'Rp', 'Mp', 'p',
                    'r', 'v', 'd', 's', 'phi', 'fEZ', 'dMag', 'WA']

        for mod in self.allmods:
            with RedirectStreams(stdout=self.dev_null):
                spec = copy.deepcopy(self.spec)
                spec['modules']['PlanetPhysicalModel']='FortneyMarleyCahoyMix1'
                spec['modules']['StarCatalog']='EXOCAT1'
                spec['modules']['SimulatedUniverse'] = mod.__name__
                if 'Kepler' in mod.__name__:
                    spec['modules']['PlanetPopulation']='KeplerLike1'
                    spec['scaleOrbits'] = True
                elif 'KnownRV' in mod.__name__:
                    spec['modules']['PlanetPopulation']='KnownRVPlanets'
                    spec['modules']['TargetList']='KnownRVPlanetsTargetList'
                elif 'SAG13' in mod.__name__:
                    spec['modules']['PlanetPopulation']='SAG13'
                    spec['Rprange'] = [1,10]
                    spec['scaleOrbits'] = True
                elif 'DulzPlavchan' in mod.__name__:
                    spec['modules']['PlanetPopulation'] = 'DulzPlavchan'
<<<<<<< HEAD
                elif 'Plandb' in mod.__name__:
                    spec['modules']['PlanetPopulation'] = 'PlandbPlanets'
                    spec['modules']['TargetList'] = 'PlandbTargetList'
                
  
=======

>>>>>>> 222331cc
                obj = mod(**spec)

            #verify that all attributes are there
            for att in req_atts:
                self.assertTrue(hasattr(obj,att))

            #planet properties must all be the same size
            self.assertTrue(len(obj.a) == len(obj.e) == len(obj.I) == len(obj.O) == len(obj.w) ==
                    len(obj.M0) == len(obj.Rp) == len(obj.Mp) == len(obj.p) == len(obj.d) == len(obj.s)
                    == len(obj.phi) == len(obj.fEZ) == len(obj.dMag) == len(obj.WA) == obj.nPlans,
                    "Planet parameters do not have all same lengths in %s"%mod.__name__)

            # r and v must be nx3
            self.assertEqual(obj.r.shape,(obj.nPlans,3),"r has incorrect shape in %s"%mod.__name__)
            self.assertEqual(obj.v.shape,(obj.nPlans,3),"v has incorrect shape in %s"%mod.__name__)

            #basic sanity checks
            self.assertTrue(np.all(np.linalg.norm(obj.r.to('AU').value,axis=1) == obj.d.to('AU').value),"r and d do not match magnitudes in %s"%mod.__name__)
            self.assertTrue(np.all(obj.s <= obj.d),"Projected separation exceeds orbital radius in %s"%mod.__name__)

            #if module has its own propagator, spin first planet forward by one period and check that it returns to starting position
            if 'propag_system' in mod.__dict__:
                sInd = obj.plan2star[0]
                pInds = np.where(obj.plan2star == sInd)[0]
                pInd = pInds[0]

                Ms = obj.TargetList.MsTrue[[sInd]]
                Mp = obj.Mp[pInd]
                mu = (const.G*(Mp + Ms)).to('AU3/day2')
                dt = np.sqrt(4*np.pi**2.*obj.a[pInd]**3.0/mu).to(u.day)

                r0 = obj.r[pInd].copy()
                v0 = obj.v[pInd].copy()

                obj.propag_system(sInd,dt)
                np.testing.assert_allclose(r0, obj.r[pInd],err_msg="propagated r mismatch in %s"%mod.__name__)
                np.testing.assert_allclose(v0, obj.v[pInd],err_msg="propagated r mismatch in %s"%mod.__name__)


    def test_honor_scaleOrbit(self):
        """
        Test that scaleOrbit flag is honored

        Because some implementations depend on a specific planet population,
        there needs to be additional logic in the setup
        """

        whitelist = ['KeplerLikeUniverse','KnownRVPlanetsUniverse','SAG13Universe','PlandbUniverse']
        for mod in self.allmods:
            if mod.__name__ in whitelist:
                continue
            with RedirectStreams(stdout=self.dev_null):
                spec = copy.deepcopy(self.spec)
                spec['modules']['PlanetPhysicalModel']='FortneyMarleyCahoyMix1'
                spec['modules']['StarCatalog']='EXOCAT1'
                if 'Kepler' in mod.__name__:
                    spec['modules']['PlanetPopulation']='KeplerLike1'
                elif 'KnownRV' in mod.__name__:
                    spec['modules']['PlanetPopulation']='KnownRVPlanets'
                    spec['modules']['TargetList']='KnownRVPlanetsTargetList'
                elif 'KnownRV' in mod.__name__:
                    spec['modules']['PlanetPopulation']='SAG13'
                elif 'SAG13' in mod.__name__:
                    spec['modules']['PlanetPopulation']='SAG13'
                elif 'DulzPlavchan' in mod.__name__:
                    spec['modules']['PlanetPopulation'] = 'DulzPlavchan'
                elif 'Plandb' in mod.__name__:
                    spec['modules']['PlanetPopulation'] = 'PlandbPlanets'
                    spec['modules']['TargetList'] = 'PlandbTargetList'

                obj = mod(scaleOrbits=True,**spec)

            self.assertTrue(obj.PlanetPopulation.scaleOrbits,"scaleOrbits not set in %s"%mod.__name__)

            aeff = obj.a/np.sqrt(obj.TargetList.L[obj.plan2star])
            self.assertTrue(np.all(aeff <= obj.PlanetPopulation.arange[1]),"scaled sma out of bounds in %s"%mod.__name__)
            self.assertTrue(np.all(aeff >= obj.PlanetPopulation.arange[0]),"scaled sma out of bounds in %s"%mod.__name__)

    def test_Honor_fixedPlanPerStar(self):
        """
        Test that fixed PlanPerStar flag passes through integers and None
        """

        with open(self.script) as f:
            spec = json.loads(f.read())
        #If fixedPlanPerStar is not Defined
        SU = SimulatedUniverse(**spec)
        self.assertTrue(SU.fixedPlanPerStar==None)

        #For 1 star
        del SU
        with open(self.script) as f:
            spec = json.loads(f.read())
        #If fixedPlanPerStar is defined
        spec['fixedPlanPerStar'] = 1
        SU = SimulatedUniverse(**spec)
        self.assertTrue(SU.fixedPlanPerStar==1)
        self.assertTrue(SU.plan2star == np.unique(SU.plan2star))
        self.assertTrue(SU.TargetList.nStars*SU.fixedPlanPerStar == SU.nPlans)
        self.assertTrue(SU.nPlans == 1)#for this specific test instance

        #For a random integer of stars
        del SU
        with open(self.script) as f:
            spec = json.loads(f.read())
        #If fixedPlanPerStar is defined
        n = np.random.randint(1,100)

        spec['fixedPlanPerStar'] = n
        SU = SimulatedUniverse(**spec)
        SU.TargetList.nStars = np.random.randint(1,100)#randomly generate a number of stars in nStars
        SU.TargetList.Name[0] = 'TACO47'#Needs to be anything but prototype to ensure self attributes are not reset
        SU.gen_physical_properties(**spec)#update parameters in gen_physical_properties
        self.assertTrue(SU.fixedPlanPerStar == n)
        self.assertTrue(SU.nPlans == SU.TargetList.nStars*SU.fixedPlanPerStar)
        self.assertTrue(len(SU.plan2star) == SU.TargetList.nStars*SU.fixedPlanPerStar)

    def test_honor_Min(self):
        """
        Test that gen_M0 assigns constant or random value to mean anomaly

        Because some implementations depend on a specific planet population,
        there needs to be additional logic in the setup
        """
<<<<<<< HEAD
        
        whitelist = ['KnownRVPlanetsUniverse','PlandbUniverse']
=======

        whitelist = ['KnownRVPlanetsUniverse']
>>>>>>> 222331cc
        # Test Min = None first
        for mod in self.allmods:
            if mod.__name__ in whitelist:
                continue
            with RedirectStreams(stdout=self.dev_null):
                spec = copy.deepcopy(self.spec)
                spec['modules']['PlanetPhysicalModel']='FortneyMarleyCahoyMix1'
                spec['modules']['StarCatalog']='EXOCAT1'
                if 'Kepler' in mod.__name__:
                    spec['modules']['PlanetPopulation']='KeplerLike1'
                elif 'SAG13' in mod.__name__:
                    spec['modules']['PlanetPopulation']='SAG13'
                    spec['Rprange'] = [1,10]
                elif 'DulzPlavchan' in mod.__name__:
                    spec['modules']['PlanetPopulation'] = 'DulzPlavchan'

                obj = mod(**spec)

            self.assertTrue(obj.M0[0] != obj.M0[1],"Initial M0 must be randomly set")

        # Test Min = 20
        for mod in self.allmods:
            if mod.__name__ in whitelist:
                continue
            with RedirectStreams(stdout=self.dev_null):
                spec = copy.deepcopy(self.spec)
                spec['modules']['PlanetPhysicalModel']='FortneyMarleyCahoyMix1'
                spec['modules']['StarCatalog']='EXOCAT1'
                if 'Kepler' in mod.__name__:
                    spec['modules']['PlanetPopulation']='KeplerLike1'
                elif 'SAG13' in mod.__name__:
                    spec['modules']['PlanetPopulation']='SAG13'
                    spec['Rprange'] = [1,10]
                elif 'DulzPlavchan' in mod.__name__:
                    spec['modules']['PlanetPopulation'] = 'DulzPlavchan'
                spec['Min'] = 20
                obj = mod(**spec)

            self.assertTrue(np.all(obj.M0.to('deg').value == 20),"Initial M0 must be 20")

    def test_set_planet_phase(self):
        """
        Test that set_planet_phase places planets at the correct phase angle

        Because some implementations depend on a specific planet population,
        there needs to be additional logic in the setup
        """
<<<<<<< HEAD
        whitelist = ['KnownRVPlanetsUniverse','PlandbUniverse']
        
=======
        whitelist = ['KnownRVPlanetsUniverse']

>>>>>>> 222331cc
        for mod in self.allmods:
            if mod.__name__ in whitelist:
                continue
            with RedirectStreams(stdout=self.dev_null):
                spec = copy.deepcopy(self.spec)
                spec['modules']['PlanetPhysicalModel']='FortneyMarleyCahoyMix1'
                spec['modules']['StarCatalog']='EXOCAT1'
                if 'Kepler' in mod.__name__:
                    spec['modules']['PlanetPopulation']='KeplerLike1'
                elif 'SAG13' in mod.__name__:
                    spec['modules']['PlanetPopulation']='SAG13'
                    spec['Rprange'] = [1,10]
                elif 'DulzPlavchan' in mod.__name__:
                    spec['modules']['PlanetPopulation'] = 'DulzPlavchan'

                obj = mod(**spec)

            # attempt to set planet phase to pi/4
            obj.set_planet_phase(np.pi/4.)
            betas = np.arccos(obj.r[:,2]/obj.d)
            val1 = np.abs(betas.to('rad').value - np.pi/4.)
            val2 = np.abs(betas.to('rad').value - np.pi/2.)
            inds1 = np.where(val1 < 1e-4)[0]
            inds2 = np.where(val2 < 1e-4)[0]
            num = len(inds1) + len(inds2)

            self.assertTrue(num == obj.nPlans,"Phase angles not set correctly")

    def test_dump_systems(self):
        """
        Test that dump_systems returns a dictionary with correct keys and values
        """

        # required dictionary keys
        req_keys = ['a','e','I','O','w','M0','Mp','mu','Rp','p','plan2star','star']

        # missing attributes from req_keys
        matts = ['mu','star']
        with open(self.script) as f:
            spec = json.loads(f.read())
        spec['modules']['StarCatalog'] = 'EXOCAT1'
        SU = SimulatedUniverse(**spec)

        test_dict = SU.dump_systems()
        for key in req_keys:
            self.assertIn(key,test_dict,"Key %s not in dictionary produced by dump_systems"%key)
            if key not in matts:
                self.assertTrue(np.all(test_dict[key] == getattr(SU,key)),"Value(s) for %s not same produced by dump_systems"%key)

    def test_load_systems(self):
        """
        Test that load systems loads correctly
        """

        with open(self.script) as f:
            spec = json.loads(f.read())
        spec['modules']['StarCatalog'] = 'EXOCAT1'
        with RedirectStreams(stdout=self.dev_null):
            SU = SimulatedUniverse(**spec)

        # dictionary of planetary parameter keys
        param_keys = ['a', 'e', 'I', 'O', 'w', 'M0', 'Mp', 'Rp', 'p', 'plan2star']
        systems = {'a': np.array([5.])*u.AU,
                   'e': np.array([0.]),
                   'I': np.array([0.])*u.deg,
                   'O': np.array([0.])*u.deg,
                   'w': np.array([0.])*u.deg,
                   'M0': np.array([0.])*u.deg,
                   'Mp': np.array([300.])*u.earthMass,
                   'Rp': np.array([10.])*u.earthRad,
                   'p': np.array([0.6]),
                   'plan2star': np.array([0], dtype=int)}
        SU.load_systems(systems)
        for key in param_keys:
            self.assertTrue(systems[key] == getattr(SU, key), 'Value for %s not assigned with load_systems'%key)

    def test_revise_planets_list(self):
        """
        Test that revise_planets_list filters correctly
        """

        with open(self.script) as f:
            spec = json.loads(f.read())
        spec['Rprange'] = [1,20]
        spec['modules']['StarCatalog'] = 'EXOCAT1'
        SU = SimulatedUniverse(**spec)

        # keep planets > 4 R_earth
        pInds = np.where(SU.Rp >= 4*u.R_earth)[0]
        SU.revise_planets_list(pInds)
        self.assertTrue(np.all(SU.Rp>=4*u.R_earth),"revise_planets_list does not filter correctly")

    def test_revise_stars_list(self):
        """
        Test that revise_stars_list filters correctly
        """

        with open(self.script) as f:
            spec = json.loads(f.read())
        spec['modules']['StarCatalog'] = 'EXOCAT1'
        spec['eta'] = 1
        SU = SimulatedUniverse(**spec)

        # star indices to keep
        sInds = np.arange(0,10,dtype=int)
        SU.revise_stars_list(sInds)
        names = SU.TargetList.Name[sInds]

        # check correct stars in targetlist
        self.assertTrue(np.all(names==SU.TargetList.Name),"revise_stars_list does not select correct stars")
        # check that planets are only assigned to stars in filtered list
        pInds = set(SU.plan2star)
        sInds = set(sInds)
        self.assertTrue(pInds.issubset(sInds),"revise_stars_list does not assign planets only to filtered stars")

    def test_str(self):
        """
        Test __str__ method, for full coverage and check that all modules have required attributes.
        """

        atts_list = ['StarCatalog', 'PlanetPopulation', 'PlanetPhysicalModel', 'OpticalSystem', 'ZodiacalLight',
                     'BackgroundSources', 'PostProcessing', 'Completeness', 'TargetList', 'nPlans', 'plan2star',
                     'sInds', 'a', 'e', 'I', 'O', 'w', 'Min', 'M0', 'p', 'Rp', 'Mp', 'r', 'v', 'd', 's', 'phi',
                     'fEZ', 'dMag', 'WA']

        for mod in self.allmods:

            with RedirectStreams(stdout=self.dev_null):
                spec = copy.deepcopy(self.spec)
                spec['modules']['PlanetPhysicalModel'] = 'FortneyMarleyCahoyMix1'
                spec['modules']['StarCatalog'] = 'EXOCAT1'
                spec['modules']['SimulatedUniverse'] = mod.__name__
                if 'Kepler' in mod.__name__:
                    spec['modules']['PlanetPopulation'] = 'KeplerLike1'
                    spec['scaleOrbits'] = True
                elif 'KnownRV' in mod.__name__:
                    spec['modules']['PlanetPopulation'] = 'KnownRVPlanets'
                    spec['modules']['TargetList'] = 'KnownRVPlanetsTargetList'
                elif 'SAG13' in mod.__name__:
                    spec['modules']['PlanetPopulation'] = 'SAG13'
                    spec['Rprange'] = [1, 10]
                    spec['scaleOrbits'] = True
                elif 'DulzPlavchan' in mod.__name__:
                    spec['modules']['PlanetPopulation'] = 'DulzPlavchan'
                elif 'Plandb' in mod.__name__:
                    spec['modules']['PlanetPopulation'] = 'PlandbPlanets'
                    spec['modules']['TargetList'] = 'PlandbTargetList'

            obj = mod(**spec)
            original_stdout = sys.stdout
            sys.stdout = StringIO()
            # call __str__ method
            result = obj.__str__()
            # examine what was printed
            contents = sys.stdout.getvalue()
            self.assertEqual(type(contents), type(''))
            # attributes from ICD
            for att in atts_list:
                self.assertIn(att,contents,'{} missing for {}'.format(att,mod.__name__))
            sys.stdout.close()
            # it also returns a string, which is not necessary
            self.assertEqual(type(result), type(''))
            # put stdout back
            sys.stdout = original_stdout<|MERGE_RESOLUTION|>--- conflicted
+++ resolved
@@ -76,15 +76,12 @@
                     spec['scaleOrbits'] = True
                 elif 'DulzPlavchan' in mod.__name__:
                     spec['modules']['PlanetPopulation'] = 'DulzPlavchan'
-<<<<<<< HEAD
                 elif 'Plandb' in mod.__name__:
                     spec['modules']['PlanetPopulation'] = 'PlandbPlanets'
                     spec['modules']['TargetList'] = 'PlandbTargetList'
                 
-  
-=======
-
->>>>>>> 222331cc
+
+
                 obj = mod(**spec)
 
             #verify that all attributes are there
@@ -209,13 +206,9 @@
         Because some implementations depend on a specific planet population,
         there needs to be additional logic in the setup
         """
-<<<<<<< HEAD
         
         whitelist = ['KnownRVPlanetsUniverse','PlandbUniverse']
-=======
-
-        whitelist = ['KnownRVPlanetsUniverse']
->>>>>>> 222331cc
+
         # Test Min = None first
         for mod in self.allmods:
             if mod.__name__ in whitelist:
@@ -263,13 +256,9 @@
         Because some implementations depend on a specific planet population,
         there needs to be additional logic in the setup
         """
-<<<<<<< HEAD
         whitelist = ['KnownRVPlanetsUniverse','PlandbUniverse']
         
-=======
-        whitelist = ['KnownRVPlanetsUniverse']
-
->>>>>>> 222331cc
+
         for mod in self.allmods:
             if mod.__name__ in whitelist:
                 continue
