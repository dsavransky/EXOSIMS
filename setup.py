import setuptools
import os.path
import re

use_cython = True
try:
    from Cython.Build import cythonize
    import numpy
    extensions = [setuptools.Extension("EXOSIMS.util.KeplerSTM_C.CyKeplerSTM", \
                    [os.path.join("EXOSIMS","util","KeplerSTM_C","CyKeplerSTM.pyx"),\
                    os.path.join("EXOSIMS","util","KeplerSTM_C","KeplerSTM_C.c")],\
                    include_dirs = [numpy.get_include()]) ]
    extensions = cythonize(extensions)
except ImportError:
    use_cython = False
    extensions = []

with open("README.md", "r") as fh:
    long_description = fh.read()

with open(os.path.join("EXOSIMS","__init__.py"), "r") as f:
    version_file = f.read()

version_match = re.search(r"^__version__ = ['\"]([^'\"]*)['\"]",\
        version_file, re.M)

if version_match:
    version_string = version_match.group(1)
else:
    raise RuntimeError("Unable to find version string.")

setuptools.setup(
    name="EXOSIMS",
    version=version_string,
    author="Dmitry Savransky",
    author_email="ds264@cornell.edu",
    description="Exoplanet Imaging Mission Simulator",
    long_description=long_description,
    long_description_content_type="text/markdown",
    url="https://github.com/dsavransky/EXOSIMS",
    packages=setuptools.find_packages(exclude=['tests*']),
    include_package_data=True,
<<<<<<< HEAD
    install_requires=['numpy','scipy','astropy','jplephem','h5py','ortools','exo-det-box','pandas'],
=======
    install_requires=['numpy','scipy','astropy','jplephem','h5py','ortools','exo-det-box', 'tqdm', 'pandas', 'astroquery'],
>>>>>>> 53100134
    classifiers=[
        "Programming Language :: Python :: 3.7",
        "Programming Language :: Python :: 3.8",
        "Programming Language :: Python :: 3.9",
        "License :: OSI Approved :: BSD License",
        "Operating System :: OS Independent",
    ],
    ext_modules = extensions
)<|MERGE_RESOLUTION|>--- conflicted
+++ resolved
@@ -40,11 +40,7 @@
     url="https://github.com/dsavransky/EXOSIMS",
     packages=setuptools.find_packages(exclude=['tests*']),
     include_package_data=True,
-<<<<<<< HEAD
-    install_requires=['numpy','scipy','astropy','jplephem','h5py','ortools','exo-det-box','pandas'],
-=======
     install_requires=['numpy','scipy','astropy','jplephem','h5py','ortools','exo-det-box', 'tqdm', 'pandas', 'astroquery'],
->>>>>>> 53100134
     classifiers=[
         "Programming Language :: Python :: 3.7",
         "Programming Language :: Python :: 3.8",
