from EXOSIMS.Prototypes.SurveySimulation import SurveySimulation
import EXOSIMS, os
import astropy.units as u
import astropy.constants as const
import numpy as np
import itertools
from scipy import interpolate
try:
    import cPickle as pickle
except:
    import pickle
import time
from EXOSIMS.util.deltaMag import deltaMag


class tieredScheduler(SurveySimulation):
    """tieredScheduler 
    
    This class implements a tiered scheduler that independantly schedules the observatory
    while the starshade slews to its next target.
    
        Args:
        coeffs (iterable 7x1):
            Cost function coefficients: slew distance, completeness, intTime,
            deep-dive least visited ramp, deep-dive unvisited ramp, unvisited ramp, 
            and least-visited ramp
        occHIPs (iterable nx1):
            List of star HIP numbers to initialize occulter target list.
        topstars (integer):
            Number of HIP numbers to recieve preferential treatment.
        revisit_wait (float):
            Wait time threshold for star revisits.
        revisit_weight (float):
            Weight used to increase preference for coronograph revisits.
        GAPortion (float):
            Portion of mission time used for general astrophysics.
        int_inflection (boolean):
            Calculate integration time using the pre-calculated integration time curves.
            Default is False.
        GA_simult_det_fraction (float):
            Fraction of detection time to be considered as GA time.
        promote_hz_stars (boolean):
            Flag that allows promotion of targets with planets in the habitable zone 
            to the occulter target list.
        phase1_end (int):
            Number of days to wait before the end of phase 1, when phase 1 ends,
            target promotion begins.
        n_det_remove (int):
            Minimum number of visits with no detections required to filter off star
        n_det_min (int):
            Minimum number of detections required for promotion
        occ_max_visits (int):
            Number of maximum visits to a star allowed by the occulter.
        max_successful_chars (int):
            Maximum number of successful characterizations on a given star before 
            it is removed from the target list.
        find_known_RV (boolean):
            Perform a pre-calculation that identifies known RV planets and adds 
            them as candidates for promotion.
        lum_exp (int):
            Exponent used in the luminosity weighting function.
        \*\*specs:
            user specified values
    """

    def __init__(self, coeffs=[2,1,1,8,4,1,1], occHIPs=[], topstars=0, revisit_wait=91.25, 
                 revisit_weight=1.0, GAPortion=.25, int_inflection=False,
                 GA_simult_det_fraction=.07, promote_hz_stars=False, phase1_end=365, 
                 n_det_remove=3, n_det_min=3, occ_max_visits=3, max_successful_chars=1,
                 lum_exp=1, **specs):
        
        SurveySimulation.__init__(self, **specs)
        
        #verify that coefficients input is iterable 4x1
        if not(isinstance(coeffs,(list,tuple,np.ndarray))) or (len(coeffs) != 7):
            raise TypeError("coeffs must be a 7 element iterable")

        TK = self.TimeKeeping
        TL = self.TargetList
        OS = self.OpticalSystem
        SU = self.SimulatedUniverse

        #Add to outspec
        self._outspec['coeffs'] = coeffs
        self._outspec['occHIPs'] = occHIPs
        self._outspec['topstars'] = topstars
        self._outspec['revisit_wait'] = revisit_wait
        self._outspec['revisit_weight'] = revisit_weight
        self._outspec['GAPortion'] = GAPortion
        self._outspec['int_inflection'] = int_inflection
        self._outspec['GA_simult_det_fraction'] = GA_simult_det_fraction
        self._outspec['promote_hz_stars'] = promote_hz_stars
        self._outspec['phase1_end'] = phase1_end
        self._outspec['n_det_remove'] = n_det_remove
        self._outspec['n_det_min'] = n_det_min
        self._outspec['occ_max_visits'] = occ_max_visits
        self._outspec['max_successful_chars'] = max_successful_chars
        self._outspec['lum_exp'] = lum_exp

        #normalize coefficients
        coeffs = np.array(coeffs)
        coeffs = coeffs/np.linalg.norm(coeffs, ord=1)
        
        self.coeffs = coeffs
        if occHIPs != []:
            occHIPs_path = os.path.join(EXOSIMS.__path__[0],'Scripts',occHIPs)
            assert os.path.isfile(occHIPs_path), "%s is not a file."%occHIPs_path
            with open(occHIPs_path, 'r') as ofile:
                HIPsfile = ofile.read()
            self.occHIPs = HIPsfile.split(',')
            if len(self.occHIPs) <= 1:
                self.occHIPs = HIPsfile.split('\n')
        else:
            # assert occHIPs != [], "occHIPs target list is empty, occHIPs file must be specified in script file"
            self.occHIPs = occHIPs

        self.occHIPs = [hip.strip() for hip in self.occHIPs]

        self.occ_arrives = TK.currentTimeAbs.copy()                # The timestamp at which the occulter finishes slewing
        self.occ_starRevisit = np.array([])                        # Array of star revisit times
        self.occ_starVisits = np.zeros(TL.nStars, dtype=int)       # The number of times each star was visited by the occulter
        self.is_phase1 = True                                      # Flag that determines whether or not we are in phase 1
        self.phase1_end = TK.missionStart.copy() + phase1_end*u.d  # The designated end time for the first observing phase
        self.FA_status = np.zeros(TL.nStars, dtype=bool)           # False Alarm status array 
        self.GA_percentage = GAPortion                        # Percentage of mission devoted to general astrophysics
        self.GAtime = 0.*u.d                                  # Current amount of time devoted to GA
        self.GA_simult_det_fraction = GA_simult_det_fraction  # Fraction of detection time allocated to GA
        self.goal_GAtime = None                               # The desired amount of GA time based off of mission time
        self.curves = None
        self.ao = None
        self.int_inflection = int_inflection                  # Use int_inflection to calculate int times
        self.promote_hz_stars = promote_hz_stars              # Flag to promote hz stars
        self.last_chard = None                                # Keeps track of last characterized star to avoid repeats
        self.lum_exp = lum_exp                                # The exponent to use for luminosity weighting on coronograph targets 

        self.ready_to_update = False
        self.occ_slewTime = 0.*u.d
        self.occ_sd = 0.*u.rad

        self.sInd_charcounts = {}                                   # Number of characterizations by star index
        self.sInd_detcounts = np.zeros(TL.nStars, dtype=int)        # Number of detections by star index
        self.sInd_dettimes = {}
        self.n_det_remove = n_det_remove                        # Minimum number of visits with no detections required to filter off star
        self.n_det_min = n_det_min                              # Minimum number of detections required for promotion
        self.occ_max_visits = occ_max_visits                    # Maximum number of allowed occulter visits
        self.max_successful_chars = max_successful_chars        # Maximum allowed number of successful chars of deep dive targets before removal from target list

        self.topstars = topstars   # Allow preferential treatment of top n stars in occ_sInds target list
        self.coeff_data_a3 = []
        self.coeff_data_a4 = []
        self.coeff_time = []

        self.revisit_wait = revisit_wait * u.d
        self.revisit_weight = revisit_weight
        self.no_dets = np.ones(self.TargetList.nStars, dtype=bool)

        self.promoted_stars = []     # list of stars promoted from the coronograph list to the starshade list
        self.ignore_stars = []       # list of stars that have been removed from the occ_sInd list
        self.t_char_earths = np.array([]) # corresponding integration times for earths

        # Precalculating intTimeFilter
        allModes = OS.observingModes
        char_mode = list(filter(lambda mode: 'spec' in mode['inst']['name'], allModes))[0]
        sInds = np.arange(TL.nStars) #Initialize some sInds array
        self.occ_valfZmin, self.occ_absTimefZmin = self.ZodiacalLight.calcfZmin(sInds, self.Observatory, TL, self.TimeKeeping, char_mode, self.cachefname) # find fZmin to use in intTimeFilter
        fEZ = self.ZodiacalLight.fEZ0 # grabbing fEZ0
        dMag = self.dMagint[sInds] # grabbing dMag
        WA = self.WAint[sInds] # grabbing WA
        self.occ_intTimesIntTimeFilter = self.OpticalSystem.calc_intTime(TL, sInds, self.occ_valfZmin, fEZ, dMag, WA, self.mode)*char_mode['timeMultiplier'] # intTimes to filter by
        self.occ_intTimeFilterInds = np.where((self.occ_intTimesIntTimeFilter > 0)*(self.occ_intTimesIntTimeFilter <= self.OpticalSystem.intCutoff) > 0)[0] # These indices are acceptable for use simulating

        # Promote all stars assuming they have known earths
        occ_sInds_with_earths = []
        if TL.earths_only:

            OS = self.OpticalSystem
            TL = self.TargetList
            SU = self.SimulatedUniverse
            Obs = self.Observatory
            TK = self.TimeKeeping
            ZL = self.ZodiacalLight
            char_mode = list(filter(lambda mode: 'spec' in mode['inst']['name'], OS.observingModes))[0]

            # check for earths around the available stars
            for sInd in np.arange(TL.nStars):
                pInds = np.where(SU.plan2star == sInd)[0]
                pinds_earthlike = self.is_earthlike(pInds, sInd)
                if np.any(pinds_earthlike):
                    self.known_earths = np.union1d(self.known_earths, pInds[pinds_earthlike]).astype(int)
                    occ_sInds_with_earths.append(sInd)
            self.promoted_stars = np.union1d(self.promoted_stars, occ_sInds_with_earths).astype(int)

            # calculate example integration times
            sInds = SU.plan2star[self.known_earths]
            fZ = ZL.fZ(Obs, TL, sInds, TK.currentTimeAbs.copy(), char_mode)
            fEZ = SU.fEZ[self.known_earths].to('1/arcsec2')
            WAp = SU.WA[self.known_earths]
            dMag = SU.dMag[self.known_earths]
            self.t_char_earths = OS.calc_intTime(TL, sInds, fZ, fEZ, dMag, WAp, char_mode)


    def run_sim(self):
        """Performs the survey simulation 
        
        Returns:
            mission_end (string):
                Message printed at the end of a survey simulation.
        
        """
        
        OS = self.OpticalSystem
        TL = self.TargetList
        SU = self.SimulatedUniverse
        Obs = self.Observatory
        TK = self.TimeKeeping
        Comp = self.Completeness
        
        # TODO: start using this self.currentSep
        # set occulter separation if haveOcculter
        self.currentSep = Obs.occulterSep
        
        # Choose observing modes selected for detection (default marked with a flag),
        det_mode = list(filter(lambda mode: mode['detectionMode'] == True, OS.observingModes))[0]
        # and for characterization (default is first spectro/IFS mode)
        spectroModes = list(filter(lambda mode: 'spec' in mode['inst']['name'], OS.observingModes))
        if np.any(spectroModes):
            char_mode = spectroModes[0]
        # if no spectro mode, default char mode is first observing mode
        else:
            char_mode = OS.observingModes[0]
        
        # Begin Survey, and loop until mission is finished
        self.logger.info('OB{}: survey beginning.'.format(TK.OBnumber+1))
        self.vprint('OB{}: survey beginning.'.format(TK.OBnumber+1))
        t0 = time.time()
        sInd = None
        occ_sInd = None
        cnt = 0

        while not TK.mission_is_over(OS, Obs, det_mode):
             
            # Acquire the NEXT TARGET star index and create DRM
            prev_occ_sInd = occ_sInd
            old_sInd = sInd #used to save sInd if returned sInd is None
            waitTime = None
            DRM, sInd, occ_sInd, t_det, sd, occ_sInds = self.next_target(sInd, occ_sInd, det_mode, char_mode)

            true_t_det = t_det*det_mode['timeMultiplier'] + Obs.settlingTime + det_mode['syst']['ohTime']
            if sInd != occ_sInd and sInd is not None:
                assert t_det != 0, "Integration time can't be 0."

            if sInd is not None and (TK.currentTimeAbs.copy() + true_t_det) >= self.occ_arrives and occ_sInd != self.last_chard:
                sInd = occ_sInd
            if sInd == occ_sInd:
                self.ready_to_update = True

            time2arrive = self.occ_arrives - TK.currentTimeAbs.copy()

            if sInd is not None:
                cnt += 1

                # clean up revisit list when one occurs to prevent repeats
                if np.any(self.starRevisit) and np.any(np.where(self.starRevisit[:,0] == float(sInd))):
                    s_revs = np.where(self.starRevisit[:,0] == float(sInd))[0]
                    t_revs = np.where(self.starRevisit[:,1]*u.day - TK.currentTimeNorm.copy() < 0*u.d)[0]
                    self.starRevisit = np.delete(self.starRevisit, np.intersect1d(s_revs,t_revs),0)

                # get the index of the selected target for the extended list
                if TK.currentTimeNorm.copy() > TK.missionLife and self.starExtended.shape[0] == 0:
                    for i in range(len(self.DRM)):
                        if np.any([x == 1 for x in self.DRM[i]['plan_detected']]):
                            self.starExtended = np.hstack((self.starExtended, self.DRM[i]['star_ind']))
                            self.starExtended = np.unique(self.starExtended)
               
                # Beginning of observation, start to populate DRM
                DRM['OB_nb'] = TK.OBnumber+1
                DRM['ObsNum'] = cnt
                DRM['star_ind'] = sInd
                pInds = np.where(SU.plan2star == sInd)[0]
                DRM['plan_inds'] = pInds.astype(int).tolist()

                if sInd == occ_sInd:
                    # wait until expected arrival time is observed
                    if time2arrive > 0*u.d:
                        TK.advanceToAbsTime(self.occ_arrives)
                        if time2arrive > 1*u.d:
                            self.GAtime = self.GAtime + time2arrive.to('day')

                TK.obsStart = TK.currentTimeNorm.copy().to('day')

                self.logger.info('  Observation #%s, target #%s/%s with %s planet(s), mission time: %s'\
                        %(cnt, sInd+1, TL.nStars, len(pInds), TK.obsStart.round(2)))
                self.vprint('  Observation #%s, target #%s/%s with %s planet(s), mission time: %s'\
                        %(cnt, sInd+1, TL.nStars, len(pInds), TK.obsStart.round(2)))

                DRM['arrival_time'] = TK.currentTimeNorm.copy().to('day')

                if sInd != occ_sInd:
                    self.starVisits[sInd] += 1
                    # PERFORM DETECTION and populate revisit list attribute.
                    # First store fEZ, dMag, WA
                    if np.any(pInds):
                        DRM['det_fEZ'] = SU.fEZ[pInds].to('1/arcsec2').value.tolist()
                        DRM['det_dMag'] = SU.dMag[pInds].tolist()
                        DRM['det_WA'] = SU.WA[pInds].to('mas').value.tolist()
                    detected, det_fZ, det_systemParams, det_SNR, FA = self.observation_detection(sInd, t_det, det_mode)

                    if np.any(detected):
                        self.sInd_detcounts[sInd] += 1
                        self.sInd_dettimes[sInd] = (self.sInd_dettimes.get(sInd) or []) + [TK.currentTimeNorm.copy().to('day')]
                        self.vprint('  Det. results are: %s'%(detected))

                    # update GAtime
                    self.GAtime = self.GAtime + t_det.to('day')*self.GA_simult_det_fraction

                    # populate the DRM with detection results
                    DRM['det_time'] = t_det.to('day')
                    DRM['det_status'] = detected
                    DRM['det_SNR'] = det_SNR
                    DRM['det_fZ'] = det_fZ.to('1/arcsec2')
                    DRM['det_params'] = det_systemParams
                    DRM['FA_det_status'] = int(FA)

                    det_comp = Comp.comp_per_intTime(t_det, TL, sInd, det_fZ, self.ZodiacalLight.fEZ0, self.WAint[sInd], det_mode)[0]
                    DRM['det_comp'] = det_comp
                    DRM['det_mode'] = dict(det_mode)
                    del DRM['det_mode']['inst'], DRM['det_mode']['syst']
                
                elif sInd == occ_sInd:
                    self.occ_starVisits[occ_sInd] += 1
                    self.last_chard = occ_sInd
                    # PERFORM CHARACTERIZATION and populate spectra list attribute.
                    occ_pInds = np.where(SU.plan2star == occ_sInd)[0]
                    sInd = occ_sInd

                    DRM['slew_time'] = self.occ_slewTime.to('day').value
                    DRM['slew_angle'] = self.occ_sd.to('deg').value
                    slew_mass_used = self.occ_slewTime*Obs.defburnPortion*Obs.flowRate
                    DRM['slew_dV'] = (self.occ_slewTime*self.ao*Obs.defburnPortion).to('m/s').value
                    DRM['slew_mass_used'] = slew_mass_used.to('kg')
                    Obs.scMass = Obs.scMass - slew_mass_used
                    DRM['scMass'] = Obs.scMass.to('kg')

                    self.logger.info('  Starshade and telescope aligned at target star')
                    self.vprint('  Starshade and telescope aligned at target star')

                     # PERFORM CHARACTERIZATION and populate spectra list attribute
                    characterized, char_fZ, char_systemParams, char_SNR, char_intTime = \
                            self.observation_characterization(sInd, char_mode)
                    if np.any(characterized):
                        self.vprint('  Char. results are: %s'%(characterized.T))
                    else:
                        # make sure we don't accidentally double characterize
                        TK.advanceToAbsTime(TK.currentTimeAbs.copy() + .01*u.d)
                    assert char_intTime != 0, "Integration time can't be 0."
                    if np.any(occ_pInds):
                        DRM['char_fEZ'] = SU.fEZ[occ_pInds].to('1/arcsec2').value.tolist()
                        DRM['char_dMag'] = SU.dMag[occ_pInds].tolist()
                        DRM['char_WA'] = SU.WA[occ_pInds].to('mas').value.tolist()
                    DRM['char_mode'] = dict(char_mode)
                    del DRM['char_mode']['inst'], DRM['char_mode']['syst']

                    # update the occulter wet mass
                    if OS.haveOcculter and char_intTime is not None:
                        DRM = self.update_occulter_mass(DRM, sInd, char_intTime, 'char')
                        char_comp = Comp.comp_per_intTime(char_intTime, TL, occ_sInd, char_fZ, self.ZodiacalLight.fEZ0, self.WAint[occ_sInd], char_mode)[0]
                        DRM['char_comp'] = char_comp
                    FA = False
                    # populate the DRM with characterization results
                    DRM['char_time'] = char_intTime.to('day') if char_intTime else 0.*u.day
                    #DRM['char_counts'] = self.sInd_charcounts[sInd]
                    DRM['char_status'] = characterized[:-1] if FA else characterized
                    DRM['char_SNR'] = char_SNR[:-1] if FA else char_SNR
                    DRM['char_fZ'] = char_fZ.to('1/arcsec2')
                    DRM['char_params'] = char_systemParams
                    # populate the DRM with FA results
                    DRM['FA_det_status'] = int(FA)
                    DRM['FA_char_status'] = characterized[-1] if FA else 0
                    DRM['FA_char_SNR'] = char_SNR[-1] if FA else 0.
                    DRM['FA_char_fEZ'] = self.lastDetected[sInd,1][-1]/u.arcsec**2 if FA else 0./u.arcsec**2
                    DRM['FA_char_dMag'] = self.lastDetected[sInd,2][-1] if FA else 0.
                    DRM['FA_char_WA'] = self.lastDetected[sInd,3][-1]*u.arcsec if FA else 0.*u.arcsec

                    # add star back into the revisit list
                    if np.any(characterized):
                        char = np.where(characterized)[0]
                        pInds = np.where(SU.plan2star == sInd)[0]
                        smin = np.min(SU.s[pInds[char]])
                        pInd_smin = pInds[np.argmin(SU.s[pInds[char]])]

                        Ms = TL.MsTrue[sInd]
                        sp = smin
                        Mp = SU.Mp[pInd_smin]
                        mu = const.G*(Mp + Ms)
                        T = 2.*np.pi*np.sqrt(sp**3/mu)
                        t_rev = TK.currentTimeNorm.copy() + T/2.

                self.goal_GAtime = self.GA_percentage * TK.currentTimeNorm.copy().to('day')
                goal_GAdiff = self.goal_GAtime - self.GAtime

                # allocate extra time to GA if we are falling behind
                if goal_GAdiff > 1*u.d and TK.currentTimeAbs.copy() < self.occ_arrives:
                    GA_diff = min(self.occ_arrives - TK.currentTimeAbs.copy(), goal_GAdiff)
                    self.vprint('Allocating time %s to general astrophysics'%(GA_diff))
                    self.GAtime = self.GAtime + GA_diff
                    TK.advanceToAbsTime(TK.currentTimeAbs.copy() + GA_diff)
                # allocate time if there is no target for the starshade
                elif goal_GAdiff > 1*u.d and (self.occ_arrives - TK.currentTimeAbs.copy()) < -5*u.d and not np.any(occ_sInds):
                    self.vprint('No Available Occulter Targets: Allocating time %s to general astrophysics'%(goal_GAdiff))
                    self.GAtime = self.GAtime + goal_GAdiff
                    TK.advanceToAbsTime(TK.currentTimeAbs.copy() + goal_GAdiff)

                DRM['exoplanetObsTime'] = TK.exoplanetObsTime.copy()
                # Append result values to self.DRM
                self.DRM.append(DRM)

                # Calculate observation end time
                TK.obsEnd = TK.currentTimeNorm.copy().to('day')

                # With prototype TimeKeeping, if no OB duration was specified, advance
                # to the next OB with timestep equivalent to time spent on one target
                if np.isinf(TK.OBduration) and (TK.missionPortion < 1):
                    self.arbitrary_time_advancement(TK.currentTimeNorm.to('day').copy() - DRM['arrival_time'])
                
                # With occulter, if spacecraft fuel is depleted, exit loop
                if Obs.scMass < Obs.dryMass:
                    self.vprint('Total fuel mass exceeded at %s' %TK.obsEnd.round(2))
                    break

            else:#sInd == None
                sInd = old_sInd#Retain the last observed star
                if(TK.currentTimeNorm.copy() >= TK.OBendTimes[TK.OBnumber]): # currentTime is at end of OB
                    #Conditional Advance To Start of Next OB
                    if not TK.mission_is_over(OS, Obs,det_mode):#as long as the mission is not over
                        TK.advancetToStartOfNextOB()#Advance To Start of Next OB
                elif(waitTime is not None):
                    #CASE 1: Advance specific wait time
                    success = TK.advanceToAbsTime(TK.currentTimeAbs.copy() + waitTime)
                    self.vprint('waitTime is not None')
                else:
                    startTimes = TK.currentTimeAbs.copy() + np.zeros(TL.nStars)*u.d # Start Times of Observations
                    observableTimes = Obs.calculate_observableTimes(TL,np.arange(TL.nStars),startTimes,self.koMaps,self.koTimes,self.mode)[0]
                    #CASE 2 If There are no observable targets for the rest of the mission
                    if((observableTimes[(TK.missionFinishAbs.copy().value*u.d > observableTimes.value*u.d)*(observableTimes.value*u.d >= TK.currentTimeAbs.copy().value*u.d)].shape[0]) == 0):#Are there any stars coming out of keepout before end of mission
                        self.vprint('No Observable Targets for Remainder of mission at currentTimeNorm= ' + str(TK.currentTimeNorm.copy()))
                        #Manually advancing time to mission end
                        TK.currentTimeNorm = TK.missionLife.copy()
                        TK.currentTimeAbs = TK.missionFinishAbs.copy()
                    else:#CASE 3    nominal wait time if at least 1 target is still in list and observable
                        #TODO: ADD ADVANCE TO WHEN FZMIN OCURS
                        inds1 = np.arange(TL.nStars)[observableTimes.value*u.d > TK.currentTimeAbs.copy().value*u.d]
                        inds2 = np.intersect1d(self.intTimeFilterInds, inds1) #apply intTime filter
                        inds3 = self.revisitFilter(inds2, TK.currentTimeNorm.copy() + self.dt_max.to(u.d)) #apply revisit Filter #NOTE this means stars you added to the revisit list 
                        self.vprint("Filtering %d stars from advanceToAbsTime"%(TL.nStars - len(inds3)))
                        oTnowToEnd = observableTimes[inds3]
                        if not oTnowToEnd.value.shape[0] == 0: #there is at least one observableTime between now and the end of the mission
                            tAbs = np.min(oTnowToEnd)#advance to that observable time
                        else:
                            tAbs = TK.missionStart + TK.missionLife#advance to end of mission
                        tmpcurrentTimeNorm = TK.currentTimeNorm.copy()
                        success = TK.advanceToAbsTime(tAbs)#Advance Time to this time OR start of next OB following this time
                        self.vprint('No Observable Targets a currentTimeNorm= %.2f Advanced To currentTimeNorm= %.2f'%(tmpcurrentTimeNorm.to('day').value, TK.currentTimeNorm.to('day').value))
        
        else:
            dtsim = (time.time()-t0)*u.s
            mission_end = "Mission complete: no more time available.\n"\
                    + "Simulation duration: %s.\n" %dtsim.astype('int')\
                    + "Results stored in SurveySimulation.DRM (Design Reference Mission)."

            self.logger.info(mission_end)
            self.vprint(mission_end)

            return mission_end


    def promote_coro_targets(self, occ_sInds, sInds):
        """
        Determines which coronograph targets to promote to occulter targets

        Args:
            occ_sInds (numpy array):
                occulter targets
            sInds (numpy array):
                coronograph targets

        Returns:
            occ_sInds (numpy array):
                updated occulter targets
        """

        TK = self.TimeKeeping
        SU = self.SimulatedUniverse
        TL = self.TargetList
        promoted_occ_sInds = np.array([], dtype=int)

        # if phase 1 has ended
        if TK.currentTimeAbs > self.phase1_end:
            if self.is_phase1 is True:
                self.vprint('Entering detection phase 2: target list for occulter expanded')
                self.is_phase1 = False
            # If we only want to promote stars that have planets in the habitable zone
            if self.promote_hz_stars:
                # stars must have had > n_det_min detections
                promote_stars = sInds[np.where(self.sInd_detcounts[sInds] > self.n_det_min)[0]]
                if np.any(promote_stars):
                    for sInd in promote_stars:
                        pInds = np.where(SU.plan2star == sInd)[0]
                        sp = SU.s[pInds]
                        Ms = TL.MsTrue[sInd]
                        Mp = SU.Mp[pInds]
                        mu = const.G*(Mp + Ms)
                        T = (2.*np.pi*np.sqrt(sp**3/mu)).to('d')
                        # star must have detections that span longer than half a period and be in the habitable zone
                        # and have a smaller radius that a sub-neptune
                        pinds_earthlike = self.is_earthlike(pInds, sInd)
                        if (np.any((T/2.0 < (self.sInd_dettimes[sInd][-1] - self.sInd_dettimes[sInd][0]))) 
                          and np.any(pinds_earthlike)):
                            earthlikes = pInds[pinds_earthlike]
                            self.known_earths = np.union1d(self.known_earths, pInds[pinds_earthlike]).astype(int)
                            promoted_occ_sInds = np.append(promoted_occ_sInds, sInd)
                            if sInd not in self.promoted_stars:
                                self.promoted_stars.append(sInd)
                occ_sInds = np.union1d(occ_sInds, promoted_occ_sInds)
            else:
                occ_sInds = np.union1d(occ_sInds, sInds[np.where((self.starVisits[sInds] == self.nVisitsMax) & 
                                                                 (self.occ_starVisits[sInds] == 0))[0]])

        occ_sInds = np.union1d(occ_sInds, np.intersect1d(sInds, self.known_rocky))
        self.promoted_stars = list(np.union1d(self.promoted_stars, np.intersect1d(sInds, self.known_rocky)).astype(int))
        return occ_sInds.astype(int)


    def next_target(self, old_sInd, old_occ_sInd, det_mode, char_mode):
        """Finds index of next target star and calculates its integration time.
        
        This method chooses the next target star index based on which
        stars are available, their integration time, and maximum completeness.
        Returns None if no target could be found.
        
        Args:
            old_sInd (integer):
                Index of the previous target star for the telescope
            old_occ_sInd (integer):
                Index of the previous target star for the occulter
            det_mode (dict):
                Selected observing mode for detection
            char_mode (dict):
                Selected observing mode for characterization
                
        Returns:
            DRM (dicts):
                Contains the results of survey simulation
            sInd (integer):
                Index of next target star. Defaults to None.
            occ_sInd (integer):
                Index of next occulter target star. Defaults to None.
            t_det (astropy Quantity):
                Selected star integration time for detection in units of day. 
                Defaults to None.
        
        """

        OS = self.OpticalSystem
        ZL = self.ZodiacalLight
        TL = self.TargetList
        Obs = self.Observatory
        TK = self.TimeKeeping
        SU = self.SimulatedUniverse
        
        # selecting appropriate koMap
        occ_koMap = self.koMaps[char_mode['syst']['name']]
        koMap = self.koMaps[det_mode['syst']['name']]
        
        # Create DRM
        DRM = {}
        
        # In case of an occulter, initialize slew time factor
        # (add transit time and reduce starshade mass)
        assert OS.haveOcculter == True
        self.ao = Obs.thrust/Obs.scMass

        # Star indices that correspond with the given HIPs numbers for the occulter
        # XXX ToDo: print out HIPs that don't show up in TL
        HIP_sInds = np.where(np.in1d(TL.Name, self.occHIPs))[0]
        if TL.earths_only:
            HIP_sInds = np.union1d(HIP_sInds, self.promoted_stars).astype(int)
        sInd = None
    
        # Now, start to look for available targets
        while not TK.mission_is_over(OS, Obs, det_mode):
            # allocate settling time + overhead time
            tmpCurrentTimeAbs = TK.currentTimeAbs.copy()
            tmpCurrentTimeNorm = TK.currentTimeNorm.copy()
            occ_tmpCurrentTimeAbs = TK.currentTimeAbs.copy()
            occ_tmpCurrentTimeNorm = TK.currentTimeNorm.copy()

            # 0 initialize arrays
            slewTimes = np.zeros(TL.nStars)*u.d
            fZs = np.zeros(TL.nStars)/u.arcsec**2
            dV = np.zeros(TL.nStars)*u.m/u.s
            intTimes = np.zeros(TL.nStars)*u.d
            occ_intTimes = np.zeros(TL.nStars)*u.d
            occ_tovisit = np.zeros(TL.nStars, dtype=bool)
            sInds = np.arange(TL.nStars)

            # 1 Find spacecraft orbital START positions and filter out unavailable 
            # targets. If occulter, each target has its own START position.
            sd = Obs.star_angularSep(TL, old_occ_sInd, sInds, tmpCurrentTimeAbs)
            obsTimes = Obs.calculate_observableTimes(TL, sInds, tmpCurrentTimeAbs, self.koMaps, self.koTimes, char_mode)
            slewTimes = Obs.calculate_slewTimes(TL, old_occ_sInd, sInds, sd, obsTimes, tmpCurrentTimeAbs)

            # 2.1 filter out totTimes > integration cutoff
            if len(sInds) > 0:
                occ_sInds = np.intersect1d(self.occ_intTimeFilterInds, sInds)
            if len(sInds) > 0:
                sInds = np.intersect1d(self.intTimeFilterInds, sInds)
            
            # Starttimes based off of slewtime
            occ_startTimes = occ_tmpCurrentTimeAbs.copy() + slewTimes
            occ_startTimesNorm = occ_tmpCurrentTimeNorm.copy() + slewTimes

            startTimes = tmpCurrentTimeAbs.copy() + np.zeros(TL.nStars)*u.d
            startTimesNorm = tmpCurrentTimeNorm.copy()

            # 2.5 Filter stars not observable at startTimes
            try:
                tmpIndsbool = list()
                for i in np.arange(len(occ_sInds)):
                    koTimeInd = np.where(np.round(occ_startTimes[occ_sInds[i]].value) - self.koTimes.value==0)[0][0] # find indice where koTime is endTime[0]
                    tmpIndsbool.append(occ_koMap[occ_sInds[i]][koTimeInd].astype(bool)) #Is star observable at time ind
                sInds_occ_ko = occ_sInds[tmpIndsbool]
                occ_sInds = sInds_occ_ko[np.where(np.in1d(sInds_occ_ko, HIP_sInds))[0]]
                del tmpIndsbool
            except:#If there are no target stars to observe 
                sInds_occ_ko = np.asarray([],dtype=int)
                occ_sInds = np.asarray([],dtype=int)

            try:
                tmpIndsbool = list()
                for i in np.arange(len(sInds)):
                    koTimeInd = np.where(np.round(startTimes[sInds[i]].value) - self.koTimes.value==0)[0][0] # find indice where koTime is endTime[0]
                    tmpIndsbool.append(koMap[sInds[i]][koTimeInd].astype(bool)) #Is star observable at time ind
                sInds = sInds[tmpIndsbool]
                del tmpIndsbool
            except:#If there are no target stars to observe 
                sInds = np.asarray([],dtype=int)

            # 2.9 Occulter target promotion step
            occ_sInds = self.promote_coro_targets(occ_sInds, sInds_occ_ko)

            # 3 Filter out all previously (more-)visited targets, unless in 
            # revisit list, with time within some dt of start (+- 1 week)
            if len(sInds.tolist()) > 0:
                sInds = self.revisitFilter(sInds, TK.currentTimeNorm.copy())

            # revisit list, with time after start
            if np.any(occ_sInds):
                occ_tovisit[occ_sInds] = (self.occ_starVisits[occ_sInds] == self.occ_starVisits[occ_sInds].min())
                if self.occ_starRevisit.size != 0:
                    dt_max = 1.*u.week
                    dt_rev = TK.currentTimeNorm.copy() - self.occ_starRevisit[:,1]*u.day
                    ind_rev = [int(x) for x in self.occ_starRevisit[dt_rev > 0, 0] if x in occ_sInds]
                    occ_tovisit[ind_rev] = True
                occ_sInds = np.where(occ_tovisit)[0]

            # 4 calculate integration times for ALL preselected targets, 
            # and filter out totTimes > integration cutoff
            maxIntTimeOBendTime, maxIntTimeExoplanetObsTime, maxIntTimeMissionLife = TK.get_ObsDetectionMaxIntTime(Obs, det_mode)
            maxIntTime = min(maxIntTimeOBendTime, maxIntTimeExoplanetObsTime, maxIntTimeMissionLife, OS.intCutoff)#Maximum intTime allowed

            maxIntTimeOBendTime, maxIntTimeExoplanetObsTime, maxIntTimeMissionLife = TK.get_ObsDetectionMaxIntTime(Obs, char_mode)
            occ_maxIntTime = min(maxIntTimeOBendTime, maxIntTimeExoplanetObsTime, maxIntTimeMissionLife, OS.intCutoff)#Maximum intTime allowed

            if len(occ_sInds) > 0:
                if self.int_inflection:
                    fEZ = ZL.fEZ0
                    WA = self.WAint
                    occ_intTimes[occ_sInds] = self.calc_int_inflection(occ_sInds, fEZ, occ_startTimes, WA[occ_sInds], char_mode, ischar=True)
                    totTimes = occ_intTimes*char_mode['timeMultiplier']
                    occ_endTimes = occ_startTimes + totTimes
                else:
                    # characterization_start = occ_startTimes
                    occ_intTimes[occ_sInds] = self.calc_targ_intTime(occ_sInds, occ_startTimes[occ_sInds], char_mode) * (1 + self.charMargin)

                    # Adjust integration time for stars with known earths around them
                    for occ_star in occ_sInds:
                        if occ_star in self.promoted_stars:
                            occ_earths = np.intersect1d(np.where(SU.plan2star == occ_star)[0], self.known_earths).astype(int)
                            if np.any(occ_earths):
                                fZ = ZL.fZ(Obs, TL, occ_star, occ_startTimes[occ_star], char_mode)
                                fEZ = SU.fEZ[occ_earths].to('1/arcsec2').value/u.arcsec**2
                                dMag = SU.dMag[occ_earths]
                                WA = SU.WA[occ_earths]
                                earthlike_inttimes = OS.calc_intTime(TL, occ_star, fZ, fEZ, dMag, WA, char_mode) * (1 + self.charMargin)
                                earthlike_inttime = earthlike_inttimes[(earthlike_inttimes < occ_maxIntTime)]
                                if len(earthlike_inttime) > 0:
                                    occ_intTimes[occ_star] = np.max(earthlike_inttime)
                                else:
                                    occ_intTimes[occ_star] = np.max(earthlike_inttimes)
                    occ_endTimes = occ_startTimes + (occ_intTimes * char_mode['timeMultiplier']) + Obs.settlingTime + char_mode['syst']['ohTime']

                    occ_sInds = occ_sInds[(occ_intTimes[occ_sInds] <= occ_maxIntTime)]  # Filters targets exceeding maximum intTime
                    occ_sInds = occ_sInds[(occ_intTimes[occ_sInds] > 0.0*u.d)]  # Filters with an inttime of 0
                
                if occ_maxIntTime.value <= 0:
                    occ_sInds = np.asarray([],dtype=int)

            if len(sInds.tolist()) > 0:
                intTimes[sInds] = self.calc_targ_intTime(sInds, startTimes[sInds], det_mode)
                sInds = sInds[(intTimes[sInds] <= maxIntTime)]  # Filters targets exceeding end of OB
                endTimes = startTimes + intTimes
                
                if maxIntTime.value <= 0:
                    sInds = np.asarray([],dtype=int)

            # 5.2 find spacecraft orbital END positions (for each candidate target), 
            # and filter out unavailable targets
            if len(occ_sInds.tolist()) > 0 and Obs.checkKeepoutEnd:
                try: # endTimes may exist past koTimes so we have an exception to hand this case
                    tmpIndsbool = list()
                    for i in np.arange(len(occ_sInds)):
                        koTimeInd = np.where(np.round(occ_endTimes[occ_sInds[i]].value)-self.koTimes.value==0)[0][0] # find indice where koTime is endTime[0]
                        tmpIndsbool.append(occ_koMap[occ_sInds[i]][koTimeInd].astype(bool)) #Is star observable at time ind
                    occ_sInds = occ_sInds[tmpIndsbool]
                    del tmpIndsbool
                except:
                    occ_sInds = np.asarray([],dtype=int)

            if len(sInds.tolist()) > 0 and Obs.checkKeepoutEnd:
                try: # endTimes may exist past koTimes so we have an exception to hand this case
                    tmpIndsbool = list()
                    for i in np.arange(len(sInds)):
                        koTimeInd = np.where(np.round(endTimes[sInds[i]].value)-self.koTimes.value==0)[0][0] # find indice where koTime is endTime[0]
                        tmpIndsbool.append(koMap[sInds[i]][koTimeInd].astype(bool)) #Is star observable at time ind
                    sInds = sInds[tmpIndsbool]
                    del tmpIndsbool
                except:
                    sInds = np.asarray([],dtype=int)

            # 5.3 Filter off current occulter target star from detection list
            if old_occ_sInd is not None:
                sInds = sInds[np.where(sInds != old_occ_sInd)]
                occ_sInds = occ_sInds[(occ_sInds != old_occ_sInd)]

            # 6.1 Filter off any stars visited by the occulter more than the max number of times
            if np.any(occ_sInds):
                occ_sInds = occ_sInds[(self.occ_starVisits[occ_sInds] < self.occ_max_visits)]

            # 6.2 Filter off coronograph stars with too many visits and no detections
            no_dets = np.logical_and((self.starVisits[sInds] > self.n_det_remove), (self.sInd_detcounts[sInds] == 0))
            sInds = sInds[np.where(np.invert(no_dets))[0]]

            # 7 Filter off cornograph stars with too-long inttimes
            if self.occ_arrives > TK.currentTimeAbs:
                available_time = self.occ_arrives - TK.currentTimeAbs.copy()
                if np.any(sInds[intTimes[sInds] < available_time]):
                    sInds = sInds[intTimes[sInds] < available_time]

            # 8 remove occ targets on ignore_stars list
            occ_sInds = np.setdiff1d(occ_sInds, np.intersect1d(occ_sInds, self.ignore_stars))

            t_det = 0*u.d
            occ_sInd = old_occ_sInd
            if np.any(sInds):
                # choose sInd of next target
                sInd = self.choose_next_telescope_target(old_sInd, sInds, intTimes[sInds])
                # store relevant values
                t_det = intTimes[sInd]

            # 8 Choose best target from remaining
            # if the starshade has arrived at its destination, or it is the first observation
            if np.any(occ_sInds):
                if old_occ_sInd is None or ((TK.currentTimeAbs.copy() + t_det) >= self.occ_arrives and self.ready_to_update):
                    occ_sInd = self.choose_next_occulter_target(old_occ_sInd, occ_sInds, occ_intTimes)
                    if old_occ_sInd is None:
                        self.occ_arrives = TK.currentTimeAbs.copy()
                    else:
                        self.occ_arrives = occ_startTimes[occ_sInd]
                        self.occ_slewTime = slewTimes[occ_sInd]
                        self.occ_sd = sd[occ_sInd]
                    self.ready_to_update = False
                elif not np.any(sInds):
                    TK.advanceToAbsTime(TK.currentTimeAbs.copy() + 1*u.d)
                    continue

            if occ_sInd is not None:
                sInds = sInds[(sInds != occ_sInd)]

            if np.any(sInds):
                # choose sInd of next target
                sInd = self.choose_next_telescope_target(old_sInd, sInds, intTimes[sInds])
                # store relevant values
                t_det = intTimes[sInd]
            else:
                sInd = None

            # if no observable target, call the TimeKeeping.wait() method
            if not np.any(sInds) and not np.any(occ_sInds):
                self.vprint('No Observable Targets at currentTimeNorm= ' + str(TK.currentTimeNorm.copy()))
                return DRM, None, None, None, None, None
            break

        else:
            self.logger.info('Mission complete: no more time available')
            self.vprint( 'Mission complete: no more time available')
            return DRM, None, None, None, None, None

        if TK.mission_is_over(OS, Obs, det_mode):
            self.logger.info('Mission complete: no more time available')
            self.vprint( 'Mission complete: no more time available')
            return DRM, None, None, None, None, None

        return DRM, sInd, occ_sInd, t_det, sd, occ_sInds

    def choose_next_occulter_target(self, old_occ_sInd, occ_sInds, intTimes):
        """Choose next target for the occulter based on truncated 
        depth first search of linear cost function.
        
        Args:
            old_occ_sInd (integer):
                Index of the previous target star
            occ_sInds (integer array):
                Indices of available targets
            intTimes (astropy Quantity array):
                Integration times for detection in units of day
                
        Returns:
            sInd (integer):
                Index of next target star
        
        """

        # Choose next Occulter target

        Comp = self.Completeness
        TL = self.TargetList
        TK = self.TimeKeeping
        OS = self.OpticalSystem

        # reshape sInds, store available top9 sInds
        occ_sInds = np.array(occ_sInds, ndmin=1)
        top_HIPs = self.occHIPs[:self.topstars]
        top_sInds = np.intersect1d(np.where(np.in1d(TL.Name, top_HIPs))[0], occ_sInds)

        # current stars have to be in the adjmat
        if (old_occ_sInd is not None) and (old_occ_sInd not in occ_sInds):
            occ_sInds = np.append(occ_sInds, old_occ_sInd)

        # get completeness values
        comps = Comp.completeness_update(TL, occ_sInds, self.occ_starVisits[occ_sInds], TK.currentTimeNorm.copy())
        
        # if first target, or if only 1 available target, choose highest available completeness
        nStars = len(occ_sInds)
        if (old_occ_sInd is None) or (nStars == 1):
            occ_sInd = np.random.choice(occ_sInds[comps == max(comps)])
            return occ_sInd
        
        # define adjacency matrix
        A = np.zeros((nStars, nStars))

        # consider slew distance when there's an occulter
        r_ts = TL.starprop(occ_sInds, TK.currentTimeAbs.copy())
        u_ts = (r_ts.value.T/np.linalg.norm(r_ts, axis=1)).T
        angdists = np.arccos(np.clip(np.dot(u_ts, u_ts.T), -1, 1))
        A[np.ones((nStars),dtype=bool)] = angdists
        A = self.coeffs[0]*(A)/np.pi

        # add factor due to completeness
        A = A + self.coeffs[1]*(1 - comps)

        # add factor due to intTime
        intTimes[old_occ_sInd] = np.inf
        A = A + self.coeffs[2]*(intTimes[occ_sInds]/OS.intCutoff)

        # add factor for unvisited ramp for deep dive stars
        if np.any(top_sInds):
             # add factor for least visited deep dive stars
            f_uv = np.zeros(nStars)
            u1 = np.in1d(occ_sInds, top_sInds)
            u2 = self.occ_starVisits[occ_sInds]==min(self.occ_starVisits[top_sInds])
            unvisited = np.logical_and(u1, u2)
            f_uv[unvisited] = float(TK.currentTimeNorm.copy()/TK.missionLife.copy())**2
            A = A - self.coeffs[3]*f_uv

            self.coeff_data_a3.append([occ_sInds,f_uv])

            # add factor for unvisited deep dive stars
            no_visits = np.zeros(nStars)
            #no_visits[u1] = np.ones(len(top_sInds))
            u2 = self.occ_starVisits[occ_sInds]==0
            unvisited = np.logical_and(u1, u2)
            no_visits[unvisited] = 1.
            A = A - self.coeffs[4]*no_visits

            self.coeff_data_a4.append([occ_sInds, no_visits])
            self.coeff_time.append(TK.currentTimeNorm.copy().value)

        # add factor due to unvisited ramp
        f_uv = np.zeros(nStars)
        unvisited = self.occ_starVisits[occ_sInds]==0
        f_uv[unvisited] = float(TK.currentTimeNorm.copy()/TK.missionLife.copy())**2
        A = A - self.coeffs[5]*f_uv

        # add factor due to revisited ramp
        if self.occ_starRevisit.size != 0:
            f2_uv = 1 - (np.in1d(occ_sInds, self.occ_starRevisit[:,0]))
            A = A + self.coeffs[6]*f2_uv

        # kill diagonal
        A = A + np.diag(np.ones(nStars)*np.Inf)

        # take two traversal steps
        step1 = np.tile(A[occ_sInds==old_occ_sInd,:],(nStars,1)).flatten('F')
        step2 = A[np.array(np.ones((nStars,nStars)),dtype=bool)]
        tmp = np.nanargmin(step1+step2)
        occ_sInd = occ_sInds[int(np.floor(tmp/float(nStars)))]

        return occ_sInd

    def choose_next_telescope_target(self, old_sInd, sInds, t_dets):
        """Choose next telescope target based on star completeness and integration time.
        
        Args:
            old_sInd (integer):
                Index of the previous target star
            sInds (integer array):
                Indices of available targets
            t_dets (astropy Quantity array):
                Integration times for detection in units of day
                
        Returns:
            sInd (integer):
                Index of next target star
        
        """
        
        Comp = self.Completeness
        TL = self.TargetList
        TK = self.TimeKeeping
        OS = self.OpticalSystem
        Obs = self.Observatory
        allModes = OS.observingModes

        nStars = len(sInds)

        # reshape sInds
        sInds = np.array(sInds,ndmin=1)

        # 1/ Choose next telescope target
        comps = Comp.completeness_update(TL, sInds, self.starVisits[sInds], TK.currentTimeNorm.copy())

        # add weight for star revisits
        ind_rev = []
        if self.starRevisit.size != 0:
            dt_rev = self.starRevisit[:,1]*u.day - TK.currentTimeNorm.copy()
            ind_rev = [int(x) for x in self.starRevisit[dt_rev < 0*u.d, 0] if x in sInds]

        f2_uv = np.where((self.starVisits[sInds] > 0) & (self.starVisits[sInds] < self.nVisitsMax), 
                          self.starVisits[sInds], 0) * (1 - (np.in1d(sInds, ind_rev, invert=True)))

        L = TL.L[sInds]
        l_extreme = max([np.abs(np.log10(np.min(TL.L[sInds]))), np.abs(np.log10(np.max(TL.L[sInds])))])
        if l_extreme == 0.0:
            l_weight = 1
        else:
            l_weight = 1 - np.abs(np.log10(TL.L[sInds])/l_extreme)**self.lum_exp

        t_weight = t_dets/np.max(t_dets)
        weights = ((comps + self.revisit_weight*f2_uv/float(self.nVisitsMax))/t_weight)*l_weight
        # weights = (comps + self.revisit_weight*f2_uv/float(self.nVisitsMax))*l_weight

        sInd = np.random.choice(sInds[weights == max(weights)])

        #Check if exoplanetObsTime would be exceeded
        mode = list(filter(lambda mode: mode['detectionMode'] == True, allModes))[0]
        maxIntTimeOBendTime, maxIntTimeExoplanetObsTime, maxIntTimeMissionLife = TK.get_ObsDetectionMaxIntTime(Obs, mode)
        maxIntTime = min(maxIntTimeOBendTime, maxIntTimeExoplanetObsTime, maxIntTimeMissionLife)#Maximum intTime allowed
        intTimes2 = self.calc_targ_intTime(sInd, TK.currentTimeAbs.copy(), mode)
        if intTimes2 > maxIntTime: # check if max allowed integration time would be exceeded
            self.vprint('max allowed integration time would be exceeded')
            sInd = None
            waitTime = 1.*u.d
        return sInd


    def calc_int_inflection(self, t_sInds, fEZ, startTime, WA, mode, ischar=False):
        """Calculate integration time based on inflection point of Completeness as a function of int_time
        
        Args:
            t_sInds (integer array):
                Indices of the target stars
            fEZ (astropy Quantity array):
                Surface brightness of exo-zodiacal light in units of 1/arcsec2
            startTime (astropy Quantity array):
                Surface brightness of local zodiacal light in units of 1/arcsec2
            WA (astropy Quantity):
                Working angle of the planet of interest in units of arcsec
            mode (dict):
                Selected observing mode

        Returns:
            int_times (astropy quantity array):
                The suggested integration time
        
        """

        Comp = self.Completeness
        TL = self.TargetList
        ZL = self.ZodiacalLight
        Obs = self.Observatory

        num_points = 500
        intTimes = np.logspace(-5, 2, num_points)*u.d
        sInds = np.arange(TL.nStars)
        WA = self.WAint   # don't use WA input because we don't know planet positions before characterization
        curve = np.zeros([1, sInds.size, intTimes.size])

        Cpath = os.path.join(Comp.classpath, Comp.filename+'.fcomp')

        # if no preexisting curves exist, either load from file or calculate
        if self.curves is None:
            if os.path.exists(Cpath):
                self.vprint( 'Loading cached completeness file from "{}".'.format(Cpath))
                with open(Cpath, 'rb') as cfile:
                    curves = pickle.load(cfile)
                self.vprint( 'Completeness curves loaded from cache.')
            else:
                # calculate completeness curves for all sInds
                self.vprint( 'Cached completeness file not found at "{}".'.format(Cpath))
                self.vprint( 'Beginning completeness curve calculations.')
                curves = {}
                for t_i, t in enumerate(intTimes):
                    fZ = ZL.fZ(Obs, TL, sInds, startTime, mode)
                    # curves[0,:,t_i] = OS.calc_dMag_per_intTime(t, TL, sInds, fZ, fEZ, WA, mode)
                    curve[0,:,t_i] = Comp.comp_per_intTime(t, TL, sInds, fZ, fEZ, WA, mode)
                curves[mode['systName']] = curve
                with open(Cpath, 'wb') as cfile:
                    pickle.dump(curves, cfile)
                self.vprint( 'completeness curves stored in {}'.format(Cpath))

            self.curves = curves

        # if no curves for current mode
        if mode['systName'] not in self.curves.keys() or TL.nStars != self.curves[mode['systName']].shape[1]:
            for t_i, t in enumerate(intTimes):
                fZ = ZL.fZ(Obs, TL, sInds, startTime, mode)
                curve[0,:,t_i] = Comp.comp_per_intTime(t, TL, sInds, fZ, fEZ, WA, mode)

            self.curves[mode['systName']] = curve
            with open(Cpath, 'wb') as cfile:
                pickle.dump(self.curves, cfile)
            self.vprint( 'recalculated completeness curves stored in {}'.format(Cpath))

        int_times = np.zeros(len(t_sInds))*u.d
        for i, sInd in enumerate(t_sInds):
            c_v_t = self.curves[mode['systName']][0,sInd,:]
            dcdt = np.diff(c_v_t)/np.diff(intTimes)

            # find the inflection point of the completeness graph
            if ischar is False:
                target_point = max(dcdt).value + 10*np.var(dcdt).value
                idc = np.abs(dcdt - target_point/(1*u.d)).argmin()
                int_time = intTimes[idc]
                int_time = int_time*self.starVisits[sInd]

                # update star completeness
                idx = (np.abs(intTimes - int_time)).argmin()
                comp = c_v_t[idx]
                TL.comp[sInd] = comp
            else:
                idt = np.abs(intTimes - max(intTimes)).argmin()
                idx = np.abs(c_v_t - c_v_t[idt]*.9).argmin()

                # idx = np.abs(comps - max(comps)*.9).argmin()
                int_time = intTimes[idx]
                comp = c_v_t[idx]

            int_times[i] = int_time

        int_times[int_times<2.000e-5*u.d] = 0.0 *u.d
        return int_times


    def observation_characterization(self, sInd, mode):
        """Finds if characterizations are possible and relevant information
        
        Args:
            sInd (integer):
                Integer index of the star of interest
            mode (dict):
                Selected observing mode for characterization
        
        Returns:
            characterized (integer list):
                Characterization status for each planet orbiting the observed 
                target star including False Alarm if any, where 1 is full spectrum, 
                -1 partial spectrum, and 0 not characterized
            fZ (astropy Quantity):
                Surface brightness of local zodiacal light in units of 1/arcsec2
            systemParams (dict):
                Dictionary of time-dependant planet properties averaged over the 
                duration of the integration
            SNR (float ndarray):
                Characterization signal-to-noise ratio of the observable planets. 
                Defaults to None.
            intTime (astropy Quantity):
                Selected star characterization time in units of day. Defaults to None.
        """

        OS = self.OpticalSystem
        ZL = self.ZodiacalLight
        TL = self.TargetList
        SU = self.SimulatedUniverse
        Obs = self.Observatory
        TK = self.TimeKeeping
        
        # selecting appropriate koMap
        koMap = self.koMaps[mode['syst']['name']]

        # find indices of planets around the target
        pInds = np.where(SU.plan2star == sInd)[0]
        pinds_earthlike = np.array([])
        # get the last detected planets, and check if there was a FA
        #det = self.lastDetected[sInd,0]
        det = np.ones(pInds.size, dtype=bool)
        fEZs = SU.fEZ[pInds].to('1/arcsec2').value
        dMags = SU.dMag[pInds]
        WAs = SU.WA[pInds].to('arcsec').value

        FA = (det.size == pInds.size + 1)
        if FA == True:
            pIndsDet = np.append(pInds, -1)[det]
        else:
            pIndsDet = pInds[det]

        # initialize outputs, and check if any planet to characterize
        characterized = np.zeros(det.size, dtype=int)
        fZ = 0./u.arcsec**2
        systemParams = SU.dump_system_params(sInd) # write current system params by default
        SNR = np.zeros(len(det))
        intTime = None
        if len(det) == 0: # nothing to characterize
            if sInd not in self.sInd_charcounts.keys():
                self.sInd_charcounts[sInd] = characterized
            return characterized, fZ, systemParams, SNR, intTime

        # look for last detected planets that have not been fully characterized
        if (FA == False): # only true planets, no FA
            tochar = (self.fullSpectra[pIndsDet] != -2)
        else: # mix of planets and a FA
            truePlans = pIndsDet[:-1]
            tochar = np.append((self.fullSpectra[truePlans] == 0), True)

        # 1/ find spacecraft orbital START position and check keepout angle
        if np.any(tochar):
            # start times
            startTime = TK.currentTimeAbs.copy()
            startTimeNorm = TK.currentTimeNorm.copy()
            # planets to characterize
            koTimeInd = np.where(np.round(startTime.value)-self.koTimes.value==0)[0][0]  # find indice where koTime is startTime[0]
            # wherever koMap is 1, the target is observable
            tochar[tochar] = koMap[sInd][koTimeInd]

        # 2/ if any planet to characterize, find the characterization times
        if np.any(tochar):
            # propagate the whole system to match up with current time
            # calculate characterization times at the detected fEZ, dMag, and WA
            pinds_earthlike = np.logical_and(np.array([(p in self.known_earths) for p in pIndsDet]), tochar)

            fZ = ZL.fZ(Obs, TL, sInd, startTime, mode)
            fEZ = fEZs[tochar]/u.arcsec**2
            dMag = dMags[tochar]
            # WAp = WAs[tochar]*u.arcsec
            WAp = self.WAint[sInd]*np.ones(len(tochar))
            dMag = self.dMagint[sInd]*np.ones(len(tochar))

            # if lucky_planets, use lucky planet params for dMag and WA
            if SU.lucky_planets:
                phi = (1/np.pi)*np.ones(len(SU.d))
                e_dMag = deltaMag(SU.p, SU.Rp, SU.d, phi)     # delta magnitude
                e_WA = np.arctan(SU.a/TL.dist[SU.plan2star]).to('arcsec')# working angle
            else:
                e_dMag = SU.dMag
                e_WA = SU.WA
            WAp[pinds_earthlike[tochar]] = e_WA[pIndsDet[pinds_earthlike]]
            dMag[pinds_earthlike[tochar]] = e_dMag[pIndsDet[pinds_earthlike]]

            intTimes = np.zeros(len(tochar))*u.day
            if self.int_inflection:
                for i,j in enumerate(WAp):
                    if tochar[i]:
                        intTimes[i] = self.calc_int_inflection([sInd], fEZ[i], startTime, j, mode, ischar=True)[0]
            else:
                intTimes[tochar] = OS.calc_intTime(TL, sInd, fZ, fEZ, dMag, WAp, mode)

            # add a predetermined margin to the integration times
            intTimes = intTimes*(1 + self.charMargin)
            # apply time multiplier
            totTimes = intTimes*(mode['timeMultiplier'])
            # end times
            endTimes = startTime + totTimes
            endTimesNorm = startTimeNorm + totTimes
            # planets to characterize
            tochar = ((totTimes > 0) & (totTimes <= OS.intCutoff) & 
                    (endTimesNorm <= TK.OBendTimes[TK.OBnumber]))

        # 3/ is target still observable at the end of any char time?
        if np.any(tochar) and Obs.checkKeepoutEnd:
            koTimeInds = np.zeros(len(endTimes.value[tochar]),dtype=int)

            # find index in koMap where each endTime is closest to koTimes
            for t,endTime in enumerate(endTimes.value[tochar]):
                if endTime > self.koTimes.value[-1]:
                    # case where endTime exceeds largest koTimes element
                    endTimeInBounds = np.where(np.floor(endTime)-self.koTimes.value==0)[0]
                    koTimeInds[t] = endTimeInBounds[0] if endTimeInBounds.size is not 0 else -1
                else:
                    koTimeInds[t] = np.where(np.round(endTime)-self.koTimes.value==0)[0][0]  # find indice where koTime is endTimes[0]
            tochar[tochar] = [koMap[sInd][koT] if koT >= 0 else 0 for koT in koTimeInds]

        # 4/ if yes, perform the characterization for the maximum char time
        if np.any(tochar):
            #Save Current Time before attempting time allocation
            currentTimeNorm = TK.currentTimeNorm.copy()
            currentTimeAbs = TK.currentTimeAbs.copy()

            if np.any(np.logical_and(pinds_earthlike, tochar)):
                intTime = np.max(intTimes[np.logical_and(pinds_earthlike, tochar)])
            else:
                intTime = np.max(intTimes[tochar])
            extraTime = intTime*(mode['timeMultiplier'] - 1.)#calculates extraTime
            success = TK.allocate_time(intTime + extraTime + mode['syst']['ohTime'] + Obs.settlingTime, True)#allocates time
            if success == False: #Time was not successfully allocated
                #Identical to when "if char_mode['SNR'] not in [0, np.inf]:" in run_sim()
                char_intTime = None
                lenChar = len(pInds) + 1 if FA else len(pInds)
                characterized = np.zeros(lenChar, dtype=float)
                char_SNR = np.zeros(lenChar, dtype=float)
                char_fZ = 0./u.arcsec**2
                char_systemParams = SU.dump_system_params(sInd)
                return characterized, char_fZ, char_systemParams, char_SNR, char_intTime

            pIndsChar = pIndsDet[tochar]
            log_char = '   - Charact. planet(s) %s (%s/%s detected)'%(pIndsChar, 
                    len(pIndsChar), len(pIndsDet))
            self.logger.info(log_char)
            self.vprint(log_char)

            # SNR CALCULATION:
            # first, calculate SNR for observable planets (without false alarm)
            planinds = pIndsChar[:-1] if pIndsChar[-1] == -1 else pIndsChar
            SNRplans = np.zeros(len(planinds))
            if len(planinds) > 0:
                # initialize arrays for SNR integration
                fZs = np.zeros(self.ntFlux)/u.arcsec**2
                systemParamss = np.empty(self.ntFlux, dtype='object')
                Ss = np.zeros((self.ntFlux, len(planinds)))
                Ns = np.zeros((self.ntFlux, len(planinds)))
                # integrate the signal (planet flux) and noise
                dt = intTime/float(self.ntFlux)
                timePlus = Obs.settlingTime.copy() + mode['syst']['ohTime'].copy()#accounts for the time since the current time
                for i in range(self.ntFlux):
                    # calculate signal and noise (electron count rates)
                    if SU.lucky_planets:
                        fZs[i] = ZL.fZ(Obs, TL, sInd, currentTimeAbs, mode)[0]
                        Ss[i,:], Ns[i,:] = self.calc_signal_noise(sInd, planinds, dt, mode, 
                                            fZ=fZs[i])
                    # allocate first half of dt
                    timePlus += dt/2.
                    # calculate current zodiacal light brightness
                    fZs[i] = ZL.fZ(Obs, TL, sInd, currentTimeAbs + timePlus, mode)[0]
                    # propagate the system to match up with current time
                    SU.propag_system(sInd, currentTimeNorm + timePlus - self.propagTimes[sInd])
                    self.propagTimes[sInd] = currentTimeNorm + timePlus
                    # save planet parameters
                    systemParamss[i] = SU.dump_system_params(sInd)
                    # calculate signal and noise (electron count rates)
                    if not SU.lucky_planets:
                        Ss[i,:], Ns[i,:] = self.calc_signal_noise(sInd, planinds, dt, mode, 
                                            fZ=fZs[i])
                    # allocate second half of dt
                    timePlus += dt/2.

                # average output parameters
                fZ = np.mean(fZs)
                systemParams = {key: sum([systemParamss[x][key]
                        for x in range(self.ntFlux)])/float(self.ntFlux)
                        for key in sorted(systemParamss[0])}
                # calculate planets SNR
                S = Ss.sum(0)
                N = Ns.sum(0)
                SNRplans[N > 0] = S[N > 0]/N[N > 0]
                # allocate extra time for timeMultiplier
            # if only a FA, just save zodiacal brightness in the middle of the integration
            else:
                totTime = intTime*(mode['timeMultiplier'])
                fZ = ZL.fZ(Obs, TL, sInd, TK.currentTimeAbs.copy(), mode)[0]

            # calculate the false alarm SNR (if any)
            SNRfa = []
            if pIndsChar[-1] == -1:
                fEZ = fEZs[-1]/u.arcsec**2
                dMag = dMags[-1]
                WA = WAs[-1]*u.arcsec
                C_p, C_b, C_sp = OS.Cp_Cb_Csp(TL, sInd, fZ, fEZ, dMag, WA, mode)
                S = (C_p*intTime).decompose().value
                N = np.sqrt((C_b*intTime + (C_sp*intTime)**2).decompose().value)
                SNRfa = S/N if N > 0 else 0.

            # save all SNRs (planets and FA) to one array
            SNRinds = np.where(det)[0][tochar]
            SNR[SNRinds] = np.append(SNRplans, SNRfa)

            # now, store characterization status: 1 for full spectrum, 
            # -1 for partial spectrum, 0 for not characterized
            char = (SNR >= mode['SNR'])
            # initialize with full spectra
            characterized = char.astype(int)
            WAchar = WAs[char]*u.arcsec
            # find the current WAs of characterized planets
            WA = WAs*u.arcsec
            if FA:
                WAs = np.append(WAs, WAs[-1]*u.arcsec)

            all_full = np.copy(characterized)
            all_full[char] = 0
            if sInd not in self.sInd_charcounts.keys():
                self.sInd_charcounts[sInd] = all_full
            else:
                self.sInd_charcounts[sInd] = self.sInd_charcounts[sInd] + all_full
            # encode results in spectra lists (only for planets, not FA)
            charplans = characterized[:-1] if FA else characterized
            self.fullSpectra[pInds[charplans == 1]] += 1
            self.partialSpectra[pInds[charplans == -1]] += 1

        # in both cases (detection or false alarm), schedule a revisit 
        smin = np.min(SU.s[pInds[det]])
        Ms = TL.MsTrue[sInd]

        # if target in promoted_stars list, schedule revisit based off of semi-major axis
        if sInd in self.promoted_stars:
            sp = np.min(SU.a[pInds[det]]).to('AU')
            if np.any(det):
                pInd_smin = pInds[det][np.argmin(SU.a[pInds[det]])]
                Mp = SU.Mp[pInd_smin]
            else:
                Mp = SU.Mp.mean()
            mu = const.G*(Mp + Ms)
            T = 2.*np.pi*np.sqrt(sp**3/mu)
            t_rev = TK.currentTimeNorm.copy() + T/3.
        # otherwise schedule revisit based off of seperation
        elif smin is not None:
            sp = smin
            if np.any(det):
                pInd_smin = pInds[det][np.argmin(SU.s[pInds[det]])]
                Mp = SU.Mp[pInd_smin]
            else:
                Mp = SU.Mp.mean()
            mu = const.G*(Mp + Ms)
            T = 2.*np.pi*np.sqrt(sp**3/mu)
            t_rev = TK.currentTimeNorm.copy() + T/2.
        # otherwise, revisit based on average of population semi-major axis and mass
        else:
            sp = SU.s.mean()
            Mp = SU.Mp.mean()
            mu = const.G*(Mp + Ms)
            T = 2.*np.pi*np.sqrt(sp**3/mu)
            t_rev = TK.currentTimeNorm.copy() + 0.75*T

        # finally, populate the revisit list (NOTE: sInd becomes a float)
        revisit = np.array([sInd, t_rev.to('day').value])
        if self.occ_starRevisit.size == 0:
            self.occ_starRevisit = np.array([revisit])
        else:
            revInd = np.where(self.occ_starRevisit[:,0] == sInd)[0]
            if revInd.size == 0:
                self.occ_starRevisit = np.vstack((self.occ_starRevisit, revisit))
            else:
                self.occ_starRevisit[revInd, 1] = revisit[1]

        # add stars to filter list
        if np.any(characterized.astype(int) == 1):
            top_HIPs = self.occHIPs[:self.topstars]
<<<<<<< HEAD
=======
            # if a top star has had max_successful_chars remove from list
>>>>>>> d2aefb00
            if np.any(self.sInd_charcounts[sInd] >= self.max_successful_chars):
                self.ignore_stars.append(sInd)

            if sInd in self.promoted_stars:
                c_plans = pInds[charplans == 1]
                if np.any(np.logical_and((SU.a[c_plans] > .95*u.AU),(SU.a[c_plans] < 1.67*u.AU))):
                    if np.any((.8*(SU.a[c_plans]**-.5).value < SU.Rp[c_plans].value) & (SU.Rp[c_plans].value < 1.4)):
                        self.ignore_stars.append(sInd)

        return characterized.astype(int), fZ, systemParams, SNR, intTime


    def revisitFilter(self, sInds, tmpCurrentTimeNorm):
        """Helper method for Overloading Revisit Filtering

        Args:
            sInds - indices of stars still in observation list
            tmpCurrentTimeNorm (MJD) - the simulation time after overhead was added in MJD form
        Returns:
            sInds - indices of stars still in observation list
        """
        tovisit = np.zeros(self.TargetList.nStars, dtype=bool)#tovisit is a boolean array containing the 
        if len(sInds) > 0:#so long as there is at least 1 star left in sInds
            tovisit[sInds] = ((self.starVisits[sInds] == min(self.starVisits[sInds])) \
                    & (self.starVisits[sInds] < self.nVisitsMax))# Checks that no star has exceeded the number of revisits
            if self.starRevisit.size != 0:#There is at least one revisit planned in starRevisit
                dt_rev = self.starRevisit[:,1]*u.day - tmpCurrentTimeNorm#absolute temporal spacing between revisit and now.

                #return indices of all revisits within a threshold dt_max of revisit day and indices of all revisits with no detections past the revisit time
                ind_rev2 = [int(x) for x in self.starRevisit[dt_rev < 0*u.d, 0] if (x in sInds)]
                tovisit[ind_rev2] = (self.starVisits[ind_rev2] < self.nVisitsMax)
            sInds = np.where(tovisit)[0]

        return sInds


    def scheduleRevisit(self, sInd, smin, det, pInds):
        """A Helper Method for scheduling revisits after observation detection

        Args:
            sInd - sInd of the star just detected
            smin - minimum separation of the planet to star of planet just detected
            det - 
            pInds - Indices of planets around target star
        Return:
            updates self.starRevisit attribute
        """
        TK = self.TimeKeeping
        TL = self.TargetList
        SU = self.SimulatedUniverse
        # in both cases (detection or false alarm), schedule a revisit 
        # based on minimum separation
        Ms = TL.MsTrue[sInd]
        if smin is not None and np.nan not in smin: #smin is None if no planet was detected
            sp = smin
            if np.any(det):
                pInd_smin = pInds[det][np.argmin(SU.s[pInds[det]])]
                Mp = SU.Mp[pInd_smin]
            else:
                Mp = SU.Mp.mean()
            mu = const.G*(Mp + Ms)
            T = 2.*np.pi*np.sqrt(sp**3/mu)
            t_rev = TK.currentTimeNorm.copy() + T/2.
        # otherwise, revisit based on average of population semi-major axis and mass
        else:
            sp = SU.s.mean()
            Mp = SU.Mp.mean()
            mu = const.G*(Mp + Ms)
            T = 2.*np.pi*np.sqrt(sp**3/mu)
            t_rev = TK.currentTimeNorm.copy() + 0.75*T
        # if no detections then schedule revisit based off of revisit_wait
        t_rev = TK.currentTimeNorm.copy() + self.revisit_wait
        # finally, populate the revisit list (NOTE: sInd becomes a float)
        revisit = np.array([sInd, t_rev.to('day').value])
        if self.starRevisit.size == 0:#If starRevisit has nothing in it
            self.starRevisit = np.array([revisit])#initialize sterRevisit
        else:
            revInd = np.where(self.starRevisit[:,0] == sInd)[0]#indices of the first column of the starRevisit list containing sInd 
            if revInd.size == 0:
                self.starRevisit = np.vstack((self.starRevisit, revisit))
            else:
                self.starRevisit[revInd,1] = revisit[1]#over
<|MERGE_RESOLUTION|>--- conflicted
+++ resolved
@@ -1381,10 +1381,8 @@
         # add stars to filter list
         if np.any(characterized.astype(int) == 1):
             top_HIPs = self.occHIPs[:self.topstars]
-<<<<<<< HEAD
-=======
+
             # if a top star has had max_successful_chars remove from list
->>>>>>> d2aefb00
             if np.any(self.sInd_charcounts[sInd] >= self.max_successful_chars):
                 self.ignore_stars.append(sInd)
 
