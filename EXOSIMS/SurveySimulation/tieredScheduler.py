from EXOSIMS.Prototypes.SurveySimulation import SurveySimulation
import EXOSIMS, os
import astropy.units as u
import astropy.constants as const
import numpy as np
import itertools
from scipy import interpolate
try:
    import cPickle as pickle
except:
    import pickle
import time
from EXOSIMS.util.deltaMag import deltaMag

class tieredScheduler(SurveySimulation):
    """tieredScheduler 
    
    This class implements a tiered scheduler that independantly schedules the observatory
    while the starshade slews to its next target.
    
        Args:
        coeffs (iterable 4x1):
            Cost function coefficients: slew distance, completeness, 
            deep-dive least visited ramp, deep-dive unvisited ramp
        occHIPs (iterable nx1):
            List of star HIP numbers to initialize occulter target list.
        topstars (integer):
            Number of HIP numbers to recieve preferential treatment.
        revisit_wait (float):
            Wait time threshold for star revisits.
        revisit_weight (float):
            Weight used to increase preference for coronograph revisits.
        GAPortion (float):
            Portion of mission time used for general astrophysics.
        \*\*specs:
            user specified values
    """

    def __init__(self, coeffs=[2,1,8,4], occHIPs=[], topstars=0, revisit_wait=91.25, 
                 revisit_weight=1.0, GAPortion=.25, int_inflection=True,
                 GA_simult_det_fraction=.07, **specs):
        
        SurveySimulation.__init__(self, **specs)
        
        #verify that coefficients input is iterable 4x1
        if not(isinstance(coeffs,(list,tuple,np.ndarray))) or (len(coeffs) != 4):
            raise TypeError("coeffs must be a 4 element iterable")

        TK = self.TimeKeeping
        TL = self.TargetList

        #Add to outspec
        self._outspec['coeffs'] = coeffs
        self._outspec['occHIPs'] = occHIPs
        self._outspec['topstars'] = topstars
        self._outspec['GAPortion'] = GAPortion
        self._outspec['revisit_wait'] = revisit_wait
        self._outspec['revisit_weight'] = revisit_weight
        self._outspec['int_inflection'] = int_inflection
        
        #normalize coefficients
        coeffs = np.array(coeffs)
        coeffs = coeffs/np.linalg.norm(coeffs)
        
        self.coeffs = coeffs
        if occHIPs != []:
            occHIPs_path = os.path.join(EXOSIMS.__path__[0],'Scripts',occHIPs)
            assert os.path.isfile(occHIPs_path), "%s is not a file."%occHIPs_path
            HIPsfile = open(occHIPs_path, 'r').read()
            self.occHIPs = HIPsfile.split(',')
            if len(self.occHIPs) <= 1:
                self.occHIPs = HIPsfile.split('\n')
        else:
            assert occHIPs != [], "occHIPs target list is empty, occHIPs file must be specified in script file"
            self.occHIPs = occHIPs

        self.occHIPs = [hip.strip() for hip in self.occHIPs]

        self.occ_arrives = None # The timestamp at which the occulter finishes slewing
        self.occ_starRevisit = np.array([])
        self.occ_starVisits = np.zeros(TL.nStars,dtype=int) # The number of times each star was visited by the occulter
        self.phase1_end = None # The designated end time for the first observing phase
        self.is_phase1 = True
        self.FA_status = np.zeros(TL.nStars,dtype=bool)
        self.GA_percentage = GAPortion
        self.GAtime = 0.*u.d
        self.goal_GAtime = None
        self.curves = None
        self.ao = None
        self.int_inflection = int_inflection
        self.GA_simult_det_fraction = GA_simult_det_fraction

        self.ready_to_update = False
        self.occ_slewTime = 0.*u.d
        self.occ_sd = 0.*u.rad

        self.sInd_charcounts = {}

        self.topstars = topstars  # Allow preferential treatment of top n stars in occ_sInds target list
        self.coeff_data_a3 = []
        self.coeff_data_a4 = []
        self.coeff_time = []

        self.revisit_wait = revisit_wait * u.d
        self.revisit_weight = revisit_weight
        self.no_dets = np.ones(self.TargetList.nStars, dtype=bool)


    def run_sim(self):
        """Performs the survey simulation 
        
        Returns:
            mission_end (string):
                Message printed at the end of a survey simulation.
        
        """
        
        OS = self.OpticalSystem
        TL = self.TargetList
        SU = self.SimulatedUniverse
        Obs = self.Observatory
        TK = self.TimeKeeping
        Comp = self.Completeness

        self.phase1_end = TK.missionStart + 365*u.d
        
        # TODO: start using this self.currentSep
        # set occulter separation if haveOcculter
        self.currentSep = Obs.occulterSep
        
        # Choose observing modes selected for detection (default marked with a flag),
        det_mode = filter(lambda mode: mode['detectionMode'] == True, OS.observingModes)[0]
        # and for characterization (default is first spectro/IFS mode)
        spectroModes = filter(lambda mode: 'spec' in mode['inst']['name'], OS.observingModes)
        if np.any(spectroModes):
            char_mode = spectroModes[0]
        # if no spectro mode, default char mode is first observing mode
        else:
            char_mode = OS.observingModes[0]
        
        # Begin Survey, and loop until mission is finished
        self.logger.info('OB{}: survey beginning.'.format(TK.OBnumber+1))
        self.vprint( 'OB{}: survey beginning.'.format(TK.OBnumber+1))
        t0 = time.time()
        sInd = None
        occ_sInd = None
        cnt = 0
        self.occ_arrives = TK.currentTimeAbs.copy()
        while not TK.mission_is_over(OS, Obs, det_mode):
             
            # Acquire the NEXT TARGET star index and create DRM
            prev_occ_sInd = occ_sInd
            old_sInd = sInd #used to save sInd if returned sInd is None
            DRM, sInd, occ_sInd, t_det, sd, occ_sInds = self.next_target(sInd, occ_sInd, det_mode, char_mode)

            if sInd != occ_sInd:
                assert t_det !=0, "Integration time can't be 0."

            if sInd is not None and (TK.currentTimeAbs.copy() + t_det) >= self.occ_arrives and np.any(occ_sInds):
                sInd = occ_sInd
                # self.ready_to_update = True
            if sInd == occ_sInd:
                self.ready_to_update = True

            time2arrive = self.occ_arrives - TK.currentTimeAbs.copy()
            
            if sInd is not None:
                cnt += 1

                # clean up revisit list when one occurs to prevent repeats
                if np.any(self.starRevisit) and np.any(np.where(self.starRevisit[:,0] == float(sInd))):
                    s_revs = np.where(self.starRevisit[:,0] == float(sInd))[0]
                    dt_max = 1.*u.week
                    t_revs = np.where(self.starRevisit[:,1]*u.day - TK.currentTimeNorm.copy() < dt_max)[0]
                    self.starRevisit = np.delete(self.starRevisit, np.intersect1d(s_revs,t_revs),0)

                # get the index of the selected target for the extended list
                if TK.currentTimeNorm > TK.missionLife and self.starExtended.shape[0] == 0:
                    for i in range(len(self.DRM)):
                        if np.any([x == 1 for x in self.DRM[i]['plan_detected']]):
                            self.starExtended = np.hstack((self.starExtended, self.DRM[i]['star_ind']))
                            self.starExtended = np.unique(self.starExtended)
                
                # Beginning of observation, start to populate DRM
                DRM['OB#'] = TK.OBnumber+1
                DRM['Obs#'] = cnt
                DRM['star_ind'] = sInd
                DRM['arrival_time'] = TK.currentTimeNorm.copy().to('day').value
                pInds = np.where(SU.plan2star == sInd)[0]
                DRM['plan_inds'] = pInds.astype(int).tolist()

                if sInd == occ_sInd:
                    # wait until expected arrival time is observed
                    if time2arrive > 0*u.d:
                        TK.advanceToAbsTime(TK.currentTimeAbs.copy() + time2arrive.to('day'))
                        if time2arrive > 1*u.d:
                            self.GAtime = self.GAtime + time2arrive.to('day')

                TK.obsStart = TK.currentTimeNorm.copy().to('day')

                self.logger.info('  Observation #%s, target #%s/%s with %s planet(s), mission time: %s'\
                        %(cnt, sInd+1, TL.nStars, len(pInds), TK.obsStart.round(2)))
                self.vprint( '  Observation #%s, target #%s/%s with %s planet(s), mission time: %s'\
                        %(cnt, sInd+1, TL.nStars, len(pInds), TK.obsStart.round(2)))
                
                if sInd != occ_sInd:
                    self.starVisits[sInd] += 1
                    # PERFORM DETECTION and populate revisit list attribute.
                    # First store fEZ, dMag, WA
                    if np.any(pInds):
                        DRM['det_fEZ'] = SU.fEZ[pInds].to('1/arcsec2').value.tolist()
                        DRM['det_dMag'] = SU.dMag[pInds].tolist()
                        DRM['det_WA'] = SU.WA[pInds].to('mas').value.tolist()
                    detected, det_fZ, det_systemParams, det_SNR, FA = self.observation_detection(sInd, t_det, det_mode)
                    if np.any(detected):
                        self.vprint(  '  Det. results are: %s'%(detected))
                    # update GAtime
                    self.GAtime = self.GAtime + t_det.to('day')*self.GA_simult_det_fraction
                    # populate the DRM with detection results
                    DRM['det_time'] = t_det.to('day')
                    DRM['det_status'] = detected
                    DRM['det_SNR'] = det_SNR
                    DRM['det_fZ'] = det_fZ.to('1/arcsec2')
                    DRM['det_params'] = det_systemParams
                    DRM['FA_det_status'] = int(FA)

                    det_comp = Comp.comp_per_intTime(t_det, TL, sInd, det_fZ, self.ZodiacalLight.fEZ0, self.WAint[sInd], det_mode)[0]
                    DRM['det_comp'] = det_comp
                    DRM['det_mode'] = dict(det_mode)
                    del DRM['det_mode']['inst'], DRM['det_mode']['syst']
                
                elif sInd == occ_sInd:
                    self.occ_starVisits[occ_sInd] += 1
                    # PERFORM CHARACTERIZATION and populate spectra list attribute.
                    # First store fEZ, dMag, WA, and characterization mode

                    occ_pInds = np.where(SU.plan2star == occ_sInd)[0]
                    sInd = occ_sInd

                    DRM['slew_time'] = self.occ_slewTime.to('day').value
                    DRM['slew_angle'] = self.occ_sd.to('deg').value
                    slew_mass_used = self.occ_slewTime*Obs.defburnPortion*Obs.flowRate
                    DRM['slew_dV'] = (self.occ_slewTime*self.ao*Obs.defburnPortion).to('m/s').value
                    DRM['slew_mass_used'] = slew_mass_used.to('kg')
                    Obs.scMass = Obs.scMass - slew_mass_used
                    DRM['scMass'] = Obs.scMass.to('kg')

                    self.logger.info('  Starshade and telescope aligned at target star')
                    self.vprint(  '  Starshade and telescope aligned at target star')
                    if np.any(occ_pInds):
                        DRM['char_fEZ'] = SU.fEZ[occ_pInds].to('1/arcsec2').value.tolist()
                        DRM['char_dMag'] = SU.dMag[occ_pInds].tolist()
                        DRM['char_WA'] = SU.WA[occ_pInds].to('mas').value.tolist()
                    DRM['char_mode'] = dict(char_mode)
                    del DRM['char_mode']['inst'], DRM['char_mode']['syst']

                     # PERFORM CHARACTERIZATION and populate spectra list attribute
                    characterized, char_fZ, char_systemParams, char_SNR, char_intTime = \
                            self.observation_characterization(sInd, char_mode)
                    if np.any(characterized):
                        self.vprint( '  Char. results are: %s'%(characterized.T))
                    assert char_intTime != 0, "Integration time can't be 0."
                    # update the occulter wet mass
                    if OS.haveOcculter and char_intTime is not None:
                        DRM = self.update_occulter_mass(DRM, sInd, char_intTime, 'char')
                        char_comp = Comp.comp_per_intTime(char_intTime, TL, occ_sInd, char_fZ, self.ZodiacalLight.fEZ0, self.WAint[occ_sInd], char_mode)[0]
                        DRM['char_comp'] = char_comp
                    FA = False
                    # populate the DRM with characterization results
                    DRM['char_time'] = char_intTime.to('day') if char_intTime else 0.*u.day
                    #DRM['char_counts'] = self.sInd_charcounts[sInd]
                    DRM['char_status'] = characterized[:-1] if FA else characterized
                    DRM['char_SNR'] = char_SNR[:-1] if FA else char_SNR
                    DRM['char_fZ'] = char_fZ.to('1/arcsec2')
                    DRM['char_params'] = char_systemParams
                    # populate the DRM with FA results
                    DRM['FA_det_status'] = int(FA)
                    DRM['FA_char_status'] = characterized[-1] if FA else 0
                    DRM['FA_char_SNR'] = char_SNR[-1] if FA else 0.
                    DRM['FA_char_fEZ'] = self.lastDetected[sInd,1][-1]/u.arcsec**2 if FA else 0./u.arcsec**2
                    DRM['FA_char_dMag'] = self.lastDetected[sInd,2][-1] if FA else 0.
                    DRM['FA_char_WA'] = self.lastDetected[sInd,3][-1]*u.arcsec if FA else 0.*u.arcsec

                    # add star back into the revisit list
                    if np.any(characterized):
                        char = np.where(characterized)[0]
                        pInds = np.where(SU.plan2star == sInd)[0]
                        smin = np.min(SU.s[pInds[char]])
                        pInd_smin = pInds[np.argmin(SU.s[pInds[char]])]

                        Ms = TL.MsTrue[sInd]
                        sp = smin
                        Mp = SU.Mp[pInd_smin]
                        mu = const.G*(Mp + Ms)
                        T = 2.*np.pi*np.sqrt(sp**3/mu)
                        t_rev = TK.currentTimeNorm.copy() + T/2.

                self.goal_GAtime = self.GA_percentage * TK.currentTimeNorm.copy().to('day')
                goal_GAdiff = self.goal_GAtime - self.GAtime

                # allocate extra time to GA if we are falling behind
                if goal_GAdiff > 1*u.d:
                    self.vprint('Allocating time %s to general astrophysics'%(goal_GAdiff))
                    self.GAtime = self.GAtime + goal_GAdiff
                    TK.advanceToAbsTime(TK.currentTimeAbs.copy() + goal_GAdiff)

                # Append result values to self.DRM
                self.DRM.append(DRM)

                # Calculate observation end time
                TK.obsEnd = TK.currentTimeNorm.copy().to('day')

                # With prototype TimeKeeping, if no OB duration was specified, advance
                # to the next OB with timestep equivalent to time spent on one target
                if np.isinf(TK.OBduration) and (TK.missionPortion < 1):
                    self.arbitrary_time_advancement(TK.currentTimeNorm.to('day').copy() - DRM['arrival_time'])
                
                # With occulter, if spacecraft fuel is depleted, exit loop
                if Obs.scMass < Obs.dryMass:
                    self.vprint('Total fuel mass exceeded at %s' %TK.obsEnd.round(2))
                    break

            else:#sInd == None
                sInd = old_sInd#Retain the last observed star
                if(TK.currentTimeNorm.copy() >= TK.OBendTimes[TK.OBnumber]): # currentTime is at end of OB
                    #Conditional Advance To Start of Next OB
                    if not TK.mission_is_over(OS, Obs,det_mode):#as long as the mission is not over
                        TK.advancetToStartOfNextOB()#Advance To Start of Next OB
                elif(waitTime is not None):
                    #CASE 1: Advance specific wait time
                    success = TK.advanceToAbsTime(TK.currentTimeAbs.copy() + waitTime)
                    self.vprint('waitTime is not None')
                else:
                    startTimes = TK.currentTimeAbs.copy() + np.zeros(TL.nStars)*u.d # Start Times of Observations
                    observableTimes = Obs.calculate_observableTimes(TL,np.arange(TL.nStars),startTimes,self.koMap,self.koTimes,self.mode)[0]
                    #CASE 2 If There are no observable targets for the rest of the mission
                    if((observableTimes[(TK.missionFinishAbs.copy().value*u.d > observableTimes.value*u.d)*(observableTimes.value*u.d >= TK.currentTimeAbs.copy().value*u.d)].shape[0]) == 0):#Are there any stars coming out of keepout before end of mission
                        self.vprint('No Observable Targets for Remainder of mission at currentTimeNorm= ' + str(TK.currentTimeNorm.copy()))
                        #Manually advancing time to mission end
                        TK.currentTimeNorm = TK.missionLife
                        TK.currentTimeAbs = TK.missionFinishAbs
                    else:#CASE 3    nominal wait time if at least 1 target is still in list and observable
                        #TODO: ADD ADVANCE TO WHEN FZMIN OCURS
                        inds1 = np.arange(TL.nStars)[observableTimes.value*u.d > TK.currentTimeAbs.copy().value*u.d]
                        inds2 = np.intersect1d(self.intTimeFilterInds, inds1) #apply intTime filter
                        inds3 = self.revisitFilter(inds2, TK.currentTimeNorm.copy() + self.dt_max.to(u.d)) #apply revisit Filter #NOTE this means stars you added to the revisit list 
                        self.vprint("Filtering %d stars from advanceToAbsTime"%(TL.nStars - len(inds3)))
                        oTnowToEnd = observableTimes[inds3]
                        if not oTnowToEnd.value.shape[0] == 0: #there is at least one observableTime between now and the end of the mission
                            tAbs = np.min(oTnowToEnd)#advance to that observable time
                        else:
                            tAbs = TK.missionStart + TK.missionLife#advance to end of mission
                        tmpcurrentTimeNorm = TK.currentTimeNorm.copy()
                        success = TK.advanceToAbsTime(tAbs)#Advance Time to this time OR start of next OB following this time
                        self.vprint('No Observable Targets a currentTimeNorm= %.2f Advanced To currentTimeNorm= %.2f'%(tmpcurrentTimeNorm.to('day').value, TK.currentTimeNorm.to('day').value))
        

        else:
            dtsim = (time.time()-t0)*u.s
            mission_end = "Mission complete: no more time available.\n"\
                    + "Simulation duration: %s.\n" %dtsim.astype('int')\
                    + "Results stored in SurveySimulation.DRM (Design Reference Mission)."

            self.logger.info(mission_end)
            self.vprint(mission_end)

            return mission_end

    def next_target(self, old_sInd, old_occ_sInd, det_mode, char_mode):
        """Finds index of next target star and calculates its integration time.
        
        This method chooses the next target star index based on which
        stars are available, their integration time, and maximum completeness.
        Returns None if no target could be found.
        
        Args:
            old_sInd (integer):
                Index of the previous target star for the telescope
            old_occ_sInd (integer):
                Index of the previous target star for the occulter
            det_mode (dict):
                Selected observing mode for detection
            char_mode (dict):
                Selected observing mode for characterization
                
        Returns:
            DRM (dicts):
                Contains the results of survey simulation
            sInd (integer):
                Index of next target star. Defaults to None.
            occ_sInd (integer):
                Index of next occulter target star. Defaults to None.
            t_det (astropy Quantity):
                Selected star integration time for detection in units of day. 
                Defaults to None.
        
        """

        OS = self.OpticalSystem
        ZL = self.ZodiacalLight
        Comp = self.Completeness
        TL = self.TargetList
        Obs = self.Observatory
        TK = self.TimeKeeping
        
        # Create DRM
        DRM = {}

        # Allocate settling time + overhead time
        # if old_sInd == old_occ_sInd and old_occ_sInd is not None:
        #     TK.allocate_time(Obs.settlingTime + char_mode['syst']['ohTime'])
        # else:
        #     TK.allocate_time(0.0 + det_mode['syst']['ohTime'])
        
        # In case of an occulter, initialize slew time factor
        # (add transit time and reduce starshade mass)
        assert OS.haveOcculter == True
        self.ao = Obs.thrust/Obs.scMass
        slewTime_fac = (2.*Obs.occulterSep/np.abs(self.ao)/(Obs.defburnPortion/2. \
                - Obs.defburnPortion**2/4.)).decompose().to('d2')

        # Star indices that correspond with the given HIPs numbers for the occulter
        # XXX ToDo: print out HIPs that don't show up in TL
        HIP_sInds = np.where(np.in1d(TL.Name, self.occHIPs))[0]
        
        cnt = 0
        # Now, start to look for available targets
        while not TK.mission_is_over(OS, Obs, det_mode):
            # 0/ initialize arrays
            slewTime = np.zeros(TL.nStars)*u.d
            fZs = np.zeros(TL.nStars)/u.arcsec**2
            intTimes = np.zeros(TL.nStars)*u.d
            occ_intTimes = np.zeros(TL.nStars)*u.d
            tovisit = np.zeros(TL.nStars, dtype=bool)
            occ_tovisit = np.zeros(TL.nStars, dtype=bool)
            sInds = np.arange(TL.nStars)

            # 1/ Find spacecraft orbital START positions and filter out unavailable 
            # targets. If occulter, each target has its own START position.
            sd = None
            # find angle between old and new stars, default to pi/2 for first target
            if old_occ_sInd is None:
                sd = np.zeros(TL.nStars)*u.rad
                r_old = TL.starprop(np.where(np.in1d(TL.Name, self.occHIPs))[0][0], TK.currentTimeAbs.copy())[0]
            else:
                # position vector of previous target star
                r_old = TL.starprop(old_occ_sInd, TK.currentTimeAbs.copy())[0]
                u_old = r_old.value/np.linalg.norm(r_old)
                # position vector of new target stars
                r_new = TL.starprop(sInds, TK.currentTimeAbs.copy())
                u_new = (r_new.value.T/np.linalg.norm(r_new,axis=1)).T
                # angle between old and new stars
                sd = np.arccos(np.clip(np.dot(u_old,u_new.T),-1,1))*u.rad
                # calculate slew time
                slewTime = np.sqrt(slewTime_fac*np.sin(sd/2.))
            
            occ_startTimes = TK.currentTimeAbs.copy() + slewTime
            occ_startTimesNorm = TK.currentTimeNorm.copy() + slewTime
            kogoodStart = Obs.keepout(TL, sInds, occ_startTimes)
            occ_sInds = sInds[np.where(kogoodStart)[0]]
            occ_sInds = occ_sInds[np.where(np.in1d(occ_sInds, HIP_sInds))[0]]

            startTimes = TK.currentTimeAbs.copy() + np.zeros(TL.nStars)*u.d
            startTimesNorm = TK.currentTimeNorm.copy()
            kogoodStart = Obs.keepout(TL, sInds, startTimes)
            sInds = sInds[np.where(kogoodStart)[0]]

            # 2a/ If we are in detection phase two, start adding new targets to occulter target list
            if TK.currentTimeAbs > self.phase1_end:
                if self.is_phase1 is True:
                    self.vprint( 'Entering detection phase 2: target list for occulter expanded')
                    self.is_phase1 = False
                occ_sInds = np.setdiff1d(occ_sInds, sInds[np.where((self.starVisits[sInds] == self.nVisitsMax) & 
                                                                   (self.occ_starVisits[sInds] == 0))[0]])

            fEZ = ZL.fEZ0
            WA = self.WAint
            # 2/ calculate integration times for ALL preselected targets, 
            # and filter out totTimes > integration cutoff
            if len(occ_sInds) > 0:
                if self.int_inflection:
                    occ_intTimes[occ_sInds] = self.calc_int_inflection(occ_sInds, fEZ, occ_startTimes, WA[occ_sInds], char_mode, ischar=True)
                else:
                    occ_intTimes[occ_sInds] = self.calc_targ_intTime(occ_sInds, occ_startTimes[occ_sInds], char_mode)

                totTimes = occ_intTimes*char_mode['timeMultiplier']
                # end times
                occ_endTimes = occ_startTimes + totTimes
                occ_endTimesNorm = occ_startTimesNorm + totTimes
                # indices of observable stars
                occ_sInds = np.where((totTimes > 0) & (totTimes <= OS.intCutoff) & 
                            (occ_endTimesNorm <= TK.OBendTimes[TK.OBnumber]))[0]

            if len(sInds) > 0:  
                intTimes[sInds] = self.calc_targ_intTime(sInds, startTimes[sInds], det_mode)

                totTimes = intTimes*det_mode['timeMultiplier']
                # end times
                endTimes = startTimes + totTimes
                endTimesNorm = startTimesNorm + totTimes
                # indices of observable stars
                sInds = np.where((totTimes > 0) & (totTimes <= OS.intCutoff) & 
                        (endTimesNorm <= TK.OBendTimes[TK.OBnumber]))[0]
            
            # 3/ Find spacecraft orbital END positions (for each candidate target), 
            # and filter out unavailable targets
            if len(occ_sInds) > 0 and Obs.checkKeepoutEnd:
                kogoodEnd = Obs.keepout(TL, occ_sInds, occ_endTimes[occ_sInds])
                occ_sInds = occ_sInds[np.where(kogoodEnd)[0]]

            if len(sInds) > 0 and Obs.checkKeepoutEnd:
                kogoodEnd = Obs.keepout(TL, sInds, endTimes[sInds])
                sInds = sInds[np.where(kogoodEnd)[0]]
            
            # 4/ Filter out all previously (more-)visited targets, unless in 
            # revisit list, with time within some dt of start (+- 1 week)
            if len(sInds.tolist()) > 0:
                sInds = self.revisitFilter(sInds, TK.currentTimeNorm.copy())

            # revisit list, with time after start
            if np.any(occ_sInds):
                occ_tovisit[occ_sInds] = (self.occ_starVisits[occ_sInds] == self.occ_starVisits[occ_sInds].min())
                if self.occ_starRevisit.size != 0:
                    dt_max = 1.*u.week
                    dt_rev = TK.currentTimeNorm - self.occ_starRevisit[:,1]*u.day
                    ind_rev = [int(x) for x in self.occ_starRevisit[dt_rev > 0, 0] if x in occ_sInds]
                    occ_tovisit[ind_rev] = True
                occ_sInds = np.where(occ_tovisit)[0]

            # 5/ Filter off current occulter target star from detection list
            if old_occ_sInd is not None:
                sInds = sInds[np.where(sInds != old_occ_sInd)[0]]
                occ_sInds = occ_sInds[np.where(occ_sInds != old_occ_sInd)[0]]

            # 6/ Filter off previously visited occ_sInds
            #occ_sInds = occ_sInds[np.where(self.occ_starVisits[occ_sInds] == 0)[0]]

            #6a/ Filter off any stars visited by the occulter 3 or more times
            occ_sInds = occ_sInds[np.where(self.occ_starVisits[occ_sInds] < 3)[0]]

            # 7a/ Filter off stars with too-long inttimes
            if self.occ_arrives > TK.currentTimeAbs:
                available_time = self.occ_arrives - TK.currentTimeAbs.copy()
                if np.any(sInds[intTimes[sInds] < available_time]):
                    sInds = sInds[intTimes[sInds] < available_time]

            t_det = 0*u.d
            occ_sInd = old_occ_sInd

            # 7b/ Choose best target from remaining
            # if the starshade has arrived at its destination, or it is the first observation
            if np.any(occ_sInds):
                if old_occ_sInd is None or ((TK.currentTimeAbs.copy() + t_det) >= self.occ_arrives and self.ready_to_update):
                    occ_sInd = self.choose_next_occulter_target(old_occ_sInd, occ_sInds, occ_intTimes)
                    if old_occ_sInd is None:
                        self.occ_arrives = TK.currentTimeAbs.copy()
                    else:
                        self.occ_arrives = occ_startTimes[occ_sInd]
                        self.occ_slewTime = slewTime[occ_sInd]
                        self.occ_sd = sd[occ_sInd]
                    self.ready_to_update = False
                    # self.occ_starVisits[occ_sInd] += 1
                elif not np.any(sInds):
                    TK.advanceToAbsTime(TK.currentTimeAbs.copy() + 1*u.d)
                    cnt += 1
                    continue

            if occ_sInd is not None:
                sInds = sInds[np.where(sInds != occ_sInd)[0]]

            if np.any(sInds):
                # choose sInd of next target
                sInd = self.choose_next_telescope_target(old_sInd, sInds, intTimes[sInds])
                # occ_sInd = old_occ_sInd
                # store relevant values
                t_det = intTimes[sInd]

            # if no observable target, call the TimeKeeping.wait() method
            if not np.any(sInds) and not np.any(occ_sInds):
                self.vprint('No Observable Targets at currentTimeNorm= ' + str(TK.currentTimeNorm.copy()))
                # TK.advanceToAbsTime(TK.currentTimeAbs.copy() + TK.waitTime*TK.waitMultiple**cnt)
                # cnt += 1
                # continue
                return DRM, None, None, None, None, None
            break

        else:
            self.logger.info('Mission complete: no more time available')
            self.vprint( 'Mission complete: no more time available')
            return DRM, None, None, None, None, None

        if TK.mission_is_over(OS, Obs, det_mode):
            self.logger.info('Mission complete: no more time available')
            self.vprint( 'Mission complete: no more time available')
            return DRM, None, None, None, None, None

        return DRM, sInd, occ_sInd, t_det, sd, occ_sInds

    def choose_next_occulter_target(self, old_occ_sInd, occ_sInds, intTimes):
        """Choose next target for the occulter based on truncated 
        depth first search of linear cost function.
        
        Args:
            old_occ_sInd (integer):
                Index of the previous target star
            occ_sInds (integer array):
                Indices of available targets
            intTimes (astropy Quantity array):
                Integration times for detection in units of day
                
        Returns:
            sInd (integer):
                Index of next target star
        
        """

        # Choose next Occulter target

        OS = self.OpticalSystem
        Obs = self.Observatory
        Comp = self.Completeness
        TL = self.TargetList
        Obs = self.Observatory
        TK = self.TimeKeeping

        # reshape sInds, store available top9 sInds
        occ_sInds = np.array(occ_sInds, ndmin=1)
        top_HIPs = self.occHIPs[:self.topstars]
        top_sInds = np.intersect1d(np.where(np.in1d(TL.Name, top_HIPs))[0], occ_sInds)

        # current stars have to be in the adjmat
        if (old_occ_sInd is not None) and (old_occ_sInd not in occ_sInds):
            occ_sInds = np.append(occ_sInds, old_occ_sInd)

        # get completeness values
        comps = Comp.completeness_update(TL, occ_sInds, self.starVisits[occ_sInds], TK.currentTimeNorm.copy())
        
        # if first target, or if only 1 available target, choose highest available completeness
        nStars = len(occ_sInds)
        if (old_occ_sInd is None) or (nStars == 1):
            #occ_sInd = occ_sInds[0]
            occ_sInd = np.where(TL.Name == self.occHIPs[0])[0][0]
            occ_sInd = np.random.choice(occ_sInds[comps == max(comps)])
            return occ_sInd
        
        # define adjacency matrix
        A = np.zeros((nStars, nStars))

        # consider slew distance when there's an occulter
        r_ts = TL.starprop(occ_sInds, TK.currentTimeAbs.copy())
        u_ts = (r_ts.value.T/np.linalg.norm(r_ts,axis=1)).T
        angdists = np.arccos(np.clip(np.dot(u_ts,u_ts.T),-1,1))
        A[np.ones((nStars),dtype=bool)] = angdists
        A = self.coeffs[0]*(A)/np.pi

        # add factor due to completeness
        # A = A + self.coeffs[1]*(1-comps)
        cdt = comps/intTimes[occ_sInds]
        A = A + self.coeffs[1]*(1 - cdt/max(cdt))

        # add factor for unvisited ramp for deep dive stars
        if np.any(top_sInds):
             # add factor for least visited deep dive stars
            f_uv = np.zeros(nStars)
            u1 = np.in1d(occ_sInds, top_sInds)
            u2 = self.occ_starVisits[occ_sInds]==min(self.occ_starVisits[top_sInds])
            unvisited = np.logical_and(u1, u2)
            f_uv[unvisited] = float(TK.currentTimeNorm.copy()/TK.missionLife.copy())**2
            A = A - self.coeffs[2]*f_uv

            self.coeff_data_a3.append([occ_sInds,f_uv])

            # add factor for unvisited deep dive stars
            no_visits = np.zeros(nStars)
            #no_visits[u1] = np.ones(len(top_sInds))
            u2 = self.occ_starVisits[occ_sInds]==0
            unvisited = np.logical_and(u1, u2)
            no_visits[unvisited] = 1.
            A = A - self.coeffs[3]*no_visits

            self.coeff_data_a4.append([occ_sInds, no_visits])
            self.coeff_time.append(TK.currentTimeNorm.copy().value)

        # kill diagonal
        A = A + np.diag(np.ones(nStars)*np.Inf)

        # take two traversal steps
        step1 = np.tile(A[occ_sInds==old_occ_sInd,:],(nStars,1)).flatten('F')
        step2 = A[np.array(np.ones((nStars,nStars)),dtype=bool)]
        tmp = np.argmin(step1+step2)
        occ_sInd = occ_sInds[int(np.floor(tmp/float(nStars)))]

        return occ_sInd

    def choose_next_telescope_target(self, old_sInd, sInds, t_dets):
        """Choose next telescope target based on star completeness and integration time.
        
        Args:
            old_sInd (integer):
                Index of the previous target star
            sInds (integer array):
                Indices of available targets
            t_dets (astropy Quantity array):
                Integration times for detection in units of day
                
        Returns:
            sInd (integer):
                Index of next target star
        
        """
        
        Comp = self.Completeness
        TL = self.TargetList
        TK = self.TimeKeeping

        nStars = len(sInds)

        # reshape sInds
        sInds = np.array(sInds,ndmin=1)

        # 1/ Choose next telescope target
        comps = Comp.completeness_update(TL, sInds, self.starVisits[sInds], TK.currentTimeNorm.copy())

        # add weight for star revisits
        ind_rev = []
        if self.starRevisit.size != 0:
            dt_rev = np.abs(self.starRevisit[:,1]*u.day - TK.currentTimeNorm.copy())
            ind_rev = [int(x) for x in self.starRevisit[dt_rev < self.dt_max, 0] if x in sInds]

        f2_uv = np.where((self.starVisits[sInds] > 0) & (self.starVisits[sInds] < 6), 
                          self.starVisits[sInds], 0) * (1 - (np.in1d(sInds, ind_rev, invert=True)))

        weights = (comps + self.revisit_weight*f2_uv/float(self.nVisitsMax))/t_dets

        sInd = np.random.choice(sInds[weights == max(weights)])

        # Comp = self.Completeness
        # TL = self.TargetList
        # TK = self.TimeKeeping
        
        # # cast sInds to array
        # sInds = np.array(sInds, ndmin=1, copy=False)
        # # get dynamic completeness values
        # comps = Comp.completeness_update(TL, sInds, self.starVisits[sInds], TK.currentTimeNorm)
        # # choose target with maximum completeness
        # sInd = np.random.choice(sInds[comps == max(comps)])

        return sInd


    def calc_int_inflection(self, t_sInds, fEZ, startTime, WA, mode, ischar=False):
        """Calculate integration time based on inflection point of Completeness as a function of int_time
        
        Args:
            t_sInds (integer array):
                Indices of the target stars
            fEZ (astropy Quantity array):
                Surface brightness of exo-zodiacal light in units of 1/arcsec2
            startTime (astropy Quantity array):
                Surface brightness of local zodiacal light in units of 1/arcsec2
            WA (astropy Quantity):
                Working angle of the planet of interest in units of arcsec
            mode (dict):
                Selected observing mode

        Returns:
            int_times (astropy quantity array):
                The suggested integration time
        
        """

        OS = self.OpticalSystem
        Comp = self.Completeness
        TL = self.TargetList
        ZL = self.ZodiacalLight
        Obs = self.Observatory

        num_points = 500
        intTimes = np.logspace(-5, 2, num_points)*u.d
        sInds = np.arange(TL.nStars)
        WA = self.WAint   # don't use WA input because we don't know planet positions before characterization
        curve = np.zeros([1, sInds.size, intTimes.size])

        Cpath = os.path.join(Comp.classpath, Comp.filename+'.fcomp')

        # if no preexisting curves exist, either load from file or calculate
        if self.curves is None:
            if os.path.exists(Cpath):
                self.vprint( 'Loading cached completeness file from "{}".'.format(Cpath))
                curves = pickle.load(open(Cpath, 'rb'))
                self.vprint( 'Completeness curves loaded from cache.')
            else:
                # calculate completeness curves for all sInds
                self.vprint( 'Cached completeness file not found at "{}".'.format(Cpath))
                self.vprint( 'Beginning completeness curve calculations.')
                curves = {}
                for t_i, t in enumerate(intTimes):
                    fZ = ZL.fZ(Obs, TL, sInds, startTime, mode)
                    # curves[0,:,t_i] = OS.calc_dMag_per_intTime(t, TL, sInds, fZ, fEZ, WA, mode)
                    curve[0,:,t_i] = Comp.comp_per_intTime(t, TL, sInds, fZ, fEZ, WA, mode)
                curves[mode['systName']] = curve
                pickle.dump(curves, open(Cpath, 'wb'))
                self.vprint( 'completeness curves stored in {}'.format(Cpath))

            self.curves = curves

        # if no curves for current mode
        if mode['systName'] not in self.curves.keys() or TL.nStars != self.curves[mode['systName']].shape[1]:
            for t_i, t in enumerate(intTimes):
                fZ = ZL.fZ(Obs, TL, sInds, startTime, mode)
                curve[0,:,t_i] = Comp.comp_per_intTime(t, TL, sInds, fZ, fEZ, WA, mode)

            self.curves[mode['systName']] = curve
            pickle.dump(self.curves, open(Cpath, 'wb'))
            self.vprint( 'recalculated completeness curves stored in {}'.format(Cpath))

        int_times = np.zeros(len(t_sInds))*u.d
        for i, sInd in enumerate(t_sInds):
            c_v_t = self.curves[mode['systName']][0,sInd,:]
            dcdt = np.diff(c_v_t)/np.diff(intTimes)

            # find the inflection point of the completeness graph
            if ischar is False:
                target_point = max(dcdt).value + 10*np.var(dcdt).value
                idc = np.abs(dcdt - target_point/(1*u.d)).argmin()
                int_time = intTimes[idc]
                int_time = int_time*self.starVisits[sInd]

                # update star completeness
                idx = (np.abs(intTimes - int_time)).argmin()
                comp = c_v_t[idx]
                TL.comp[sInd] = comp
            else:
                idt = np.abs(intTimes - max(intTimes)).argmin()
                idx = np.abs(c_v_t - c_v_t[idt]*.9).argmin()

                # idx = np.abs(comps - max(comps)*.9).argmin()
                int_time = intTimes[idx]
                comp = c_v_t[idx]

            int_times[i] = int_time

        int_times[int_times<2.000e-5*u.d] = 0.0 *u.d
        return int_times


    def observation_characterization(self, sInd, mode):
        """Finds if characterizations are possible and relevant information
        
        Args:
            sInd (integer):
                Integer index of the star of interest
            mode (dict):
                Selected observing mode for characterization
        
        Returns:
            characterized (integer list):
                Characterization status for each planet orbiting the observed 
                target star including False Alarm if any, where 1 is full spectrum, 
                -1 partial spectrum, and 0 not characterized
            fZ (astropy Quantity):
                Surface brightness of local zodiacal light in units of 1/arcsec2
            systemParams (dict):
                Dictionary of time-dependant planet properties averaged over the 
                duration of the integration
            SNR (float ndarray):
                Characterization signal-to-noise ratio of the observable planets. 
                Defaults to None.
            intTime (astropy Quantity):
                Selected star characterization time in units of day. Defaults to None.
        """

        OS = self.OpticalSystem
        ZL = self.ZodiacalLight
        TL = self.TargetList
        SU = self.SimulatedUniverse
        Obs = self.Observatory
        TK = self.TimeKeeping

        # find indices of planets around the target
        pInds = np.where(SU.plan2star == sInd)[0]
        # get the last detected planets, and check if there was a FA
        #det = self.lastDetected[sInd,0]
        det = np.ones(pInds.size, dtype=bool)
        fEZs = SU.fEZ[pInds].to('1/arcsec2').value
        dMags = SU.dMag[pInds]
        WAs = SU.WA[pInds].to('arcsec').value

        FA = (det.size == pInds.size + 1)
        if FA == True:
            pIndsDet = np.append(pInds, -1)[det]
        else:
            pIndsDet = pInds[det]

        # initialize outputs, and check if any planet to characterize
        characterized = np.zeros(det.size, dtype=int)
        fZ = 0./u.arcsec**2
        systemParams = SU.dump_system_params(sInd) # write current system params by default
        SNR = np.zeros(len(det))
        intTime = None
        if len(det) == 0: # nothing to characterize
            if sInd not in self.sInd_charcounts.keys():
                self.sInd_charcounts[sInd] = characterized
            return characterized, fZ, systemParams, SNR, intTime

        # look for last detected planets that have not been fully characterized
        if (FA == False): # only true planets, no FA
            tochar = (self.fullSpectra[pIndsDet] != -2)
        else: # mix of planets and a FA
            truePlans = pIndsDet[:-1]
            tochar = np.append((self.fullSpectra[truePlans] == 0), True)

        # 1/ find spacecraft orbital START position and check keepout angle
        if np.any(tochar):
            # start times
            startTime = TK.currentTimeAbs.copy() + mode['syst']['ohTime'] + Obs.settlingTime
            startTimeNorm = TK.currentTimeNorm.copy() + mode['syst']['ohTime'] + Obs.settlingTime
            # planets to characterize
            tochar[tochar] = Obs.keepout(TL, sInd, startTime)

        # 2/ if any planet to characterize, find the characterization times
        if np.any(tochar):
            # propagate the whole system to match up with current time
            # calculate characterization times at the detected fEZ, dMag, and WA
            fZ = ZL.fZ(Obs, TL, sInd, startTime, mode)
            # fEZ = self.lastDetected[sInd,1][tochar]/u.arcsec**2
            # dMag = self.lastDetected[sInd,2][tochar]
            # WA = self.lastDetected[sInd,3][tochar]*u.mas
            fEZ = fEZs[tochar]/u.arcsec**2
            dMag = dMags[tochar]
            WAp = WAs[tochar]*u.arcsec
            WAp = self.WAint[sInd]*np.ones(len(tochar))
            dMag = self.dMagint[sInd]*np.ones(len(tochar))

            intTimes = np.zeros(len(pInds))*u.d
            # t_chars[tochar] = OS.calc_intTime(TL, sInd, fZ, fEZ, dMag, WA, mode)
            intTimes = np.zeros(len(tochar))*u.day
            # intTimes[tochar] = OS.calc_intTime(TL, sInd, fZ, fEZ, dMag, WAp, mode)
            if self.int_inflection:
                for i,j in enumerate(WAp):
                    if tochar[i]:
                        intTimes[i] = self.calc_int_inflection([sInd], fEZ[i], startTime, j, mode, ischar=True)[0]
            else:
                intTimes[tochar] = OS.calc_intTime(TL, sInd, fZ, fEZ, dMag, WAp, mode)

            # add a predetermined margin to the integration times
            intTimes = intTimes*(1 + self.charMargin)
            # apply time multiplier
            totTimes = intTimes*(mode['timeMultiplier'])
            # end times
            endTimes = startTime + totTimes
            endTimesNorm = startTimeNorm + totTimes
            # planets to characterize
            tochar = ((totTimes > 0) & (totTimes <= OS.intCutoff) & 
                    (endTimesNorm <= TK.OBendTimes[TK.OBnumber]))

        # 3/ is target still observable at the end of any char time?
        if np.any(tochar) and Obs.checkKeepoutEnd:
<<<<<<< HEAD
            tochar[tochar] = Obs.keepout(TL, sInd, endTimes[tochar])
        
=======
            tochar[tochar] = Obs.keepout(TL, sInd, endTimes[tochar], mode)

>>>>>>> 44fb969a
        # 4/ if yes, perform the characterization for the maximum char time
        if np.any(tochar):
            #Save Current Time before attempting time allocation
            currentTimeNorm = TK.currentTimeNorm.copy()
            currentTimeAbs = TK.currentTimeAbs.copy()

            intTime = np.max(intTimes[tochar])
            extraTime = intTime*(mode['timeMultiplier'] - 1.)#calculates extraTime
            success = TK.allocate_time(intTime + extraTime + mode['syst']['ohTime'] + Obs.settlingTime, True)#allocates time
            if success == False: #Time was not successfully allocated
                #Identical to when "if char_mode['SNR'] not in [0, np.inf]:" in run_sim()
                char_intTime = None
                lenChar = len(pInds) + 1 if FA else len(pInds)
                characterized = np.zeros(lenChar, dtype=float)
                char_SNR = np.zeros(lenChar, dtype=float)
                char_fZ = 0./u.arcsec**2
                char_systemParams = SU.dump_system_params(sInd)
                return characterized, char_fZ, char_systemParams, char_SNR, char_intTime

            pIndsChar = pIndsDet[tochar]
            log_char = '   - Charact. planet(s) %s (%s/%s detected)'%(pIndsChar, 
                    len(pIndsChar), len(pIndsDet))
            self.logger.info(log_char)
<<<<<<< HEAD
            self.vprint(log_char)
            
=======
            self.vprint( log_char)

>>>>>>> 44fb969a
            # SNR CALCULATION:
            # first, calculate SNR for observable planets (without false alarm)
            planinds = pIndsChar[:-1] if pIndsChar[-1] == -1 else pIndsChar
            SNRplans = np.zeros(len(planinds))
            if len(planinds) > 0:
                # initialize arrays for SNR integration
                fZs = np.zeros(self.ntFlux)/u.arcsec**2
                systemParamss = np.empty(self.ntFlux, dtype='object')
                Ss = np.zeros((self.ntFlux, len(planinds)))
                Ns = np.zeros((self.ntFlux, len(planinds)))
                # integrate the signal (planet flux) and noise
                dt = intTime/float(self.ntFlux)
                timePlus = Obs.settlingTime.copy() + mode['syst']['ohTime'].copy()#accounts for the time since the current time
                for i in range(self.ntFlux):
                    # allocate first half of dt
                    timePlus += dt
                    # calculate current zodiacal light brightness
                    fZs[i] = ZL.fZ(Obs, TL, sInd, currentTimeAbs + timePlus, mode)[0]
                    # propagate the system to match up with current time
                    SU.propag_system(sInd, currentTimeNorm + timePlus - self.propagTimes[sInd])
                    self.propagTimes[sInd] = currentTimeNorm + timePlus
                    # save planet parameters
                    systemParamss[i] = SU.dump_system_params(sInd)
                    # calculate signal and noise (electron count rates)
                    Ss[i,:], Ns[i,:] = self.calc_signal_noise(sInd, planinds, dt, mode, 
                            fZ=fZs[i])
                    # allocate second half of dt
<<<<<<< HEAD
                    timePlus += dt
                
=======
                    TK.allocate_time(dt/2.)

>>>>>>> 44fb969a
                # average output parameters
                fZ = np.mean(fZs)
                systemParams = {key: sum([systemParamss[x][key]
                        for x in range(self.ntFlux)])/float(self.ntFlux)
                        for key in sorted(systemParamss[0])}
                # calculate planets SNR
                S = Ss.sum(0)
                N = Ns.sum(0)
                SNRplans[N > 0] = S[N > 0]/N[N > 0]
                # allocate extra time for timeMultiplier
<<<<<<< HEAD
            
=======
                extraTime = intTime*(mode['timeMultiplier'] - 1)
                TK.allocate_time(extraTime)

>>>>>>> 44fb969a
            # if only a FA, just save zodiacal brightness in the middle of the integration
            else:
                totTime = intTime*(mode['timeMultiplier'])
                fZ = ZL.fZ(Obs, TL, sInd, TK.currentTimeAbs.copy(), mode)[0]
<<<<<<< HEAD
            
=======
                TK.allocate_time(totTime/2.)

>>>>>>> 44fb969a
            # calculate the false alarm SNR (if any)
            SNRfa = []
            if pIndsChar[-1] == -1:
                fEZ = fEZs[-1]/u.arcsec**2
                dMag = dMags[-1]
                WA = WAs[-1]*u.arcsec
                C_p, C_b, C_sp = OS.Cp_Cb_Csp(TL, sInd, fZ, fEZ, dMag, WA, mode)
                S = (C_p*intTime).decompose().value
                N = np.sqrt((C_b*intTime + (C_sp*intTime)**2).decompose().value)
                SNRfa = S/N if N > 0 else 0.

            # save all SNRs (planets and FA) to one array
            SNRinds = np.where(det)[0][tochar]
            SNR[SNRinds] = np.append(SNRplans, SNRfa)

            # now, store characterization status: 1 for full spectrum, 
            # -1 for partial spectrum, 0 for not characterized
            char = (SNR >= mode['SNR'])
            # initialize with full spectra
            characterized = char.astype(int)
            WAchar = WAs[char]*u.arcsec
            # find the current WAs of characterized planets
            WA = WAs*u.arcsec
            if FA:
                WAs = np.append(WAs, WAs[-1]*u.arcsec)
            # check for partial spectra
            IWA_max = mode['IWA']*(1 + mode['BW']/2.)
            OWA_min = mode['OWA']*(1 - mode['BW']/2.)
            char[char] = (WAchar < IWA_max) | (WAchar > OWA_min)
            characterized[char] = -1
            all_full = np.copy(characterized)
            all_full[char] = 0
            if sInd not in self.sInd_charcounts.keys():
                self.sInd_charcounts[sInd] = all_full
            else:
                self.sInd_charcounts[sInd] = self.sInd_charcounts[sInd] + all_full
            # encode results in spectra lists (only for planets, not FA)
            charplans = characterized[:-1] if FA else characterized
            self.fullSpectra[pInds[charplans == 1]] += 1
            self.partialSpectra[pInds[charplans == -1]] += 1

        # in both cases (detection or false alarm), schedule a revisit 
        # based on minimum separation
        smin = np.min(SU.s[pInds[det]])
        Ms = TL.MsTrue[sInd]
        if smin is not None:
            sp = smin
            if np.any(det):
                pInd_smin = pInds[det][np.argmin(SU.s[pInds[det]])]
                Mp = SU.Mp[pInd_smin]
            else:
                Mp = SU.Mp.mean()
            mu = const.G*(Mp + Ms)
            T = 2.*np.pi*np.sqrt(sp**3/mu)
            t_rev = TK.currentTimeNorm.copy() + T/2.
        # otherwise, revisit based on average of population semi-major axis and mass
        else:
            sp = SU.s.mean()
            Mp = SU.Mp.mean()
            mu = const.G*(Mp + Ms)
            T = 2.*np.pi*np.sqrt(sp**3/mu)
            t_rev = TK.currentTimeNorm.copy() + 0.75*T

        # finally, populate the revisit list (NOTE: sInd becomes a float)
        revisit = np.array([sInd, t_rev.to('day').value])
        if self.occ_starRevisit.size == 0:
            self.occ_starRevisit = np.array([revisit])
        else:
            revInd = np.where(self.occ_starRevisit[:,0] == sInd)[0]
            if revInd.size == 0:
                self.occ_starRevisit = np.vstack((self.occ_starRevisit, revisit))
            else:
                self.occ_starRevisit[revInd,1] = revisit[1]

        return characterized.astype(int), fZ, systemParams, SNR, intTime


    def revisitFilter(self, sInds, tmpCurrentTimeNorm):
        """Helper method for Overloading Revisit Filtering

        Args:
            sInds - indices of stars still in observation list
            tmpCurrentTimeNorm (MJD) - the simulation time after overhead was added in MJD form
        Returns:
            sInds - indices of stars still in observation list
        """
        tovisit = np.zeros(self.TargetList.nStars, dtype=bool)#tovisit is a boolean array containing the 
        if len(sInds) > 0:#so long as there is at least 1 star left in sInds
            tovisit[sInds] = ((self.starVisits[sInds] == min(self.starVisits[sInds])) \
                    & (self.starVisits[sInds] < self.nVisitsMax))# Checks that no star has exceeded the number of revisits
            if self.starRevisit.size != 0:#There is at least one revisit planned in starRevisit
                dt_rev = self.starRevisit[:,1]*u.day - tmpCurrentTimeNorm#absolute temporal spacing between revisit and now.

                #return indices of all revisits within a threshold dt_max of revisit day and indices of all revisits with no detections past the revisit time
                # ind_rev = [int(x) for x in self.starRevisit[np.abs(dt_rev) < self.dt_max, 0] if (x in sInds and self.no_dets[int(x)] == False)]
                # ind_rev2 = [int(x) for x in self.starRevisit[dt_rev < 0*u.d, 0] if (x in sInds and self.no_dets[int(x)] == True)]
                # tovisit[ind_rev] = (self.starVisits[ind_rev] < self.nVisitsMax)#IF duplicates exist in ind_rev, the second occurence takes priority
                ind_rev2 = [int(x) for x in self.starRevisit[dt_rev < 0*u.d, 0] if (x in sInds)]
                tovisit[ind_rev2] = (self.starVisits[ind_rev2] < self.nVisitsMax)
            sInds = np.where(tovisit)[0]

        return sInds


    def scheduleRevisit(self, sInd, smin, det, pInds):
        """A Helper Method for scheduling revisits after observation detection

        Args:
            sInd - sInd of the star just detected
            smin - minimum separation of the planet to star of planet just detected
            det - 
            pInds - Indices of planets around target star
        Return:
            updates self.starRevisit attribute
        """
        TK = self.TimeKeeping
        TL = self.TargetList
        SU = self.SimulatedUniverse
        # in both cases (detection or false alarm), schedule a revisit 
        # based on minimum separation
        Ms = TL.MsTrue[sInd]
        if smin is not None and np.nan not in smin: #smin is None if no planet was detected
            sp = smin
            if np.any(det):
                pInd_smin = pInds[det][np.argmin(SU.s[pInds[det]])]
                Mp = SU.Mp[pInd_smin]
            else:
                Mp = SU.Mp.mean()
            mu = const.G*(Mp + Ms)
            T = 2.*np.pi*np.sqrt(sp**3/mu)
            t_rev = TK.currentTimeNorm.copy() + T/2.
        # otherwise, revisit based on average of population semi-major axis and mass
        else:
            sp = SU.s.mean()
            Mp = SU.Mp.mean()
            mu = const.G*(Mp + Ms)
            T = 2.*np.pi*np.sqrt(sp**3/mu)
            t_rev = TK.currentTimeNorm.copy() + 0.75*T
        # if no detections then schedule revisit based off of revisit_weight
        # if not np.any(det):
        #     t_rev = TK.currentTimeNorm + self.revisit_wait
        #     self.no_dets[sInd] = True
        # else:
        #     self.no_dets[sInd] = False
        t_rev = TK.currentTimeNorm.copy() + self.revisit_wait
        # finally, populate the revisit list (NOTE: sInd becomes a float)
        revisit = np.array([sInd, t_rev.to('day').value])
        if self.starRevisit.size == 0:#If starRevisit has nothing in it
            self.starRevisit = np.array([revisit])#initialize sterRevisit
        else:
            revInd = np.where(self.starRevisit[:,0] == sInd)[0]#indices of the first column of the starRevisit list containing sInd 
            if revInd.size == 0:
                self.starRevisit = np.vstack((self.starRevisit, revisit))
            else:
                self.starRevisit[revInd,1] = revisit[1]#over
<|MERGE_RESOLUTION|>--- conflicted
+++ resolved
@@ -38,7 +38,8 @@
 
     def __init__(self, coeffs=[2,1,8,4], occHIPs=[], topstars=0, revisit_wait=91.25, 
                  revisit_weight=1.0, GAPortion=.25, int_inflection=True,
-                 GA_simult_det_fraction=.07, **specs):
+                 GA_simult_det_fraction=.07, promote_hz_stars=False, phase1_end=365, 
+                 n_det_remove=3, n_det_min=6, **specs):
         
         SurveySimulation.__init__(self, **specs)
         
@@ -76,27 +77,32 @@
 
         self.occHIPs = [hip.strip() for hip in self.occHIPs]
 
-        self.occ_arrives = None # The timestamp at which the occulter finishes slewing
-        self.occ_starRevisit = np.array([])
-        self.occ_starVisits = np.zeros(TL.nStars,dtype=int) # The number of times each star was visited by the occulter
-        self.phase1_end = None # The designated end time for the first observing phase
-        self.is_phase1 = True
-        self.FA_status = np.zeros(TL.nStars,dtype=bool)
-        self.GA_percentage = GAPortion
-        self.GAtime = 0.*u.d
-        self.goal_GAtime = None
+        self.occ_arrives = None                                    # The timestamp at which the occulter finishes slewing
+        self.occ_starRevisit = np.array([])                        # Array of star revisit times
+        self.occ_starVisits = np.zeros(TL.nStars, dtype=int)       # The number of times each star was visited by the occulter
+        self.is_phase1 = True                                      # Flag that determines whether or not we are in phase 1
+        self.phase1_end = TK.missionStart.copy() + phase1_end*u.d  # The designated end time for the first observing phase
+        self.FA_status = np.zeros(TL.nStars, dtype=bool)           # False Alarm status array 
+        self.GA_percentage = GAPortion                        # Percentage of mission devoted to general astrophysics
+        self.GAtime = 0.*u.d                                  # Current amount of time devoted to GA
+        self.GA_simult_det_fraction = GA_simult_det_fraction  # Fraction of detection time allocated to GA
+        self.goal_GAtime = None                               # The desired amount of GA time based off of mission time
         self.curves = None
         self.ao = None
-        self.int_inflection = int_inflection
-        self.GA_simult_det_fraction = GA_simult_det_fraction
+        self.int_inflection = int_inflection                  # Use int_inflection to calculate int times
+        self.promote_hz_stars = promote_hz_stars              # Flag to promote hz stars
 
         self.ready_to_update = False
         self.occ_slewTime = 0.*u.d
         self.occ_sd = 0.*u.rad
 
-        self.sInd_charcounts = {}
-
-        self.topstars = topstars  # Allow preferential treatment of top n stars in occ_sInds target list
+        self.sInd_charcounts = {}                                   # Number of characterizations by star index
+        self.sInd_detcounts = np.zeros(TL.nStars, dtype=int)        # Number of detections by star index
+        self.sInd_dettimes = {}
+        self.n_det_remove = n_det_remove
+        self.n_det_min = n_det_min
+
+        self.topstars = topstars   # Allow preferential treatment of top n stars in occ_sInds target list
         self.coeff_data_a3 = []
         self.coeff_data_a4 = []
         self.coeff_time = []
@@ -121,8 +127,6 @@
         Obs = self.Observatory
         TK = self.TimeKeeping
         Comp = self.Completeness
-
-        self.phase1_end = TK.missionStart + 365*u.d
         
         # TODO: start using this self.currentSep
         # set occulter separation if haveOcculter
@@ -158,7 +162,6 @@
 
             if sInd is not None and (TK.currentTimeAbs.copy() + t_det) >= self.occ_arrives and np.any(occ_sInds):
                 sInd = occ_sInd
-                # self.ready_to_update = True
             if sInd == occ_sInd:
                 self.ready_to_update = True
 
@@ -175,7 +178,7 @@
                     self.starRevisit = np.delete(self.starRevisit, np.intersect1d(s_revs,t_revs),0)
 
                 # get the index of the selected target for the extended list
-                if TK.currentTimeNorm > TK.missionLife and self.starExtended.shape[0] == 0:
+                if TK.currentTimeNorm.copy() > TK.missionLife and self.starExtended.shape[0] == 0:
                     for i in range(len(self.DRM)):
                         if np.any([x == 1 for x in self.DRM[i]['plan_detected']]):
                             self.starExtended = np.hstack((self.starExtended, self.DRM[i]['star_ind']))
@@ -212,10 +215,15 @@
                         DRM['det_dMag'] = SU.dMag[pInds].tolist()
                         DRM['det_WA'] = SU.WA[pInds].to('mas').value.tolist()
                     detected, det_fZ, det_systemParams, det_SNR, FA = self.observation_detection(sInd, t_det, det_mode)
+
                     if np.any(detected):
-                        self.vprint(  '  Det. results are: %s'%(detected))
+                        self.sInd_detcounts[sInd] += 1
+                        self.sInd_dettimes[sInd] = (self.sInd_dettimes.get(sInd) or []) + [TK.currentTimeNorm.copy().to('day')]
+                        self.vprint('  Det. results are: %s'%(detected))
+
                     # update GAtime
                     self.GAtime = self.GAtime + t_det.to('day')*self.GA_simult_det_fraction
+
                     # populate the DRM with detection results
                     DRM['det_time'] = t_det.to('day')
                     DRM['det_status'] = detected
@@ -232,8 +240,6 @@
                 elif sInd == occ_sInd:
                     self.occ_starVisits[occ_sInd] += 1
                     # PERFORM CHARACTERIZATION and populate spectra list attribute.
-                    # First store fEZ, dMag, WA, and characterization mode
-
                     occ_pInds = np.where(SU.plan2star == occ_sInd)[0]
                     sInd = occ_sInd
 
@@ -258,7 +264,7 @@
                     characterized, char_fZ, char_systemParams, char_SNR, char_intTime = \
                             self.observation_characterization(sInd, char_mode)
                     if np.any(characterized):
-                        self.vprint( '  Char. results are: %s'%(characterized.T))
+                        self.vprint('  Char. results are: %s'%(characterized.T))
                     assert char_intTime != 0, "Integration time can't be 0."
                     # update the occulter wet mass
                     if OS.haveOcculter and char_intTime is not None:
@@ -299,7 +305,7 @@
                 goal_GAdiff = self.goal_GAtime - self.GAtime
 
                 # allocate extra time to GA if we are falling behind
-                if goal_GAdiff > 1*u.d:
+                if goal_GAdiff > 1*u.d and (TK.currentTimeAbs.copy() + goal_GAdiff) < self.occ_arrives:
                     self.vprint('Allocating time %s to general astrophysics'%(goal_GAdiff))
                     self.GAtime = self.GAtime + goal_GAdiff
                     TK.advanceToAbsTime(TK.currentTimeAbs.copy() + goal_GAdiff)
@@ -366,6 +372,56 @@
 
             return mission_end
 
+
+    def promote_coro_targets(self, occ_sInds, sInds):
+        """
+        Determines which coronograph targets to promote to occulter targets
+
+        Args:
+            occ_sInds (numpy array):
+                occulter targets
+            sInds (numpy array):
+                coronograph targets
+
+        Returns:
+            occ_sInds (numpy array):
+                updated occulter targets
+        """
+        TK = self.TimeKeeping
+        SU = self.SimulatedUniverse
+        TL = self.TargetList
+        promoted_occ_sInds = np.array([], dtype=int)
+
+        # if phase 1 has ended
+        if TK.currentTimeAbs > self.phase1_end:
+            if self.is_phase1 is True:
+                self.vprint( 'Entering detection phase 2: target list for occulter expanded')
+                self.is_phase1 = False
+            # If we only want to promote stars that have planets in the habitable zone
+            if self.promote_hz_stars:
+                # stars must have had > 3 detections
+                promote_stars = sInds[np.where(self.sInd_detcounts[sInds] > self.n_det_remove)[0]]
+                if np.any(promote_stars):
+                    for sInd in promote_stars:
+                        pInds = np.where(SU.plan2star == sInd)[0]
+                        sp = SU.s[pInds]
+                        Ms = TL.MsTrue[sInd]
+                        Mp = SU.Mp[pInds]
+                        mu = const.G*(Mp + Ms)
+                        T = (2.*np.pi*np.sqrt(sp**3/mu)).to('d')
+                        # star must have detections that span longer than half a period 
+                        # and there have not been 6 such detections
+                        if (np.any((T/2.0 < (self.sInd_dettimes[sInd][-1] - self.sInd_dettimes[sInd][0]))) 
+                          and np.any(np.logical_and((SU.a[pInds] > .95*u.AU),(SU.a[pInds] < 1.67*u.AU)))
+                          and self.sInd_detcounts[sInd] <= self.n_det_min):
+                            promoted_occ_sInds = np.append(promoted_occ_sInds, sInd)
+                occ_sInds = np.setdiff1d(occ_sInds, promoted_occ_sInds)
+            else:
+                occ_sInds = np.setdiff1d(occ_sInds, sInds[np.where((self.starVisits[sInds] == self.nVisitsMax) & 
+                                                                   (self.occ_starVisits[sInds] == 0))[0]])
+        return(occ_sInds)
+
+
     def next_target(self, old_sInd, old_occ_sInd, det_mode, char_mode):
         """Finds index of next target star and calculates its integration time.
         
@@ -405,12 +461,6 @@
         
         # Create DRM
         DRM = {}
-
-        # Allocate settling time + overhead time
-        # if old_sInd == old_occ_sInd and old_occ_sInd is not None:
-        #     TK.allocate_time(Obs.settlingTime + char_mode['syst']['ohTime'])
-        # else:
-        #     TK.allocate_time(0.0 + det_mode['syst']['ohTime'])
         
         # In case of an occulter, initialize slew time factor
         # (add transit time and reduce starshade mass)
@@ -457,25 +507,20 @@
             occ_startTimes = TK.currentTimeAbs.copy() + slewTime
             occ_startTimesNorm = TK.currentTimeNorm.copy() + slewTime
             kogoodStart = Obs.keepout(TL, sInds, occ_startTimes)
-            occ_sInds = sInds[np.where(kogoodStart)[0]]
-            occ_sInds = occ_sInds[np.where(np.in1d(occ_sInds, HIP_sInds))[0]]
+            sInds_occ_ko = sInds[np.where(kogoodStart)[0]]
+            occ_sInds = sInds_occ_ko[np.where(np.in1d(sInds_occ_ko, HIP_sInds))[0]]
 
             startTimes = TK.currentTimeAbs.copy() + np.zeros(TL.nStars)*u.d
             startTimesNorm = TK.currentTimeNorm.copy()
             kogoodStart = Obs.keepout(TL, sInds, startTimes)
             sInds = sInds[np.where(kogoodStart)[0]]
 
-            # 2a/ If we are in detection phase two, start adding new targets to occulter target list
-            if TK.currentTimeAbs > self.phase1_end:
-                if self.is_phase1 is True:
-                    self.vprint( 'Entering detection phase 2: target list for occulter expanded')
-                    self.is_phase1 = False
-                occ_sInds = np.setdiff1d(occ_sInds, sInds[np.where((self.starVisits[sInds] == self.nVisitsMax) & 
-                                                                   (self.occ_starVisits[sInds] == 0))[0]])
+            # 2a/ Occulter target promotion step
+            occ_sInds = self.promote_coro_targets(occ_sInds, sInds_occ_ko)
 
             fEZ = ZL.fEZ0
             WA = self.WAint
-            # 2/ calculate integration times for ALL preselected targets, 
+            # 2b/ calculate integration times for ALL preselected targets, 
             # and filter out totTimes > integration cutoff
             if len(occ_sInds) > 0:
                 if self.int_inflection:
@@ -532,11 +577,12 @@
                 sInds = sInds[np.where(sInds != old_occ_sInd)[0]]
                 occ_sInds = occ_sInds[np.where(occ_sInds != old_occ_sInd)[0]]
 
-            # 6/ Filter off previously visited occ_sInds
-            #occ_sInds = occ_sInds[np.where(self.occ_starVisits[occ_sInds] == 0)[0]]
-
             #6a/ Filter off any stars visited by the occulter 3 or more times
             occ_sInds = occ_sInds[np.where(self.occ_starVisits[occ_sInds] < 3)[0]]
+
+            #6b/ Filter off coronograph stars with > 3 visits and no detections
+            no_dets = np.logical_and((self.starVisits[sInds] > self.n_det_remove), (self.sInd_detcounts[sInds] == 0))
+            sInds = sInds[np.where(np.invert(no_dets))[0]]
 
             # 7a/ Filter off stars with too-long inttimes
             if self.occ_arrives > TK.currentTimeAbs:
@@ -559,7 +605,6 @@
                         self.occ_slewTime = slewTime[occ_sInd]
                         self.occ_sd = sd[occ_sInd]
                     self.ready_to_update = False
-                    # self.occ_starVisits[occ_sInd] += 1
                 elif not np.any(sInds):
                     TK.advanceToAbsTime(TK.currentTimeAbs.copy() + 1*u.d)
                     cnt += 1
@@ -571,7 +616,6 @@
             if np.any(sInds):
                 # choose sInd of next target
                 sInd = self.choose_next_telescope_target(old_sInd, sInds, intTimes[sInds])
-                # occ_sInd = old_occ_sInd
                 # store relevant values
                 t_det = intTimes[sInd]
 
@@ -923,19 +967,13 @@
             # propagate the whole system to match up with current time
             # calculate characterization times at the detected fEZ, dMag, and WA
             fZ = ZL.fZ(Obs, TL, sInd, startTime, mode)
-            # fEZ = self.lastDetected[sInd,1][tochar]/u.arcsec**2
-            # dMag = self.lastDetected[sInd,2][tochar]
-            # WA = self.lastDetected[sInd,3][tochar]*u.mas
             fEZ = fEZs[tochar]/u.arcsec**2
             dMag = dMags[tochar]
             WAp = WAs[tochar]*u.arcsec
             WAp = self.WAint[sInd]*np.ones(len(tochar))
             dMag = self.dMagint[sInd]*np.ones(len(tochar))
 
-            intTimes = np.zeros(len(pInds))*u.d
-            # t_chars[tochar] = OS.calc_intTime(TL, sInd, fZ, fEZ, dMag, WA, mode)
             intTimes = np.zeros(len(tochar))*u.day
-            # intTimes[tochar] = OS.calc_intTime(TL, sInd, fZ, fEZ, dMag, WAp, mode)
             if self.int_inflection:
                 for i,j in enumerate(WAp):
                     if tochar[i]:
@@ -956,13 +994,8 @@
 
         # 3/ is target still observable at the end of any char time?
         if np.any(tochar) and Obs.checkKeepoutEnd:
-<<<<<<< HEAD
             tochar[tochar] = Obs.keepout(TL, sInd, endTimes[tochar])
-        
-=======
-            tochar[tochar] = Obs.keepout(TL, sInd, endTimes[tochar], mode)
-
->>>>>>> 44fb969a
+
         # 4/ if yes, perform the characterization for the maximum char time
         if np.any(tochar):
             #Save Current Time before attempting time allocation
@@ -986,13 +1019,8 @@
             log_char = '   - Charact. planet(s) %s (%s/%s detected)'%(pIndsChar, 
                     len(pIndsChar), len(pIndsDet))
             self.logger.info(log_char)
-<<<<<<< HEAD
             self.vprint(log_char)
-            
-=======
-            self.vprint( log_char)
-
->>>>>>> 44fb969a
+
             # SNR CALCULATION:
             # first, calculate SNR for observable planets (without false alarm)
             planinds = pIndsChar[:-1] if pIndsChar[-1] == -1 else pIndsChar
@@ -1020,13 +1048,8 @@
                     Ss[i,:], Ns[i,:] = self.calc_signal_noise(sInd, planinds, dt, mode, 
                             fZ=fZs[i])
                     # allocate second half of dt
-<<<<<<< HEAD
                     timePlus += dt
-                
-=======
-                    TK.allocate_time(dt/2.)
-
->>>>>>> 44fb969a
+
                 # average output parameters
                 fZ = np.mean(fZs)
                 systemParams = {key: sum([systemParamss[x][key]
@@ -1037,23 +1060,11 @@
                 N = Ns.sum(0)
                 SNRplans[N > 0] = S[N > 0]/N[N > 0]
                 # allocate extra time for timeMultiplier
-<<<<<<< HEAD
-            
-=======
-                extraTime = intTime*(mode['timeMultiplier'] - 1)
-                TK.allocate_time(extraTime)
-
->>>>>>> 44fb969a
             # if only a FA, just save zodiacal brightness in the middle of the integration
             else:
                 totTime = intTime*(mode['timeMultiplier'])
                 fZ = ZL.fZ(Obs, TL, sInd, TK.currentTimeAbs.copy(), mode)[0]
-<<<<<<< HEAD
-            
-=======
-                TK.allocate_time(totTime/2.)
-
->>>>>>> 44fb969a
+
             # calculate the false alarm SNR (if any)
             SNRfa = []
             if pIndsChar[-1] == -1:
@@ -1192,12 +1203,7 @@
             mu = const.G*(Mp + Ms)
             T = 2.*np.pi*np.sqrt(sp**3/mu)
             t_rev = TK.currentTimeNorm.copy() + 0.75*T
-        # if no detections then schedule revisit based off of revisit_weight
-        # if not np.any(det):
-        #     t_rev = TK.currentTimeNorm + self.revisit_wait
-        #     self.no_dets[sInd] = True
-        # else:
-        #     self.no_dets[sInd] = False
+        # if no detections then schedule revisit based off of revisit_wait
         t_rev = TK.currentTimeNorm.copy() + self.revisit_wait
         # finally, populate the revisit list (NOTE: sInd becomes a float)
         revisit = np.array([sInd, t_rev.to('day').value])
