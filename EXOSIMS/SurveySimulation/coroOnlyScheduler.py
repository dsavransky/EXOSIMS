--- conflicted
+++ resolved
@@ -883,14 +883,8 @@
                 return DRM, None, None, waitTime, det_mode
 
             # Perform dual band detections if necessary
-<<<<<<< HEAD
-            if (
-                len(det_modes) > 1
-                and TL.int_WA[sInd] > det_modes[1]["IWA"]
-=======
             if (len(det_modes) > 1) and (
                 TL.int_WA[sInd] > det_modes[1]["IWA"]
->>>>>>> 190f8a2c
                 and TL.int_WA[sInd] < det_modes[1]["OWA"]
             ):
                 det_mode["BW"] = det_mode["BW"] + det_modes[1]["BW"]
