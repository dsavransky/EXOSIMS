--- conflicted
+++ resolved
@@ -28,23 +28,11 @@
         # sample all of the orbital and physical parameters
         self.I, self.O, self.w = PPop.gen_angles(
             self.nPlans,
-<<<<<<< HEAD
-            commonSystemInclinations=self.commonSystemInclinations,
-            commonSystemInclinationParams=self.commonSystemInclinationParams,
-        )
-
-        # for common system inclinations, overwrite I with TL.I + dI
-        if self.commonSystemInclinations:
-            self.I += TL.I[self.plan2star]  # noqa: 741
-            # Ensure all inclinations are in [0, pi]
-            self.I = (self.I.to(u.deg).value % 180) * u.deg
-=======
             commonSystemPlane=self.commonSystemPlane,
             commonSystemPlaneParams=self.commonSystemPlaneParams,
         )
         self.setup_system_planes()
 
->>>>>>> 64d2f3bd
         self.a, self.e, self.p, self.Rp = PPop.gen_plan_params(self.nPlans)
         if PPop.scaleOrbits:
             self.a *= np.sqrt(TL.L[self.plan2star])
