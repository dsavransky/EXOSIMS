--- conflicted
+++ resolved
@@ -65,13 +65,8 @@
                  revisit_weight=1.0, GAPortion=.25, int_inflection=False,
                  GA_simult_det_fraction=.07, promote_hz_stars=False, phase1_end=365,
                  n_det_remove=3, n_det_min=3, occ_max_visits=3, max_successful_chars=1,
-<<<<<<< HEAD
                  max_successful_dets=4, nmax_promo_det=4, lum_exp=1, nofZ=False, **specs):
-        
-=======
-                 max_successful_dets=4, nmax_promo_det=4, lum_exp=1, **specs):
-
->>>>>>> 48f5d863
+
         SLSQPScheduler.__init__(self, **specs)
 
         #verify that coefficients input is iterable 4x1
@@ -159,19 +154,15 @@
         self.promoted_stars = []     # list of stars promoted from the coronograph list to the starshade list
         self.known_earths = np.array([])   # list of detected earth-like planets aroung promoted stars
         self.ignore_stars = []       # list of stars that have been removed from the occ_sInd list
-<<<<<<< HEAD
- 
-         if not(nofZ):
+
+        if not(nofZ):
             self.ZodiacalLight.fZMap = {}
             self.fZQuads = {}
             for x,n in zip(systOrder,systNames[systOrder]):
                 self.ZodiacalLight.fZMap[n] = np.array([])
                 self.fZQuads[n] = np.array([])
         # need to make fZMap and fZQuads (and maybe valfZmin and absTimefZmin) like self.koMaps
- 
-=======
-
->>>>>>> 48f5d863
+
         # Precalculating intTimeFilter
         allModes = OS.observingModes
         char_mode = list(filter(lambda mode: 'spec' in mode['inst']['name'], allModes))[0]
