# -*- coding: utf-8 -*-
from EXOSIMS.util.vprint import vprint
from EXOSIMS.util.get_module import get_module
from EXOSIMS.util.get_dirs import get_cache_dir
import sys, logging
import numpy as np
import astropy.units as u
import astropy.constants as const
from astropy.time import Time
import random as py_random
import time
import json, os.path, copy, re, inspect, subprocess
import hashlib

# Python 3 compatibility:
if sys.version_info[0] > 2:
    basestring = str

Logger = logging.getLogger(__name__)

class SurveySimulation(object):
    """Survey Simulation class template
    
    This class contains all variables and methods necessary to perform
    Survey Simulation Module calculations in exoplanet mission simulation.
    
    It inherits the following class objects which are defined in __init__:
    Simulated Universe, Observatory, TimeKeeping, PostProcessing
    
    Args:
        \*\*specs:
            user specified values
        scriptfile (string):
            JSON script file.  If not set, assumes that dictionary has been 
            passed through specs.
            
    Attributes:
        StarCatalog (StarCatalog module):
            StarCatalog class object (only retained if keepStarCatalog is True)
        PlanetPopulation (PlanetPopulation module):
            PlanetPopulation class object
        PlanetPhysicalModel (PlanetPhysicalModel module):
            PlanetPhysicalModel class object
        OpticalSystem (OpticalSystem module):
            OpticalSystem class object
        ZodiacalLight (ZodiacalLight module):
            ZodiacalLight class object
        BackgroundSources (BackgroundSources module):
            BackgroundSources class object
        PostProcessing (PostProcessing module):
            PostProcessing class object
        Completeness (Completeness module):
            Completeness class object
        TargetList (TargetList module):
            TargetList class object
        SimulatedUniverse (SimulatedUniverse module):
            SimulatedUniverse class object
        Observatory (Observatory module):
            Observatory class object
        TimeKeeping (TimeKeeping module):
            TimeKeeping class object
        fullSpectra (boolean ndarray):
            Indicates if planet spectra have been captured
        partialSpectra (boolean ndarray):
            Indicates if planet partial spectra have been captured
        propagTimes (astropy Quantity array):
            Contains the last time the stellar system was propagated in units of day
        lastObsTimes (astropy Quantity array):
            Contains the last observation start time for future completeness update 
            in units of day
        starVisits (integer ndarray):
            Contains the number of times each target was visited
        starRevisit (float nx2 ndarray):
            Contains indices of targets to revisit and revisit times 
            of these targets in units of day
        lastDetected (float nx4 ndarray):
            For each target, contains 4 lists with planets' detected status (boolean),
            exozodi brightness (in units of 1/arcsec2), delta magnitude, 
            and working angles (in units of arcsec)
        DRM (list of dicts):
            Design Reference Mission, contains the results of a survey simulation
        ntFlux (integer):
            Observation time sampling, to determine the integration time interval
        nVisitsMax (integer):
            Maximum number of observations (in detection mode) per star.
        charMargin (float):
            Integration time margin for characterization
        seed (integer):
            Random seed used to make all random number generation reproducible
        WAint (astropy Quantity array):
            Working angle used for integration time calculation in units of arcsec
        dMagint (float ndarray):
            Delta magnitude used for integration time calculation
        scaleWAdMag (bool):
            If True, rescale dMagint and WAint for all stars based on luminosity and 
            to ensure that WA is within the IWA/OWA. Defaults False.
        cachedir (str):
            Path to cache directory
        
    """

    _modtype = 'SurveySimulation'
    
    def __init__(self, scriptfile=None, ntFlux=1, nVisitsMax=5, charMargin=0.15, 
            WAint=None, dMagint=None, dt_max=1., scaleWAdMag=False, record_counts_path=None, 
            nokoMap=False, cachedir=None, dMagLim_offset=1, find_known_RV=False, **specs):
        
        #start the outspec
        self._outspec = {}

        # if a script file is provided read it in. If not set, assumes that 
        # dictionary has been passed through specs.
        if scriptfile is not None:
            import json, os.path
            assert os.path.isfile(scriptfile), "%s is not a file."%scriptfile
            
            try:
                with open(scriptfile) as ff:
                    script = ff.read()
                specs.update(json.loads(script))
            except ValueError:
                sys.stderr.write("Script file `%s' is not valid JSON."%scriptfile)
                # must re-raise, or the error will be masked 
                raise
            except:
                sys.stderr.write("Unexpected error while reading specs file: " \
                        + sys.exc_info()[0])
                raise
            
            # modules array must be present
            if 'modules' not in specs:
                raise ValueError("No modules field found in script.")
        
        # load the vprint function (same line in all prototype module constructors)
        self.vprint = vprint(specs.get('verbose', True))

        # count dict contains all of the C info for each star index
        self.record_counts_path = record_counts_path
        self.count_lines = []
        
        # mission simulation logger
        self.logger = specs.get('logger', logging.getLogger(__name__))

        # set up numpy random number (generate it if not in specs)
        self.seed = int(specs.get('seed', py_random.randint(1, 1e9)))
        self.vprint('Numpy random seed is: %s'%self.seed)
        np.random.seed(self.seed)
        self._outspec['seed'] = self.seed

        # cache directory
        self.cachedir = get_cache_dir(cachedir)
        self._outspec['cachedir'] = self.cachedir
        #N.B.: cachedir is going to be used by everything, so let's make sure that
        #it doesn't get popped out of specs
        specs['cachedir'] = self.cachedir 

        # if any of the modules is a string, assume that they are all strings 
        # and we need to initalize
        if isinstance(next(iter(specs['modules'].values())), basestring):
            
            # import desired module names (prototype or specific)
            self.SimulatedUniverse = get_module(specs['modules']['SimulatedUniverse'],
                    'SimulatedUniverse')(**specs)
            self.Observatory = get_module(specs['modules']['Observatory'],
                    'Observatory')(**specs)
            self.TimeKeeping = get_module(specs['modules']['TimeKeeping'],
                    'TimeKeeping')(**specs)
            
            # bring inherited class objects to top level of Survey Simulation
            SU = self.SimulatedUniverse
            self.StarCatalog = SU.StarCatalog
            self.PlanetPopulation = SU.PlanetPopulation
            self.PlanetPhysicalModel = SU.PlanetPhysicalModel
            self.OpticalSystem = SU.OpticalSystem
            self.ZodiacalLight = SU.ZodiacalLight
            self.BackgroundSources = SU.BackgroundSources
            self.PostProcessing = SU.PostProcessing
            self.Completeness = SU.Completeness
            self.TargetList = SU.TargetList
        
        else:
            # these are the modules that must be present if passing instantiated objects
            neededObjMods = ['PlanetPopulation',
                          'PlanetPhysicalModel',
                          'OpticalSystem',
                          'ZodiacalLight',
                          'BackgroundSources',
                          'PostProcessing',
                          'Completeness',
                          'TargetList',
                          'SimulatedUniverse',
                          'Observatory',
                          'TimeKeeping']
            
            # ensure that you have the minimal set
            for modName in neededObjMods:
                if modName not in specs['modules']:
                    raise ValueError("%s module is required but was not provided."%modName)
            
            for modName in specs['modules']:
                assert (specs['modules'][modName]._modtype == modName), \
                        "Provided instance of %s has incorrect modtype."%modName

                setattr(self, modName, specs['modules'][modName])

        # create a dictionary of all modules, except StarCatalog
        self.modules = {}
        self.modules['PlanetPopulation'] = self.PlanetPopulation
        self.modules['PlanetPhysicalModel'] = self.PlanetPhysicalModel
        self.modules['OpticalSystem'] = self.OpticalSystem
        self.modules['ZodiacalLight'] = self.ZodiacalLight
        self.modules['BackgroundSources'] = self.BackgroundSources
        self.modules['PostProcessing'] = self.PostProcessing
        self.modules['Completeness'] = self.Completeness
        self.modules['TargetList'] = self.TargetList
        self.modules['SimulatedUniverse'] = self.SimulatedUniverse
        self.modules['Observatory'] = self.Observatory
        self.modules['TimeKeeping'] = self.TimeKeeping
        self.modules['SurveySimulation'] = self #add yourself to modules list for bookkeeping purposes
        
        # observation time sampling
        self.ntFlux = int(ntFlux)
        self._outspec['ntFlux'] = self.ntFlux

        # maximum number of observations per star
        self.nVisitsMax = int(nVisitsMax)
        self._outspec['nVisitsMax'] = self.nVisitsMax

        # integration time margin for characterization
        self.charMargin = float(charMargin)
        self._outspec['charMargin'] = self.charMargin

        # maximum time for revisit window    
        self.dt_max = float(dt_max)*u.week
        self._outspec['dt_max'] = self.dt_max.value

<<<<<<< HEAD
        # cache directory
        self.cachedir = get_cache_dir(cachedir)
        self._outspec['cachedir'] = self.cachedir
        specs['cachedir'] = self.cachedir
        self._outspec['find_known_RV'] = find_known_RV

        self.known_earths = np.array([]) # list of detected earth-like planets aroung promoted stars

        if find_known_RV:
            self.known_stars, self.known_rocky = self.find_known_plans()
        else:
            self.known_stars = []
            self.known_rocky = []

=======
>>>>>>> ace17fa0
        # load the dMag and WA values for integration:
        # - dMagint defaults to the completeness limiting delta magnitude
        # - WAint defaults to the detection mode IWA-OWA midpoint
        # If inputs are scalars, save scalars to outspec, otherwise save full lists
        Comp = self.Completeness
        OS = self.OpticalSystem
        TL = self.TargetList
        SU = self.SimulatedUniverse
        mode = list(filter(lambda mode: mode['detectionMode'] == True, OS.observingModes))[0]

        if dMagint is None:
            dMagint = Comp.dMagLim 
        if WAint is None:
            WAint = 2.*mode['IWA'] if np.isinf(mode['OWA']) else (mode['IWA'] + mode['OWA'])/2.
            WAint = WAint.to('arcsec')
        
        self.dMagint = np.array(dMagint,dtype=float,ndmin=1)
        self.WAint = np.array(WAint,dtype=float,ndmin=1)*u.arcsec

        if len(self.dMagint) is 1:
            self._outspec['dMagint'] = self.dMagint[0]
            self.dMagint = np.array([self.dMagint[0]]*TL.nStars)
        else:
            assert (len(self.dMagint) == TL.nStars), \
                    "Input dMagint array doesn't match number of target stars."
            self._outspec['dMagint'] = self.dMagint
        
        if len(self.WAint) is 1:
            self._outspec['WAint'] = self.WAint[0].to('arcsec').value
            self.WAint = np.array([self.WAint[0].value]*TL.nStars)*self.WAint.unit
        else:
            assert (len(self.WAint) == TL.nStars), \
                    "Input WAint array doesn't match number of target stars."
            self._outspec['WAint'] = self.WAint.to('arcsec').value

        #if requested, rescale based on luminosities and mode limits
        self.dMagLim_offset = dMagLim_offset
        if scaleWAdMag:
            for i,Lstar in enumerate(TL.L):
                if (Lstar < 1.6) and (Lstar > 0.):
                    self.dMagint[i] = Comp.dMagLim - self.dMagLim_offset + 2.5 * np.log10(Lstar)
                else:
                    self.dMagint[i] = Comp.dMagLim

                EEID = ((np.sqrt(Lstar)*u.AU/TL.dist[i]).decompose()*u.rad).to(u.arcsec)
                if EEID < mode['IWA']:
                    EEID = mode['IWA']*(1.+1e-14)
                elif EEID > mode['OWA']:
                    EEID = mode['OWA']*(1.-1e-14)

                self.WAint[i] = EEID
        self._outspec['scaleWAdMag'] = scaleWAdMag

        # work out limiting dMag for all observing modes
        for mode in OS.observingModes:
            core_contrast = mode['syst']['core_contrast'](mode['syst']['lam'], self.WAint[0])

            if core_contrast == 1 and mode['syst']['core_mean_intensity'] is not None:
                core_thruput = mode['syst']['core_thruput'](mode['lam'], self.WAint[0])
                core_mean_intensity = mode['syst']['core_mean_intensity'](mode['lam'], self.WAint[0])
                core_area = mode['syst']['core_area'](mode['lam'], self.WAint[0])
                # solid angle of photometric aperture, specified by core_area (optional)
                Omega = core_area*u.arcsec**2
                # if zero, get omega from (lambda/D)^2
                Omega[Omega == 0] = np.pi*(np.sqrt(2)/2*mode['lam']/OS.pupilDiam*u.rad)**2
                # number of pixels per lenslet
                pixPerLens = mode['inst']['lenslSamp']**2
                # number of pixels in the photometric aperture = Omega / theta^2 
                Npix = pixPerLens*(Omega/mode['inst']['pixelScale']**2).decompose().value

                if mode['syst']['core_platescale'] != None:
                    core_mean_intensity *= (mode['inst']['pixelScale']/mode['syst']['core_platescale'] \
                            /(mode['lam']/OS.pupilDiam)).decompose().value
                core_intensity = core_mean_intensity*Npix

                core_contrast = core_intensity/core_thruput

            SNR = mode['SNR']
            contrast_stability = OS.stabilityFact * core_contrast
            if mode['detectionMode'] == False:
                Fpp = TL.PostProcessing.ppFact_char(self.WAint[0])
            else:
                Fpp = TL.PostProcessing.ppFact(self.WAint[0])
            PCEff = mode['inst']['PCeff']
            dMaglimit = -2.5 * np.log10(Fpp * contrast_stability * SNR / PCEff)
            self.vprint("Limiting delta magnitude for mode syst: {} inst: {} is {}".format(mode['systName'], mode['instName'], dMaglimit))

        # initialize arrays updated in run_sim()
        self.initializeStorageArrays()
        
        #Generate File Hashnames and loction
        self.cachefname = self.generateHashfName(specs)

        # choose observing modes selected for detection (default marked with a flag)
        allModes = OS.observingModes
        det_mode = list(filter(lambda mode: mode['detectionMode'] == True, allModes))[0]
        self.mode = det_mode
        
        # getting keepout map for entire mission
        startTime = self.TimeKeeping.missionStart.copy()
        endTime   = self.TimeKeeping.missionFinishAbs.copy()
        
        nSystems  = len(allModes)
        systNames = np.unique([allModes[x]['syst']['name'] for x in np.arange(nSystems)]).tolist()
        koStr     = ["koAngles_Sun", "koAngles_Moon", "koAngles_Earth", "koAngles_Small"]
        koangles  = np.zeros([len(systNames),4,2])
        tmpNames  = list(systNames)
        cnt = 0
        
        for x in np.arange(nSystems):
            name = allModes[x]['syst']['name']
            if name in tmpNames:
                koangles[cnt] = np.asarray([allModes[x]['syst'][k] for k in koStr])
                cnt += 1
                tmpNames.remove(name)
            
        if not(nokoMap):
            koMaps,self.koTimes = self.Observatory.generate_koMap(TL,startTime,endTime,koangles)
            self.koMaps = {}
            for x,n in enumerate(systNames):
                self.koMaps[n] = koMaps[x,:,:]

        # Precalculating intTimeFilter
        sInds = np.arange(TL.nStars) #Initialize some sInds array
        self.valfZmin, self.absTimefZmin = self.ZodiacalLight.calcfZmin(sInds, self.Observatory, TL, self.TimeKeeping, self.mode, self.cachefname) # find fZmin to use in intTimeFilter
        fEZ = self.ZodiacalLight.fEZ0 # grabbing fEZ0
        dMag = self.dMagint[sInds] # grabbing dMag
        WA = self.WAint[sInds] # grabbing WA
        self.intTimesIntTimeFilter = self.OpticalSystem.calc_intTime(TL, sInds, self.valfZmin, fEZ, dMag, WA, self.mode)*self.mode['timeMultiplier'] # intTimes to filter by
        self.intTimeFilterInds = np.where((self.intTimesIntTimeFilter > 0)*(self.intTimesIntTimeFilter <= self.OpticalSystem.intCutoff) > 0)[0] # These indices are acceptable for use simulating


    def initializeStorageArrays(self):
        """
        Initialize all storage arrays based on # of stars and targets
        """

        self.DRM = []
        self.fullSpectra = np.zeros(self.SimulatedUniverse.nPlans, dtype=int)
        self.partialSpectra = np.zeros(self.SimulatedUniverse.nPlans, dtype=int)
        self.propagTimes = np.zeros(self.TargetList.nStars)*u.d
        self.lastObsTimes = np.zeros(self.TargetList.nStars)*u.d
        self.starVisits = np.zeros(self.TargetList.nStars, dtype=int)#contains the number of times each star was visited
        self.starRevisit = np.array([])
        self.starExtended = np.array([], dtype=int)
        self.lastDetected = np.empty((self.TargetList.nStars, 4), dtype=object)

    def __str__(self):
        """String representation of the Survey Simulation object
        
        When the command 'print' is used on the Survey Simulation object, this 
        method will return the values contained in the object
        
        """
        
        for att in self.__dict__:
            print('%s: %r' % (att, getattr(self, att)))
        
        return 'Survey Simulation class object attributes'

    def run_sim(self):
        """Performs the survey simulation 
        
        """
        
        OS = self.OpticalSystem
        TL = self.TargetList
        SU = self.SimulatedUniverse
        Obs = self.Observatory
        TK = self.TimeKeeping
        
        # TODO: start using this self.currentSep
        # set occulter separation if haveOcculter
        if OS.haveOcculter == True:
            self.currentSep = Obs.occulterSep
        
        # choose observing modes selected for detection (default marked with a flag)
        allModes = OS.observingModes
        det_mode = list(filter(lambda mode: mode['detectionMode'] == True, allModes))[0]
        # and for characterization (default is first spectro/IFS mode)
        spectroModes = list(filter(lambda mode: 'spec' in mode['inst']['name'], allModes))
        if np.any(spectroModes):
            char_mode = spectroModes[0]
        # if no spectro mode, default char mode is first observing mode
        else:
            char_mode = allModes[0]
        
        # begin Survey, and loop until mission is finished
        log_begin = 'OB%s: survey beginning.'%(TK.OBnumber)
        self.logger.info(log_begin)
        self.vprint(log_begin)
        t0 = time.time()
        sInd = None
        ObsNum = 0
        while not TK.mission_is_over(OS, Obs, det_mode):
            
            # acquire the NEXT TARGET star index and create DRM
            old_sInd = sInd #used to save sInd if returned sInd is None
            DRM, sInd, det_intTime, waitTime = self.next_target(sInd, det_mode)

            if sInd is not None:
                ObsNum += 1 #we're making an observation so increment observation number
                
                if OS.haveOcculter == True:
                    # advance to start of observation (add slew time for selected target)
                    success = TK.advanceToAbsTime(TK.currentTimeAbs.copy() + waitTime)
                    
                # beginning of observation, start to populate DRM
                DRM['star_ind'] = sInd
                DRM['star_name'] = TL.Name[sInd]
                DRM['arrival_time'] = TK.currentTimeNorm.to('day').copy()
                DRM['OB_nb'] = TK.OBnumber
                DRM['ObsNum'] = ObsNum
                pInds = np.where(SU.plan2star == sInd)[0]
                DRM['plan_inds'] = pInds.astype(int)
                log_obs = ('  Observation #%s, star ind %s (of %s) with %s planet(s), ' \
                        + 'mission time at Obs start: %s, exoplanetObsTime: %s')%(ObsNum, sInd, TL.nStars, len(pInds), 
                        TK.currentTimeNorm.to('day').copy().round(2), TK.exoplanetObsTime.to('day').copy().round(2))
                self.logger.info(log_obs)
                self.vprint(log_obs)
                
                # PERFORM DETECTION and populate revisit list attribute
                detected, det_fZ, det_systemParams, det_SNR, FA = \
                        self.observation_detection(sInd, det_intTime.copy(), det_mode)
                # update the occulter wet mass
                if OS.haveOcculter == True:
                    DRM = self.update_occulter_mass(DRM, sInd, det_intTime.copy(), 'det')
                # populate the DRM with detection results
                DRM['det_time'] = det_intTime.to('day')
                DRM['det_status'] = detected
                DRM['det_SNR'] = det_SNR
                DRM['det_fZ'] = det_fZ.to('1/arcsec2')
                DRM['det_params'] = det_systemParams
                
                # PERFORM CHARACTERIZATION and populate spectra list attribute
                if char_mode['SNR'] not in [0, np.inf]:
                    characterized, char_fZ, char_systemParams, char_SNR, char_intTime = \
                            self.observation_characterization(sInd, char_mode)
                else:
                    char_intTime = None
                    lenChar = len(pInds) + 1 if FA else len(pInds)
                    characterized = np.zeros(lenChar, dtype=float)
                    char_SNR = np.zeros(lenChar, dtype=float)
                    char_fZ = 0./u.arcsec**2
                    char_systemParams = SU.dump_system_params(sInd)
                assert char_intTime != 0, "Integration time can't be 0."
                # update the occulter wet mass
                if OS.haveOcculter == True and char_intTime is not None:
                    DRM = self.update_occulter_mass(DRM, sInd, char_intTime, 'char')
                # populate the DRM with characterization results
                DRM['char_time'] = char_intTime.to('day') if char_intTime else 0.*u.day
                DRM['char_status'] = characterized[:-1] if FA else characterized
                DRM['char_SNR'] = char_SNR[:-1] if FA else char_SNR
                DRM['char_fZ'] = char_fZ.to('1/arcsec2')
                DRM['char_params'] = char_systemParams
                # populate the DRM with FA results
                DRM['FA_det_status'] = int(FA)
                DRM['FA_char_status'] = characterized[-1] if FA else 0
                DRM['FA_char_SNR'] = char_SNR[-1] if FA else 0.
                DRM['FA_char_fEZ'] = self.lastDetected[sInd,1][-1]/u.arcsec**2 \
                        if FA else 0./u.arcsec**2
                DRM['FA_char_dMag'] = self.lastDetected[sInd,2][-1] if FA else 0.
                DRM['FA_char_WA'] = self.lastDetected[sInd,3][-1]*u.arcsec \
                        if FA else 0.*u.arcsec
                
                # populate the DRM with observation modes
                DRM['det_mode'] = dict(det_mode)
                del DRM['det_mode']['inst'], DRM['det_mode']['syst']
                DRM['char_mode'] = dict(char_mode)
                del DRM['char_mode']['inst'], DRM['char_mode']['syst']

                DRM['exoplanetObsTime'] = TK.exoplanetObsTime.copy()
                
                # append result values to self.DRM
                self.DRM.append(DRM)

                # handle case of inf OBs and missionPortion < 1
                if np.isinf(TK.OBduration) and (TK.missionPortion < 1.):
                    self.arbitrary_time_advancement(TK.currentTimeNorm.to('day').copy() - DRM['arrival_time'])
                
            else:#sInd == None
                sInd = old_sInd#Retain the last observed star
                if(TK.currentTimeNorm.copy() >= TK.OBendTimes[TK.OBnumber]): # currentTime is at end of OB
                    #Conditional Advance To Start of Next OB
                    if not TK.mission_is_over(OS, Obs,det_mode):#as long as the mission is not over
                        TK.advancetToStartOfNextOB()#Advance To Start of Next OB
                elif(waitTime is not None):
                    #CASE 1: Advance specific wait time
                    success = TK.advanceToAbsTime(TK.currentTimeAbs.copy() + waitTime)
                    self.vprint('waitTime is not None')
                else:
                    startTimes = TK.currentTimeAbs.copy() + np.zeros(TL.nStars)*u.d # Start Times of Observations
                    observableTimes = Obs.calculate_observableTimes(TL,np.arange(TL.nStars),startTimes,self.koMaps,self.koTimes,self.mode)[0]
                    #CASE 2 If There are no observable targets for the rest of the mission
                    if((observableTimes[(TK.missionFinishAbs.copy().value*u.d > observableTimes.value*u.d)*(observableTimes.value*u.d >= TK.currentTimeAbs.copy().value*u.d)].shape[0]) == 0):#Are there any stars coming out of keepout before end of mission
                        self.vprint('No Observable Targets for Remainder of mission at currentTimeNorm= ' + str(TK.currentTimeNorm.copy()))
                        #Manually advancing time to mission end
                        TK.currentTimeNorm = TK.missionLife
                        TK.currentTimeAbs = TK.missionFinishAbs
                    else:#CASE 3    nominal wait time if at least 1 target is still in list and observable
                        #TODO: ADD ADVANCE TO WHEN FZMIN OCURS
                        inds1 = np.arange(TL.nStars)[observableTimes.value*u.d > TK.currentTimeAbs.copy().value*u.d]
                        inds2 = np.intersect1d(self.intTimeFilterInds, inds1) #apply intTime filter
                        inds3 = self.revisitFilter(inds2, TK.currentTimeNorm.copy() + self.dt_max.to(u.d)) #apply revisit Filter #NOTE this means stars you added to the revisit list 
                        self.vprint("Filtering %d stars from advanceToAbsTime"%(TL.nStars - len(inds3)))
                        oTnowToEnd = observableTimes[inds3]
                        if not oTnowToEnd.value.shape[0] == 0: #there is at least one observableTime between now and the end of the mission
                            tAbs = np.min(oTnowToEnd)#advance to that observable time
                        else:
                            tAbs = TK.missionStart + TK.missionLife#advance to end of mission
                        tmpcurrentTimeNorm = TK.currentTimeNorm.copy()
                        success = TK.advanceToAbsTime(tAbs)#Advance Time to this time OR start of next OB following this time
                        self.vprint('No Observable Targets a currentTimeNorm= %.2f Advanced To currentTimeNorm= %.2f'%(tmpcurrentTimeNorm.to('day').value, TK.currentTimeNorm.to('day').value))
        else:#TK.mission_is_over()
            dtsim = (time.time() - t0)*u.s
            log_end = "Mission complete: no more time available.\n" \
                    + "Simulation duration: %s.\n"%dtsim.astype('int') \
                    + "Results stored in SurveySimulation.DRM (Design Reference Mission)."
            self.logger.info(log_end)
            self.vprint(log_end)

    def arbitrary_time_advancement(self,dt):
        """ Handles fully dynamically scheduled case where OBduration is infinite and
        missionPortion is less than 1.

        Input dt is the total amount of time, including all overheads and extras
        used for the previous observation."""

        self.TimeKeeping.allocate_time( dt*(1. - self.TimeKeeping.missionPortion)/self.TimeKeeping.missionPortion,\
                addExoplanetObsTime=False )

    def next_target(self, old_sInd, mode):
        """Finds index of next target star and calculates its integration time.
        
        This method chooses the next target star index based on which
        stars are available, their integration time, and maximum completeness.
        Returns None if no target could be found.
        
        Args:
            old_sInd (integer):
                Index of the previous target star
            mode (dict):
                Selected observing mode for detection
                
        Returns:
            tuple:
            DRM (dict):
                Design Reference Mission, contains the results of one complete
                observation (detection and characterization)
            sInd (integer):
                Index of next target star. Defaults to None.
            intTime (astropy Quantity):
                Selected star integration time for detection in units of day. 
                Defaults to None.
            waitTime (astropy Quantity):
                a strategically advantageous amount of time to wait in the case of an occulter for slew times
        
        """
        OS = self.OpticalSystem
        ZL = self.ZodiacalLight
        Comp = self.Completeness
        TL = self.TargetList
        Obs = self.Observatory
        TK = self.TimeKeeping
        
        # create DRM
        DRM = {}
        
        # allocate settling time + overhead time
        tmpCurrentTimeAbs = TK.currentTimeAbs.copy() + Obs.settlingTime + mode['syst']['ohTime']
        tmpCurrentTimeNorm = TK.currentTimeNorm.copy() + Obs.settlingTime + mode['syst']['ohTime']
        
        #create appropriate koMap
        koMap = self.koMaps[mode['syst']['name']]

        # look for available targets
        # 1. initialize arrays
        slewTimes = np.zeros(TL.nStars)*u.d
        fZs = np.zeros(TL.nStars)/u.arcsec**2.
        dV  = np.zeros(TL.nStars)*u.m/u.s
        intTimes = np.zeros(TL.nStars)*u.d
        obsTimes = np.zeros([2,TL.nStars])*u.d
        sInds = np.arange(TL.nStars)
        
        # 2. find spacecraft orbital START positions (if occulter, positions 
        # differ for each star) and filter out unavailable targets 
        sd = None
        if OS.haveOcculter == True:
            sd        = Obs.star_angularSep(TL, old_sInd, sInds, tmpCurrentTimeAbs)
            obsTimes  = Obs.calculate_observableTimes(TL,sInds,tmpCurrentTimeAbs,self.koMaps,self.koTimes,mode)
            slewTimes = Obs.calculate_slewTimes(TL, old_sInd, sInds, sd, obsTimes, tmpCurrentTimeAbs)  
 
        # 2.1 filter out totTimes > integration cutoff
        if len(sInds.tolist()) > 0:
            sInds = np.intersect1d(self.intTimeFilterInds, sInds)

        # start times, including slew times
        startTimes = tmpCurrentTimeAbs.copy() + slewTimes
        startTimesNorm = tmpCurrentTimeNorm.copy() + slewTimes

        # 2.5 Filter stars not observable at startTimes
        try:
            tmpIndsbool = list()
            for i in np.arange(len(sInds)):
                koTimeInd = np.where(np.round(startTimes[sInds[i]].value)-self.koTimes.value==0)[0][0] # find indice where koTime is startTime[0]
                tmpIndsbool.append(koMap[sInds[i]][koTimeInd].astype(bool)) #Is star observable at time ind
            sInds = sInds[tmpIndsbool]
            del tmpIndsbool
        except:#If there are no target stars to observe 
            sInds = np.asarray([],dtype=int)
        
        # 3. filter out all previously (more-)visited targets, unless in 
        if len(sInds.tolist()) > 0:
            sInds = self.revisitFilter(sInds, tmpCurrentTimeNorm)

        # 4.1 calculate integration times for ALL preselected targets
        maxIntTimeOBendTime, maxIntTimeExoplanetObsTime, maxIntTimeMissionLife = TK.get_ObsDetectionMaxIntTime(Obs, mode)
        maxIntTime = min(maxIntTimeOBendTime, maxIntTimeExoplanetObsTime, maxIntTimeMissionLife)#Maximum intTime allowed

        if len(sInds.tolist()) > 0:
            if OS.haveOcculter == True and old_sInd is not None:
                sInds,slewTimes[sInds],intTimes[sInds],dV[sInds] = self.refineOcculterSlews(old_sInd, sInds, slewTimes, obsTimes, sd, mode)  
                endTimes = tmpCurrentTimeAbs.copy() + intTimes + slewTimes
            else:                
                intTimes[sInds] = self.calc_targ_intTime(sInds, startTimes[sInds], mode)
                sInds = sInds[np.where(intTimes[sInds] <= maxIntTime)]  # Filters targets exceeding end of OB
                endTimes = tmpCurrentTimeAbs.copy() + intTimes
                
                if maxIntTime.value <= 0:
                    sInds = np.asarray([],dtype=int)

        # 5.1 TODO Add filter to filter out stars entering and exiting keepout between startTimes and endTimes
        
        # 5.2 find spacecraft orbital END positions (for each candidate target), 
        # and filter out unavailable targets
        if len(sInds.tolist()) > 0 and Obs.checkKeepoutEnd:
            try: # endTimes may exist past koTimes so we have an exception to hand this case
                tmpIndsbool = list()
                for i in np.arange(len(sInds)):
                    koTimeInd = np.where(np.round(endTimes[sInds[i]].value)-self.koTimes.value==0)[0][0] # find indice where koTime is endTime[0]
                    tmpIndsbool.append(koMap[sInds[i]][koTimeInd].astype(bool)) #Is star observable at time ind
                sInds = sInds[tmpIndsbool]
                del tmpIndsbool
            except:
                sInds = np.asarray([],dtype=int)
        
        # 6. choose best target from remaining
        if len(sInds.tolist()) > 0:
            # choose sInd of next target
            sInd, waitTime = self.choose_next_target(old_sInd, sInds, slewTimes, intTimes[sInds])
            
            if sInd == None and waitTime is not None:#Should Choose Next Target decide there are no stars it wishes to observe at this time.
                self.vprint('There are no stars Choose Next Target would like to Observe. Waiting %dd'%waitTime.value)
                return DRM, None, None, waitTime
            elif sInd == None and waitTime == None:
                self.vprint('There are no stars Choose Next Target would like to Observe and waitTime is None')
                return DRM, None, None, waitTime
            # store selected star integration time
            intTime = intTimes[sInd]
        
        # if no observable target, advanceTime to next Observable Target
        else:
            self.vprint('No Observable Targets at currentTimeNorm= ' + str(TK.currentTimeNorm.copy()))
            return DRM, None, None, None
    
        # update visited list for selected star
        self.starVisits[sInd] += 1
        # store normalized start time for future completeness update
        self.lastObsTimes[sInd] = startTimesNorm[sInd]
        
        # populate DRM with occulter related values
        if OS.haveOcculter == True:
            DRM = Obs.log_occulterResults(DRM,slewTimes[sInd],sInd,sd[sInd],dV[sInd])
            return DRM, sInd, intTime, slewTimes[sInd]
        
        return DRM, sInd, intTime, waitTime

    def calc_targ_intTime(self, sInds, startTimes, mode):
        """Helper method for next_target to aid in overloading for alternative implementations.

        Given a subset of targets, calculate their integration times given the
        start of observation time.

        Prototype just calculates integration times for fixed contrast depth.  

        Note: next_target filter will discard targets with zero integration times.
        
        Args:
            sInds (integer array):
                Indices of available targets
            startTimes (astropy quantity array):
                absolute start times of observations.  
                must be of the same size as sInds 
            mode (dict):
                Selected observing mode for detection

        Returns:
            astropy Quantity array:
                Integration times for detection 
                same dimension as sInds
        """
 
        # assumed values for detection
        fZ = self.ZodiacalLight.fZ(self.Observatory, self.TargetList, sInds, startTimes, mode)
        fEZ = self.ZodiacalLight.fEZ0
        dMag = self.dMagint[sInds]
        WA = self.WAint[sInds]

        # save out file containing photon count info
        if self.record_counts_path is not None and len(self.count_lines) == 0:
            C_p, C_b, C_sp, C_extra = self.OpticalSystem.Cp_Cb_Csp(self.TargetList, sInds, fZ, fEZ, dMag, WA, mode, returnExtra=True)
            import csv
            count_fpath = os.path.join(self.record_counts_path, 'counts')

            if not os.path.exists(count_fpath):
                os.mkdir(count_fpath)

            outfile = os.path.join(count_fpath, str(self.seed)+'.csv')
            self.count_lines.append(["sInd", "HIPs", "C_F0", "C_p0", "C_sr", "C_z", 
                                     "C_ez", "C_dc", "C_cc", "C_rn", "C_p", "C_b", "C_sp"])

            for i, sInd in enumerate(sInds):
                self.count_lines.append([sInd, self.TargetList.Name[sInd], 
                                        C_extra['C_F0'][0].value, C_extra['C_sr'][i].value, 
                                        C_extra['C_z'][i].value, C_extra['C_ez'][i].value,
                                        C_extra['C_dc'][i].value, C_extra['C_cc'][i].value, 
                                        C_extra['C_rn'][i].value, C_p[i].value, C_b[i].value,
                                        C_sp[i].value])

            with open(outfile, 'w') as csvfile:
                c = csv.writer(csvfile)
                c.writerows(self.count_lines)

        intTimes = self.OpticalSystem.calc_intTime(self.TargetList, sInds, fZ, fEZ, dMag, WA, mode)
        
        return intTimes

    def choose_next_target(self, old_sInd, sInds, slewTimes, intTimes):
        """Helper method for method next_target to simplify alternative implementations.
        
        Given a subset of targets (pre-filtered by method next_target or some 
        other means), select the best next one. The prototype uses completeness 
        as the sole heuristic.
        
        Args:
            old_sInd (integer):
                Index of the previous target star
            sInds (integer array):
                Indices of available targets
            slewTimes (astropy quantity array):
                slew times to all stars (must be indexed by sInds)
            intTimes (astropy Quantity array):
                Integration times for detection in units of day
        
        Returns:
            tuple:
            sInd (integer):
                Index of next target star
            waitTime (astropy Quantity):
                some strategic amount of time to wait in case an occulter slew is desired (default is None)
        
        """
        
        Comp = self.Completeness
        TL = self.TargetList
        TK = self.TimeKeeping
        OS = self.OpticalSystem
        Obs = self.Observatory
        allModes = OS.observingModes
        
        # cast sInds to array
        sInds = np.array(sInds, ndmin=1, copy=False)
        # calculate dt since previous observation
        dt = TK.currentTimeNorm.copy() + slewTimes[sInds] - self.lastObsTimes[sInds]
        # get dynamic completeness values
        comps = Comp.completeness_update(TL, sInds, self.starVisits[sInds], dt)
        # choose target with maximum completeness
        sInd = np.random.choice(sInds[comps == max(comps)])

        #Check if exoplanetObsTime would be exceeded
        mode = list(filter(lambda mode: mode['detectionMode'] == True, allModes))[0]
        maxIntTimeOBendTime, maxIntTimeExoplanetObsTime, maxIntTimeMissionLife = TK.get_ObsDetectionMaxIntTime(Obs, mode)
        maxIntTime = min(maxIntTimeOBendTime, maxIntTimeExoplanetObsTime, maxIntTimeMissionLife)#Maximum intTime allowed
        intTimes2 = self.calc_targ_intTime(sInd, TK.currentTimeAbs.copy(), mode)
        if intTimes2 > maxIntTime: # check if max allowed integration time would be exceeded
            self.vprint('max allowed integration time would be exceeded')
            sInd = None
            waitTime = 1.*u.d

        return sInd, slewTimes[sInd] #if coronagraph or first sInd, waitTime will be 0 days
    
    def refineOcculterSlews(self, old_sInd, sInds, slewTimes, obsTimes, sd, mode):
        """Refines/filters/chooses occulter slews based on time constraints
        
        Refines the selection of occulter slew times by filtering based on mission time 
        constraints and selecting the best slew time for each star. This method calls on 
        other occulter methods within SurveySimulation depending on how slew times were 
        calculated prior to calling this function (i.e. depending on which implementation 
        of the Observatory module is used). 
        
        Args:
            old_sInd (integer):
                Index of the previous target star
            sInds (integer array):
                Indices of available targets
            slewTimes (astropy quantity array):
                slew times to all stars (must be indexed by sInds)
            obsTimes (astropy Quantity array):
                A binary array with TargetList.nStars rows and (missionFinishAbs-missionStart)/dt columns 
                where dt is 1 day by default. A value of 1 indicates the star is in keepout for (and 
                therefore cannot be observed). A value of 0 indicates the star is not in keepout and 
                may be observed.
            sd (astropy Quantity):
                Angular separation between stars in rad
            mode (dict):
                Selected observing mode for detection
        
        Returns:
            tuple:
            sInds (integer):
                Indeces of next target star
            slewTimes (astropy Quantity array):
                slew times to all stars (must be indexed by sInds)
            intTimes (astropy Quantity array):
                Integration times for detection in units of day
            dV (astropy Quantity):
                Delta-V used to transfer to new star line of sight in unis of m/s
        """
        
        Obs = self.Observatory
        TL  = self.TargetList
        
        # initializing arrays
        obsTimeArray = np.zeros([TL.nStars,50])*u.d
        intTimeArray = np.zeros([TL.nStars,2])*u.d
        
        for n in sInds:
            obsTimeArray[n,:] = np.linspace(obsTimes[0,n].value,obsTimes[1,n].value,50)*u.d          
        intTimeArray[sInds,0] = self.calc_targ_intTime(sInds, Time(obsTimeArray[sInds, 0],format='mjd',scale='tai'), mode)
        intTimeArray[sInds,1] = self.calc_targ_intTime(sInds, Time(obsTimeArray[sInds,-1],format='mjd',scale='tai'), mode) 
        
        # determining which scheme to use to filter slews
        obsModName = Obs.__class__.__name__
        
        # slew times have not been calculated/decided yet (SotoStarshade)
        if obsModName == 'SotoStarshade':
            sInds,intTimes,slewTimes,dV = self.findAllowableOcculterSlews(sInds, old_sInd, sd[sInds], \
                                            slewTimes[sInds], obsTimeArray[sInds,:], intTimeArray[sInds,:], mode)
            
        # slew times were calculated/decided beforehand (Observatory Prototype)
        else:
            sInds, intTimes, slewTimes = self.filterOcculterSlews(sInds, slewTimes[sInds], \
                                                obsTimeArray[sInds,:], intTimeArray[sInds,:], mode)
            dV = np.zeros(len(sInds))*u.m/u.s

        return sInds, slewTimes, intTimes, dV
    
    def filterOcculterSlews(self, sInds, slewTimes, obsTimeArray, intTimeArray, mode):
        """Filters occulter slews that have already been calculated/selected.
        
        Used by the refineOcculterSlews method when slew times have been selected
        a priori. This method filters out slews that are not within desired observing 
        blocks, the maximum allowed integration time, and are outside of future keepouts.
        
        Args:
            sInds (integer array):
                Indices of available targets
            slewTimes (astropy quantity array):
                slew times to all stars (must be indexed by sInds)
            obsTimeArray (astropy Quantity array):
                Array of times during which a star is out of keepout, has shape
                nx50 where n is the number of stars in sInds. Unit of days
            intTimeArray (astropy Quantity array):
                Array of integration times for each time in obsTimeArray, has shape
                nx2 where n is the number of stars in sInds. Unit of days
            mode (dict):
                Selected observing mode for detection
        
        Returns:
            tuple:
            sInds (integer):
                Indeces of next target star
            intTimes (astropy Quantity array):
                Integration times for detection in units of day
            slewTimes (astropy Quantity array):
                slew times to all stars (must be indexed by sInds)
        """
        
        TK  = self.TimeKeeping
        Obs = self.Observatory

        #allocate settling time + overhead time
        tmpCurrentTimeAbs = TK.currentTimeAbs.copy() + Obs.settlingTime + mode['syst']['ohTime']
        tmpCurrentTimeNorm = TK.currentTimeNorm.copy() + Obs.settlingTime + mode['syst']['ohTime']
        
        # 0. lambda function that linearly interpolates Integration Time between obsTimes
        linearInterp = lambda y,x,t: np.diff(y)/np.diff(x)*(t-np.array(x[:,0]).reshape(len(t),1))+np.array(y[:,0]).reshape(len(t),1)
        
        # 1. initializing arrays
        obsTimesRange = np.array([obsTimeArray[:,0],obsTimeArray[:,-1]])  # nx2 array with start and end times of obsTimes for each star
        intTimesRange = np.array([intTimeArray[:,0],intTimeArray[:,-1]])   
        
        OBnumbers    = np.zeros([len(sInds),1]) #for each sInd, will show during which OB observations will take place
        maxIntTimes  = np.zeros([len(sInds),1])*u.d
        
        intTimes = linearInterp( intTimesRange.T,obsTimesRange.T, \
                (tmpCurrentTimeAbs + slewTimes).reshape(len(sInds),1).value)*u.d #calculate intTimes for each slew time
        
        minObsTimeNorm = (obsTimesRange[0,:] - tmpCurrentTimeAbs.value).reshape([len(sInds),1])
        maxObsTimeNorm = (obsTimesRange[1,:] - tmpCurrentTimeAbs.value).reshape([len(sInds),1])
        ObsTimeRange   = maxObsTimeNorm - minObsTimeNorm
        
        # 2. find OBnumber for each sInd's slew time
        if len(TK.OBendTimes) > 1:
            for i in range(len(sInds)):
                S = np.where(TK.OBstartTimes.value - tmpCurrentTimeNorm.value < slewTimes[i].value)[0][-1]
                F = np.where(TK.OBendTimes.value   - tmpCurrentTimeNorm.value < slewTimes[i].value)[0]
                
                # case when slews are in the first OB
                if F.shape[0] == 0:
                    F = -1
                else:
                    F = F[-1]
                    
                # slew occurs within an OB (nth OB has started but hasn't ended)
                if S != F: 
                    OBnumbers[i] = S
                    maxIntTimeOBendTime, maxIntTimeExoplanetObsTime, maxIntTimeMissionLife = TK.get_ObsDetectionMaxIntTime(Obs, mode, TK.OBstartTimes[S],S)
                    maxIntTimes[i] = min(maxIntTimeOBendTime, maxIntTimeExoplanetObsTime, maxIntTimeMissionLife) # Maximum intTime allowed
                
                # slew occurs between OBs, badbadnotgood
                else: 
                    OBnumbers[i]   = -1 
                    maxIntTimes[i] = 0*u.d
            OBstartTimeNorm     = (TK.OBstartTimes[np.array(OBnumbers,dtype=int)].value - tmpCurrentTimeNorm.value)
        else:
            maxIntTimeOBendTime, maxIntTimeExoplanetObsTime, maxIntTimeMissionLife = TK.get_ObsDetectionMaxIntTime(Obs, mode, tmpCurrentTimeNorm)
            maxIntTimes[:]   = min(maxIntTimeOBendTime, maxIntTimeExoplanetObsTime, maxIntTimeMissionLife) # Maximum intTime allowed
            OBstartTimeNorm  = np.zeros(OBnumbers.shape) #np.array([tmpCurrentTimeNorm.value]*len(OBnumbers)).reshape(OBnumbers.shape)
        
        #finding the minimum possible slew time (either OBstart or when star JUST leaves keepout)
        minAllowedSlewTime = np.max([OBstartTimeNorm,minObsTimeNorm],axis=0)
        
        # 3. start filtering process
        good_inds = np.where((OBnumbers >= 0) & (ObsTimeRange > intTimes.value))[0] 
        # ^ star slew within OB -AND- can finish observing before it goes back into keepout
        if good_inds.shape[0] > 0:
            #the good ones
            sInds = sInds[good_inds]
            slewTimes = slewTimes[good_inds]
            intTimes = intTimes[good_inds]
            OBstartTimeNorm = OBstartTimeNorm[good_inds]
            minAllowedSlewTime = minAllowedSlewTime[good_inds]
            
            #maximum allowed slew time based on integration times
            maxAllowedSlewTime = maxIntTimes[good_inds].value - intTimes.value
            maxAllowedSlewTime[maxAllowedSlewTime < 0] = -np.Inf 
            maxAllowedSlewTime += OBstartTimeNorm #calculated rel to currentTime norm
            
            #checking to see if slewTimes are allowed
            good_inds = np.where( (slewTimes.reshape([len(sInds),1]).value > minAllowedSlewTime) & \
                                  (slewTimes.reshape([len(sInds),1]).value < maxAllowedSlewTime) )[0]
            
            slewTimes = slewTimes[good_inds]
        else:
            slewTimes = slewTimes[good_inds]
        
        return sInds[good_inds], intTimes[good_inds].flatten(), slewTimes
    
    def findAllowableOcculterSlews(self, sInds, old_sInd, sd, slewTimes, obsTimeArray, intTimeArray, mode):
        """Finds an array of allowable slew times for each star
        
        Used by the refineOcculterSlews method when slew times have NOT been selected
        a priori. This method creates nx50 arrays (where the row corresponds to a specific 
        star and the column corresponds to a future point in time relative to currentTime).
        These arrays are initially zero but are populated with the corresponding values 
        (slews, intTimes, etc) if slewing to that time point (i.e. beginning an observation) 
        would lead to a successful observation. A "successful observation" is defined by 
        certain conditions relating to keepout and the komap, observing blocks, mission lifetime,
        and some constraints on the dVmap calculation in SotoStarshade. Each star will likely 
        have a range of slewTimes that would lead to a successful observation -- another method 
        is then called to select the best of these slewTimes. 
        
        Args:
            sInds (integer array):
                Indices of available targets
            old_sInd (integer):
                Index of the previous target star
            sd (astropy Quantity):
                Angular separation between stars in rad
            slewTimes (astropy quantity array):
                slew times to all stars (must be indexed by sInds)
            obsTimeArray (astropy Quantity array):
                Array of times during which a star is out of keepout, has shape
                nx50 where n is the number of stars in sInds
            intTimeArray (astropy Quantity array):
                Array of integration times for each time in obsTimeArray, has shape
                nx50 where n is the number of stars in sInds
            mode (dict):
                Selected observing mode for detection
            
        Returns:
            tuple:
            sInds (integer):
                Indeces of next target star
            slewTimes (astropy Quantity array):
                slew times to all stars (must be indexed by sInds)
            intTimes (astropy Quantity array):
                Integration times for detection in units of day
            dV (astropy Quantity):
                Delta-V used to transfer to new star line of sight in unis of m/s
        """
        TK  = self.TimeKeeping
        Obs = self.Observatory
        TL = self.TargetList

        # 0. lambda function that linearly interpolates Integration Time between obsTimes
        linearInterp = lambda y,x,t: np.diff(y)/np.diff(x)*(t-np.array(x[:,0]).reshape(len(t),1))+np.array(y[:,0]).reshape(len(t),1)
        
        # allocate settling time + overhead time
        tmpCurrentTimeAbs  = TK.currentTimeAbs.copy() + Obs.settlingTime + mode['syst']['ohTime']
        tmpCurrentTimeNorm = TK.currentTimeNorm.copy() + Obs.settlingTime + mode['syst']['ohTime']
        
        # 1. initializing arrays
        obsTimes = np.array([obsTimeArray[:,0],obsTimeArray[:,-1]])  # nx2 array with start and end times of obsTimes for each star
        intTimes_int = np.zeros(obsTimeArray.shape)*u.d              # initializing intTimes of shape nx50 then interpolating
        intTimes_int = np.hstack([intTimeArray[:,0].reshape(len(sInds),1).value, \
                     linearInterp(intTimeArray.value,obsTimes.T,obsTimeArray[:,1:].value)])*u.d
        allowedSlewTimes = np.zeros(obsTimeArray.shape)*u.d
        allowedintTimes  = np.zeros(obsTimeArray.shape)*u.d 
        allowedCharTimes = np.zeros(obsTimeArray.shape)*u.d 
        obsTimeArrayNorm = obsTimeArray.value - tmpCurrentTimeAbs.value
        
        # obsTimes -> relative to current Time
        minObsTimeNorm = obsTimes[0,:].T - tmpCurrentTimeAbs.value
        maxObsTimeNorm = obsTimes[1,:].T - tmpCurrentTimeAbs.value
        ObsTimeRange   = maxObsTimeNorm - minObsTimeNorm
        
        # getting max possible intTime
        maxIntTimeOBendTime, maxIntTimeExoplanetObsTime, maxIntTimeMissionLife = TK.get_ObsDetectionMaxIntTime(Obs, mode, tmpCurrentTimeNorm,TK.OBnumber)
        maxIntTime = min(maxIntTimeOBendTime, maxIntTimeExoplanetObsTime, maxIntTimeMissionLife) # Maximum intTime allowed
        
        # 2. giant array of min and max slew times, starts at current time, ends when stars enter keepout (all same size)
        # each entry either has a slew time value if a slew is allowed at that date or 0 if slewing is not allowed
        
        # first filled in for the current OB
        minAllowedSlewTimes = np.array([minObsTimeNorm.T]*len(intTimes_int.T)).T #just to make it nx50 so it plays nice with the other arrays
        maxAllowedSlewTimes = maxIntTime.value - intTimes_int.value
        maxAllowedSlewTimes[maxAllowedSlewTimes > Obs.occ_dtmax.value] = Obs.occ_dtmax.value

        # conditions that must be met to define an allowable slew time
        cond1 = minAllowedSlewTimes >= Obs.occ_dtmin.value # minimum dt time in dV map interpolant
        cond2 = maxAllowedSlewTimes <= Obs.occ_dtmax.value # maximum dt time in dV map interpolant
        cond3 = maxAllowedSlewTimes > minAllowedSlewTimes
        cond4 = intTimes_int.value  < ObsTimeRange.reshape(len(sInds),1)
    
        conds = cond1 & cond2 & cond3 & cond4
        minAllowedSlewTimes[np.invert(conds)] = np.Inf #these are filtered during the next filter
        maxAllowedSlewTimes[np.invert(conds)] = -np.Inf
        
        # one last condition to meet
        map_i,map_j = np.where((obsTimeArrayNorm > minAllowedSlewTimes) & (obsTimeArrayNorm < maxAllowedSlewTimes))

        # 2.5 if any stars are slew-able to within this OB block, populate "allowedSlewTimes", a running tally of possible slews
        # within the time range a star is observable (out of keepout)
        if map_i.shape[0] > 0 and map_j.shape[0] > 0:
            allowedSlewTimes[map_i,map_j] = obsTimeArrayNorm[map_i,map_j]*u.d
            allowedintTimes[map_i,map_j]  = intTimes_int[map_i,map_j]
            allowedCharTimes[map_i,map_j] = maxIntTime - intTimes_int[map_i,map_j]
        
        # 3. search future OBs 
        OB_withObsStars = TK.OBstartTimes.value - np.min(obsTimeArrayNorm) - tmpCurrentTimeNorm.value # OBs within which any star is observable
        

        if any(OB_withObsStars > 0):
            nOBstart = np.argmin( np.abs(OB_withObsStars) )
            nOBend   = np.argmax( OB_withObsStars ) 
            
            # loop through the next 5 OBs (or until mission is over if there are less than 5 OBs in the future)
            for i in np.arange(nOBstart,np.min([nOBend,nOBstart+5])):
                
                # max int Times for the next OB
                maxIntTimeOBendTime, maxIntTimeExoplanetObsTime, maxIntTimeMissionLife = TK.get_ObsDetectionMaxIntTime(Obs, mode, TK.OBstartTimes[i+1],i+1)
                maxIntTime_nOB = min(maxIntTimeOBendTime, maxIntTimeExoplanetObsTime, maxIntTimeMissionLife) # Maximum intTime allowed
                
                # min and max slew times rel to current Time (norm)
                nOBstartTimeNorm        = np.array([TK.OBstartTimes[i+1].value - tmpCurrentTimeNorm.value]*len(sInds))
                
                # min slew times for stars start either whenever the star first leaves keepout or when next OB stars, whichever comes last
                minAllowedSlewTimes_nOB = np.array([np.max([minObsTimeNorm,nOBstartTimeNorm],axis=0).T]*len(maxAllowedSlewTimes.T)).T 
                maxAllowedSlewTimes_nOB = nOBstartTimeNorm.reshape(len(sInds),1) + maxIntTime_nOB.value - intTimes_int.value
                maxAllowedSlewTimes_nOB[maxAllowedSlewTimes_nOB > Obs.occ_dtmax.value] = Obs.occ_dtmax.value
                
                # amount of time left when the stars are still out of keepout
                ObsTimeRange_nOB = maxObsTimeNorm - np.max([minObsTimeNorm,nOBstartTimeNorm],axis=0).T
                
                # condition to be met for an allowable slew time
                cond1 = minAllowedSlewTimes_nOB >= Obs.occ_dtmin.value
                cond2 = maxAllowedSlewTimes_nOB <= Obs.occ_dtmax.value
                cond3 = maxAllowedSlewTimes_nOB > minAllowedSlewTimes_nOB
                cond4 = intTimes_int.value < ObsTimeRange_nOB.reshape(len(sInds),1)
                cond5 = intTimes_int.value < maxIntTime_nOB.value
                conds = cond1 & cond2 & cond3 & cond4 & cond5
                
                minAllowedSlewTimes_nOB[np.invert(conds)] = np.Inf
                maxAllowedSlewTimes_nOB[np.invert(conds)] = -np.Inf
                
                # one last condition
                map_i,map_j = np.where((obsTimeArrayNorm > minAllowedSlewTimes_nOB) & (obsTimeArrayNorm < maxAllowedSlewTimes_nOB))
                
                # 3.33 populate the running tally of allowable slew times if it meets all conditions
                if map_i.shape[0] > 0 and map_j.shape[0] > 0:
                    allowedSlewTimes[map_i,map_j] = obsTimeArrayNorm[map_i,map_j]*u.d
                    allowedintTimes[map_i,map_j]  = intTimes_int[map_i,map_j]
                    allowedCharTimes[map_i,map_j] = maxIntTime_nOB - intTimes_int[map_i,map_j]
        
        # 3.67 filter out any stars that are not observable at all
        filterDuds = np.sum(allowedSlewTimes,axis=1) > 0.
        sInds = sInds[filterDuds]
        
        # 4. choose a slew time for each available star
        # calculate dVs for each possible slew time for each star
        allowed_dVs   = Obs.calculate_dV(TL, old_sInd, sInds, sd[filterDuds], allowedSlewTimes[filterDuds,:], tmpCurrentTimeAbs)

        if len(sInds.tolist()) > 0:
            # select slew time for each star
            dV_inds = np.arange(0,len(sInds))
            sInds,intTime,slewTime,dV = self.chooseOcculterSlewTimes(sInds, allowedSlewTimes[filterDuds,:], \
                                                 allowed_dVs[dV_inds,:], allowedintTimes[filterDuds,:], allowedCharTimes[filterDuds,:])

            return sInds,intTime,slewTime,dV
            
        else:
            empty = np.asarray([],dtype=int)
            return empty,empty*u.d,empty*u.d,empty*u.m/u.s

    def chooseOcculterSlewTimes(self,sInds,slewTimes,dV,intTimes,charTimes):
        """Selects the best slew time for each star
        
        This method searches through an array of permissible slew times for 
        each star and chooses the best slew time for the occulter based on 
        maximizing possible characterization time for that particular star (as
        a default).
        
        Args:
            sInds (integer array):
                Indices of available targets
            slewTimes (astropy quantity array):
                slew times to all stars (must be indexed by sInds)
            dV (astropy Quantity):
                Delta-V used to transfer to new star line of sight in unis of m/s
            intTimes (astropy Quantity array):
                Integration times for detection in units of day
            charTimes (astropy Quantity array):
                Time left over after integration which could be used for 
                characterization in units of day
        
        Returns:
            tuple:
            sInds (integer):
                Indeces of next target star
            slewTimes (astropy Quantity array):
                slew times to all stars (must be indexed by sInds)
            intTimes (astropy Quantity array):
                Integration times for detection in units of day
            dV (astropy Quantity):
                Delta-V used to transfer to new star line of sight in unis of m/s
        """
        
        # selection criteria for each star slew
        good_j = np.argmax(charTimes,axis=1) # maximum possible characterization time available
        good_i = np.arange(0,len(sInds))

        dV            = dV[good_i,good_j]
        intTime       = intTimes[good_i,good_j]
        slewTime      = slewTimes[good_i,good_j]
            
        return sInds, intTime, slewTime, dV

    def observation_detection(self, sInd, intTime, mode):
        """Determines SNR and detection status for a given integration time 
        for detection. Also updates the lastDetected and starRevisit lists.
        
        Args:
            sInd (integer):
                Integer index of the star of interest
            intTime (astropy Quantity):
                Selected star integration time for detection in units of day. 
                Defaults to None.
            mode (dict):
                Selected observing mode for detection
        
        Returns:
            tuple:
            detected (integer ndarray):
                Detection status for each planet orbiting the observed target star:
                1 is detection, 0 missed detection, -1 below IWA, and -2 beyond OWA
            fZ (astropy Quantity):
                Surface brightness of local zodiacal light in units of 1/arcsec2
            systemParams (dict):
                Dictionary of time-dependant planet properties averaged over the 
                duration of the integration
            SNR (float ndarray):
                Detection signal-to-noise ratio of the observable planets
            FA (boolean):
                False alarm (false positive) boolean
        
        """
        
        PPop = self.PlanetPopulation
        Comp = self.Completeness
        OS = self.OpticalSystem
        ZL = self.ZodiacalLight
        PPro = self.PostProcessing
        TL = self.TargetList
        SU = self.SimulatedUniverse
        Obs = self.Observatory
        TK = self.TimeKeeping

        #Save Current Time before attempting time allocation
        currentTimeNorm = TK.currentTimeNorm.copy()
        currentTimeAbs = TK.currentTimeAbs.copy()

        #Allocate Time
        extraTime = intTime*(mode['timeMultiplier'] - 1.)#calculates extraTime
        success = TK.allocate_time(intTime + extraTime + Obs.settlingTime + mode['syst']['ohTime'], True)#allocates time
        assert success == True, "The Observation Detection Time to be Allocated %f was unable to be allocated"%(intTime + extraTime + Obs.settlingTime + mode['syst']['ohTime']).value
        dt = intTime/float(self.ntFlux)#calculates partial time to be added for every ntFlux
        
        # find indices of planets around the target
        pInds = np.where(SU.plan2star == sInd)[0]
        
        # initialize outputs
        detected = np.array([], dtype=int)
        fZ = 0./u.arcsec**2
        systemParams = SU.dump_system_params(sInd) # write current system params by default
        SNR = np.zeros(len(pInds))
        
        # if any planet, calculate SNR
        if len(pInds) > 0:
            # initialize arrays for SNR integration
            fZs = np.zeros(self.ntFlux)/u.arcsec**2
            systemParamss = np.empty(self.ntFlux, dtype='object')
            Ss = np.zeros((self.ntFlux, len(pInds)))
            Ns = np.zeros((self.ntFlux, len(pInds)))
            # integrate the signal (planet flux) and noise
            timePlus = Obs.settlingTime.copy() + mode['syst']['ohTime'].copy()#accounts for the time since the current time
            for i in range(self.ntFlux):
                # allocate first half of dt
                timePlus += dt/2.
                # calculate current zodiacal light brightness
                fZs[i] = ZL.fZ(Obs, TL, sInd, currentTimeAbs + timePlus, mode)[0]
                # propagate the system to match up with current time
                SU.propag_system(sInd, currentTimeNorm + timePlus - self.propagTimes[sInd])
                self.propagTimes[sInd] = currentTimeNorm + timePlus
                # save planet parameters
                systemParamss[i] = SU.dump_system_params(sInd)
                # calculate signal and noise (electron count rates)
                Ss[i,:], Ns[i,:] = self.calc_signal_noise(sInd, pInds, dt, mode, fZ=fZs[i])
                # allocate second half of dt
                timePlus += dt/2.
            
            # average output parameters
            fZ = np.mean(fZs)
            systemParams = {key: sum([systemParamss[x][key]
                    for x in range(self.ntFlux)])/float(self.ntFlux)
                    for key in sorted(systemParamss[0])}
            # calculate SNR
            S = Ss.sum(0)
            N = Ns.sum(0)
            SNR[N > 0] = S[N > 0]/N[N > 0]
        
        # if no planet, just save zodiacal brightness in the middle of the integration
        else:
            totTime = intTime*(mode['timeMultiplier'])
            fZ = ZL.fZ(Obs, TL, sInd, currentTimeAbs + totTime/2., mode)[0]
        
        # find out if a false positive (false alarm) or any false negative 
        # (missed detections) have occurred
        FA, MD = PPro.det_occur(SNR, mode, TL, sInd, intTime)
        
        # populate detection status array 
        # 1:detected, 0:missed, -1:below IWA, -2:beyond OWA
        if len(pInds) > 0:
            detected = (~MD).astype(int)
            WA = np.array([systemParamss[x]['WA'].to('arcsec').value 
                    for x in range(len(systemParamss))])*u.arcsec
            detected[np.all(WA < mode['IWA'], 0)] = -1
            detected[np.all(WA > mode['OWA'], 0)] = -2
            
        # if planets are detected, calculate the minimum apparent separation
        smin = None
        det = (detected == 1)#If any of the planets around the star have been detected
        if np.any(det):
            smin = np.min(SU.s[pInds[det]])
            log_det = '   - Detected planet inds %s (%s/%s)'%(pInds[det], 
                    len(pInds[det]), len(pInds))
            self.logger.info(log_det)
            self.vprint(log_det)
        
        # populate the lastDetected array by storing det, fEZ, dMag, and WA
        self.lastDetected[sInd,:] = [det, systemParams['fEZ'].to('1/arcsec2').value, \
                    systemParams['dMag'], systemParams['WA'].to('arcsec').value]
        
        # in case of a FA, generate a random delta mag (between PPro.FAdMag0 and
        # Comp.dMagLim) and working angle (between IWA and min(OWA, a_max))
        if FA == True:
            WA = np.random.uniform(mode['IWA'].to('arcsec').value, np.minimum(mode['OWA'], \
                    np.arctan(max(PPop.arange)/TL.dist[sInd])).to('arcsec').value)*u.arcsec
            dMag = np.random.uniform(PPro.FAdMag0(WA), Comp.dMagLim)
            self.lastDetected[sInd,0] = np.append(self.lastDetected[sInd,0], True)
            self.lastDetected[sInd,1] = np.append(self.lastDetected[sInd,1], \
                    ZL.fEZ0.to('1/arcsec2').value)
            self.lastDetected[sInd,2] = np.append(self.lastDetected[sInd,2], dMag)
            self.lastDetected[sInd,3] = np.append(self.lastDetected[sInd,3], \
                    WA.to('arcsec').value)
            sminFA = np.tan(WA)*TL.dist[sInd].to('AU')
            smin = np.minimum(smin, sminFA) if smin is not None else sminFA
            log_FA = '   - False Alarm (WA=%s, dMag=%s)'%(np.round(WA, 3), round(dMag, 1))
            self.logger.info(log_FA)
            self.vprint(log_FA)
        
        #Schedule Target Revisit
        self.scheduleRevisit(sInd,smin,det,pInds)

        return detected.astype(int), fZ, systemParams, SNR, FA

    def scheduleRevisit(self,sInd,smin,det,pInds):
        """A Helper Method for scheduling revisits after observation detection
        Args:
            sInd - sInd of the star just detected
            smin - minimum separation of the planet to star of planet just detected
            det - 
            pInds - Indices of planets around target star
        
        Note:
            Updates self.starRevisit attribute only
        """
        TK = self.TimeKeeping
        TL = self.TargetList
        SU = self.SimulatedUniverse

        # in both cases (detection or false alarm), schedule a revisit 
        # based on minimum separation
        Ms = TL.MsTrue[sInd]
        if smin is not None:#smin is None if no planet was detected
            sp = smin
            if np.any(det):
                pInd_smin = pInds[det][np.argmin(SU.s[pInds[det]])]
                Mp = SU.Mp[pInd_smin]
            else:
                Mp = SU.Mp.mean()
            mu = const.G*(Mp + Ms)
            T = 2.*np.pi*np.sqrt(sp**3./mu)
            t_rev = TK.currentTimeNorm.copy() + T/2.
        # otherwise, revisit based on average of population semi-major axis and mass
        else:
            sp = SU.s.mean()
            Mp = SU.Mp.mean()
            mu = const.G*(Mp + Ms)
            T = 2.*np.pi*np.sqrt(sp**3./mu)
            t_rev = TK.currentTimeNorm.copy() + 0.75*T

        # finally, populate the revisit list (NOTE: sInd becomes a float)
        revisit = np.array([sInd, t_rev.to('day').value])
        if self.starRevisit.size == 0:#If starRevisit has nothing in it
            self.starRevisit = np.array([revisit])#initialize sterRevisit
        else:
            revInd = np.where(self.starRevisit[:,0] == sInd)[0]#indices of the first column of the starRevisit list containing sInd 
            if revInd.size == 0:
                self.starRevisit = np.vstack((self.starRevisit, revisit))
            else:
                self.starRevisit[revInd,1] = revisit[1]

    def observation_characterization(self, sInd, mode):
        """Finds if characterizations are possible and relevant information
        
        Args:
            sInd (integer):
                Integer index of the star of interest
            mode (dict):
                Selected observing mode for characterization
        
        Returns:
            tuple:
            characterized (integer list):
                Characterization status for each planet orbiting the observed 
                target star including False Alarm if any, where 1 is full spectrum, 
                -1 partial spectrum, and 0 not characterized
            fZ (astropy Quantity):
                Surface brightness of local zodiacal light in units of 1/arcsec2
            systemParams (dict):
                Dictionary of time-dependant planet properties averaged over the 
                duration of the integration
            SNR (float ndarray):
                Characterization signal-to-noise ratio of the observable planets. 
                Defaults to None.
            intTime (astropy Quantity):
                Selected star characterization time in units of day. Defaults to None.
        
        """
        
        OS = self.OpticalSystem
        ZL = self.ZodiacalLight
        TL = self.TargetList
        SU = self.SimulatedUniverse
        Obs = self.Observatory
        TK = self.TimeKeeping
        
        # selecting appropriate koMap
        koMap = self.koMaps[mode['syst']['name']]
        
        # find indices of planets around the target
        pInds = np.where(SU.plan2star == sInd)[0]
        
        # get the detected status, and check if there was a FA
        det = self.lastDetected[sInd,0]
        FA = (len(det) == len(pInds) + 1)
        if FA == True:
            pIndsDet = np.append(pInds, -1)[det]
        else:
            pIndsDet = pInds[det]
        
        # initialize outputs, and check if there's anything (planet or FA) to characterize
        characterized = np.zeros(len(det), dtype=int)
        fZ = 0./u.arcsec**2.
        systemParams = SU.dump_system_params(sInd) # write current system params by default
        SNR = np.zeros(len(det))
        intTime = None
        if len(det) == 0: # nothing to characterize
            return characterized, fZ, systemParams, SNR, intTime
        
        # look for last detected planets that have not been fully characterized
        if (FA == False): # only true planets, no FA
            tochar = (self.fullSpectra[pIndsDet] == 0)
        else: # mix of planets and a FA
            truePlans = pIndsDet[:-1]
            tochar = np.append((self.fullSpectra[truePlans] == 0), True)

        # 1/ find spacecraft orbital START position including overhead time,
        # and check keepout angle
        if np.any(tochar):
            # start times
            startTime = TK.currentTimeAbs.copy() + mode['syst']['ohTime'] + Obs.settlingTime
            startTimeNorm = TK.currentTimeNorm.copy() + mode['syst']['ohTime'] + Obs.settlingTime
            # planets to characterize
            koTimeInd = np.where(np.round(startTime.value)-self.koTimes.value==0)[0][0]  # find indice where koTime is startTime[0]
            #wherever koMap is 1, the target is observable
            tochar[tochar] = koMap[sInd][koTimeInd]

        # 2/ if any planet to characterize, find the characterization times
        # at the detected fEZ, dMag, and WA
        if np.any(tochar):
            fZ = ZL.fZ(Obs, TL, sInd, startTime, mode)
            fEZ = self.lastDetected[sInd,1][det][tochar]/u.arcsec**2
            dMag = self.lastDetected[sInd,2][det][tochar]
            WA = self.lastDetected[sInd,3][det][tochar]*u.arcsec
            intTimes = np.zeros(len(tochar))*u.day
            intTimes[tochar] = OS.calc_intTime(TL, sInd, fZ, fEZ, dMag, WA, mode)
            # add a predetermined margin to the integration times
            intTimes = intTimes*(1. + self.charMargin)
            # apply time multiplier
            totTimes = intTimes*(mode['timeMultiplier'])
            # end times
            endTimes = startTime + totTimes
            endTimesNorm = startTimeNorm + totTimes
            # planets to characterize
            tochar = ((totTimes > 0) & (totTimes <= OS.intCutoff) & 
                    (endTimesNorm <= TK.OBendTimes[TK.OBnumber]))
            
        # 3/ is target still observable at the end of any char time?
        if np.any(tochar) and Obs.checkKeepoutEnd:
            koTimeInds = np.zeros(len(endTimes.value[tochar]),dtype=int)
            # find index in koMap where each endTime is closest to koTimes
            for t,endTime in enumerate(endTimes.value[tochar]):
                if endTime > self.koTimes.value[-1]:
                    # case where endTime exceeds largest koTimes element
                    endTimeInBounds = np.where(np.floor(endTime)-self.koTimes.value==0)[0]
                    koTimeInds[t] = endTimeInBounds[0] if endTimeInBounds.size is not 0 else -1
                else:
                    koTimeInds[t] = np.where(np.round(endTime)-self.koTimes.value==0)[0][0]  # find indice where koTime is endTimes[0]
            tochar[tochar] = [koMap[sInd][koT] if koT >= 0 else 0 for koT in koTimeInds]

        # 4/ if yes, allocate the overhead time, and perform the characterization 
        # for the maximum char time
        if np.any(tochar):
            #Save Current Time before attempting time allocation
            currentTimeNorm = TK.currentTimeNorm.copy()
            currentTimeAbs = TK.currentTimeAbs.copy()

            #Allocate Time
            intTime = np.max(intTimes[tochar])
            extraTime = intTime*(mode['timeMultiplier'] - 1.)#calculates extraTime
            success = TK.allocate_time(intTime + extraTime + mode['syst']['ohTime'] + Obs.settlingTime, True)#allocates time
            if success == False: #Time was not successfully allocated
                #Identical to when "if char_mode['SNR'] not in [0, np.inf]:" in run_sim()
                char_intTime = None
                lenChar = len(pInds) + 1 if FA else len(pInds)
                characterized = np.zeros(lenChar, dtype=float)
                char_SNR = np.zeros(lenChar, dtype=float)
                char_fZ = 0./u.arcsec**2
                char_systemParams = SU.dump_system_params(sInd)
                return characterized, char_fZ, char_systemParams, char_SNR, char_intTime

            pIndsChar = pIndsDet[tochar]
            log_char = '   - Charact. planet inds %s (%s/%s detected)'%(pIndsChar, 
                    len(pIndsChar), len(pIndsDet))
            self.logger.info(log_char)
            self.vprint(log_char)
            
            # SNR CALCULATION:
            # first, calculate SNR for observable planets (without false alarm)
            planinds = pIndsChar[:-1] if pIndsChar[-1] == -1 else pIndsChar
            SNRplans = np.zeros(len(planinds))
            if len(planinds) > 0:
                # initialize arrays for SNR integration
                fZs = np.zeros(self.ntFlux)/u.arcsec**2.
                systemParamss = np.empty(self.ntFlux, dtype='object')
                Ss = np.zeros((self.ntFlux, len(planinds)))
                Ns = np.zeros((self.ntFlux, len(planinds)))
                # integrate the signal (planet flux) and noise
                dt = intTime/float(self.ntFlux)
                timePlus = Obs.settlingTime.copy() + mode['syst']['ohTime'].copy()#accounts for the time since the current time
                for i in range(self.ntFlux):
                    # allocate first half of dt
                    timePlus += dt/2.
                    # calculate current zodiacal light brightness
                    fZs[i] = ZL.fZ(Obs, TL, sInd, currentTimeAbs + timePlus, mode)[0]
                    # propagate the system to match up with current time
                    SU.propag_system(sInd, currentTimeNorm + timePlus - self.propagTimes[sInd])
                    self.propagTimes[sInd] = currentTimeNorm + timePlus
                    # save planet parameters
                    systemParamss[i] = SU.dump_system_params(sInd)
                    # calculate signal and noise (electron count rates)
                    Ss[i,:], Ns[i,:] = self.calc_signal_noise(sInd, planinds, dt, mode, 
                            fZ=fZs[i])
                    # allocate second half of dt
                    timePlus += dt/2.
                
                # average output parameters
                fZ = np.mean(fZs)
                systemParams = {key: sum([systemParamss[x][key]
                        for x in range(self.ntFlux)])/float(self.ntFlux)
                        for key in sorted(systemParamss[0])}
                # calculate planets SNR
                S = Ss.sum(0)
                N = Ns.sum(0)
                SNRplans[N > 0] = S[N > 0]/N[N > 0]
                # allocate extra time for timeMultiplier
            
            # if only a FA, just save zodiacal brightness in the middle of the integration
            else:
                totTime = intTime*(mode['timeMultiplier'])
                fZ = ZL.fZ(Obs, TL, sInd, currentTimeAbs + totTime/2., mode)[0]
            
            # calculate the false alarm SNR (if any)
            SNRfa = []
            if pIndsChar[-1] == -1:
                fEZ = self.lastDetected[sInd,1][-1]/u.arcsec**2.
                dMag = self.lastDetected[sInd,2][-1]
                WA = self.lastDetected[sInd,3][-1]*u.arcsec
                C_p, C_b, C_sp = OS.Cp_Cb_Csp(TL, sInd, fZ, fEZ, dMag, WA, mode)
                S = (C_p*intTime).decompose().value
                N = np.sqrt((C_b*intTime + (C_sp*intTime)**2.).decompose().value)
                SNRfa = S/N if N > 0. else 0.
            
            # save all SNRs (planets and FA) to one array
            SNRinds = np.where(det)[0][tochar]
            SNR[SNRinds] = np.append(SNRplans, SNRfa)
            
            # now, store characterization status: 1 for full spectrum, 
            # -1 for partial spectrum, 0 for not characterized
            char = (SNR >= mode['SNR'])
            # initialize with full spectra
            characterized = char.astype(int)
            WAchar = self.lastDetected[sInd,3][char]*u.arcsec
            # find the current WAs of characterized planets
            WAs = systemParams['WA']
            if FA:
                WAs = np.append(WAs, self.lastDetected[sInd,3][-1]*u.arcsec)
            # check for partial spectra (for coronagraphs only)
            if not(mode['syst']['occulter']):
                IWA_max = mode['IWA']*(1. + mode['BW']/2.)
                OWA_min = mode['OWA']*(1. - mode['BW']/2.)
                char[char] = (WAchar < IWA_max) | (WAchar > OWA_min)
                characterized[char] = -1
            # encode results in spectra lists (only for planets, not FA)
            charplans = characterized[:-1] if FA else characterized
            self.fullSpectra[pInds[charplans == 1]] += 1
            self.partialSpectra[pInds[charplans == -1]] += 1
        
        return characterized.astype(int), fZ, systemParams, SNR, intTime

    def calc_signal_noise(self, sInd, pInds, t_int, mode, fZ=None, fEZ=None, dMag=None, WA=None):
        """Calculates the signal and noise fluxes for a given time interval. Called
        by observation_detection and observation_characterization methods in the 
        SurveySimulation module.
        
        Args:
            sInd (integer):
                Integer index of the star of interest
            t_int (astropy Quantity):
                Integration time interval in units of day
            pInds (integer):
                Integer indices of the planets of interest
            mode (dict):
                Selected observing mode (from OpticalSystem)
            fZ (astropy Quantity):
                Surface brightness of local zodiacal light in units of 1/arcsec2
            fEZ (©):
                Surface brightness of exo-zodiacal light in units of 1/arcsec2
            dMag (float ndarray):
                Differences in magnitude between planets and their host star
            WA (astropy Quantity array):
                Working angles of the planets of interest in units of arcsec
        
        Returns:
            tuple:
            Signal (float)
                Counts of signal
            Noise (float)
                Counts of background noise variance
        
        """
        
        OS = self.OpticalSystem
        ZL = self.ZodiacalLight
        TL = self.TargetList
        SU = self.SimulatedUniverse
        Obs = self.Observatory
        TK = self.TimeKeeping
        
        # calculate optional parameters if not provided
        fZ = fZ if fZ else ZL.fZ(Obs, TL, sInd, TK.currentTimeAbs.copy(), mode)
        fEZ = fEZ if fEZ else SU.fEZ[pInds]
        dMag = dMag if dMag else SU.dMag[pInds]
        WA = WA if WA else SU.WA[pInds]
        
        # initialize Signal and Noise arrays
        Signal = np.zeros(len(pInds))
        Noise = np.zeros(len(pInds))
        
        # find observable planets wrt IWA-OWA range
        obs = (WA > mode['IWA']) & (WA < mode['OWA'])
        
        if np.any(obs):
            # find electron counts
            C_p, C_b, C_sp = OS.Cp_Cb_Csp(TL, sInd, fZ, fEZ[obs], dMag[obs], WA[obs], mode)
            # calculate signal and noise levels (based on Nemati14 formula)
            Signal[obs] = (C_p*t_int).decompose().value
            Noise[obs] = np.sqrt((C_b*t_int + (C_sp*t_int)**2).decompose().value)
        
        return Signal, Noise

    def update_occulter_mass(self, DRM, sInd, t_int, skMode):
        """Updates the occulter wet mass in the Observatory module, and stores all 
        the occulter related values in the DRM array.
        
        Args:
            DRM (dict):
                Design Reference Mission, contains the results of one complete
                observation (detection and characterization)
            sInd (integer):
                Integer index of the star of interest
            t_int (astropy Quantity):
                Selected star integration time (for detection or characterization)
                in units of day
            skMode (string):
                Station keeping observing mode type ('det' or 'char')
                
        Returns:
            dict:
                Design Reference Mission dictionary, contains the results of one complete
                observation (detection and characterization)
        
        """
        
        TL = self.TargetList
        Obs = self.Observatory
        TK = self.TimeKeeping
        
        assert skMode in ('det', 'char'), "Observing mode type must be 'det' or 'char'."
        
        #decrement mass for station-keeping
        dF_lateral, dF_axial, intMdot, mass_used, deltaV = Obs.mass_dec_sk(TL, \
                sInd, TK.currentTimeAbs.copy(), t_int)
        
        DRM[skMode + '_dV'] = deltaV.to('m/s')
        DRM[skMode + '_mass_used'] = mass_used.to('kg')
        DRM[skMode + '_dF_lateral'] = dF_lateral.to('N')
        DRM[skMode + '_dF_axial'] = dF_axial.to('N')
        # update spacecraft mass
        Obs.scMass = Obs.scMass - mass_used
        DRM['scMass'] = Obs.scMass.to('kg')
        
        return DRM

    def reset_sim(self, genNewPlanets=True, rewindPlanets=True, seed=None):
        """Performs a full reset of the current simulation by:
        
        1) Re-initializing the TimeKeeping object with its own outspec
        
        2) If genNewPlanets is True (default) then it will also generate all new 
        planets based on the original input specification. If genNewPlanets is False, 
        then the original planets will remain. Setting to True forces rewindPlanets to
        be True as well.

        3) If rewindPlanets is True (default), then the current set of planets will be 
        reset to their original orbital phases. If both genNewPlanets and rewindPlanet
        are False, the original planets will be retained and will not be rewound to their 
        initial starting locations (i.e., all systems will remain at the times they 
        were at the end of the last run, thereby effectively randomizing planet phases.

        4) If seed is None (default) Re-initializing the SurveySimulation object, 
        including resetting the DRM to [] and resets the random seed. If seed
        is provided, use that to reset the simulation.
        """
        
        SU = self.SimulatedUniverse
        TK = self.TimeKeeping
        TL = self.TargetList

        # re-initialize SurveySimulation arrays
        specs = self._outspec
        specs['modules'] = self.modules

        if seed is None:#pop the seed so a new one is generated
            if 'seed' in specs:
                specs.pop('seed')
        else:#if seed is provided, replace seed with provided seed
            specs['seed'] = seed
 
        # reset mission time, re-init surveysim and observatory
        TK.__init__(**TK._outspec)
        self.__init__(**specs)
        self.Observatory.__init__(**self.Observatory._outspec)
        
        # generate new planets if requested (default)
        if genNewPlanets:
            TL.stellar_mass()
            SU.gen_physical_properties(**SU._outspec)
            rewindPlanets = True
        # re-initialize systems if requested (default)
        if rewindPlanets:
            SU.init_systems()

        #reset helper arrays
        self.initializeStorageArrays()
        
        self.vprint("Simulation reset.")

    def genOutSpec(self, tofile=None):
        """Join all _outspec dicts from all modules into one output dict
        and optionally write out to JSON file on disk.
        
        Args:
           tofile (string):
                Name of the file containing all output specifications (outspecs).
                Default to None.
                
        Returns:
            dictionary:
                Dictionary containing additional user specification values and 
                desired module names.
        
        """
        
        # start with a copy of MissionSim _outspec
        out = copy.copy(self._outspec)
        
        # add in all modules _outspec's
        for module in self.modules.values():
            out.update(module._outspec)
        
        # add in the specific module names used
        out['modules'] = {}
        for (mod_name, module) in self.modules.items():
            # find the module file 
            mod_name_full = module.__module__
            if mod_name_full.startswith('EXOSIMS'):
                # take just its short name if it is in EXOSIMS
                mod_name_short = mod_name_full.split('.')[-1]
            else:
                # take its full path if it is not in EXOSIMS - changing .pyc -> .py
                mod_name_short = re.sub('\.pyc$', '.py',
                        inspect.getfile(module.__class__))
            out['modules'][mod_name] = mod_name_short
        # add catalog name
        if self.TargetList.keepStarCatalog:
            module = self.TargetList.StarCatalog
            mod_name_full = module.__module__
            if mod_name_full.startswith('EXOSIMS'):
                # take just its short name if it is in EXOSIMS
                mod_name_short = mod_name_full.split('.')[-1]
            else:
                # take its full path if it is not in EXOSIMS - changing .pyc -> .py
                mod_name_short = re.sub('\.pyc$', '.py',
                        inspect.getfile(module.__class__))
            out['modules'][mod_name] = mod_name_short
        else:
            out['modules']['StarCatalog'] = self.TargetList.StarCatalog # we just copy the StarCatalog string

        #if we don't know about the SurveyEnsemble, just write a blank to the output
        if 'SurveyEnsemble' not in out['modules']:
            out['modules']['SurveyEnsemble'] = " "

        # add in the SVN/Git revision
        path = os.path.split(inspect.getfile(self.__class__))[0]
        path = os.path.split(os.path.split(path)[0])[0]
        #handle case where EXOSIMS was imported from the working directory
        if path is '':
            path = os.getcwd()
        #comm = "git -C " + path + " log -1"
        comm = "git --git-dir=%s --work-tree=%s log -1"%(os.path.join(path,".git"),path)
        rev = subprocess.Popen(comm, stdout=subprocess.PIPE,
                stderr=subprocess.PIPE,shell=True)
        (gitRev, err) = rev.communicate()
        if sys.version_info[0] > 2:
            gitRev = gitRev.decode("utf-8")
        if isinstance(gitRev, basestring) & (len(gitRev) > 0):
            tmp = re.compile('\S*(commit [0-9a-fA-F]+)\n[\s\S]*Date: ([\S ]*)\n') \
                    .match(gitRev)
            if tmp:
                out['Revision'] = "Github " + tmp.groups()[0] + " " + tmp.groups()[1]
        else:
            rev = subprocess.Popen("svn info " + path + \
                    "| grep \"Revision\" | awk '{print $2}'", stdout=subprocess.PIPE,
                    shell=True)
            (svnRev, err) = rev.communicate()
            if isinstance(svnRev, basestring) & (len(svnRev) > 0):
                out['Revision'] = "SVN revision is " + svnRev[:-1]
            else: 
                out['Revision'] = "Not a valid Github or SVN revision."
        
        # dump to file
        if tofile is not None:
            with open(tofile, 'w') as outfile:
                json.dump(out, outfile, sort_keys=True, indent=4, ensure_ascii=False,
                        separators=(',', ': '), default=array_encoder)
        
        return out

    def generateHashfName(self, specs):
        """Generate cached file Hashname
        Requires a .XXX appended to end of hashname for each individual use case

        Args:
            specs (dict):
                The json script elements of the simulation to be run

        Returns:
            str:
                a string containing the file location, hashnumber of the cache name based off
                of the completeness to be computed (completeness specs if available else standard module)
        """
        cachefname = ''#declares cachefname
        mods =  ['Completeness','TargetList','OpticalSystem'] #modules to look at
        tmp= self.Completeness.PlanetPopulation.__class__.__name__ + \
            self.PlanetPopulation.__class__.__name__ + \
            self.SimulatedUniverse.__class__.__name__

        if 'selectionMetric' in specs:
            tmp += specs['selectionMetric']
        if 'Izod' in specs:
            tmp += specs['Izod']
        if 'maxiter' in specs:
            tmp += str(specs['maxiter'])
        if 'ftol' in specs:
            tmp += str(specs['ftol'])
        if 'missionLife' in specs:
            tmp += str(specs['missionLife'])
        if 'missionPortion' in specs:
            tmp += str(specs['missionPortion'])

        for mod in mods: cachefname += self.modules[mod].__module__.split(".")[-1] #add module name to end of cachefname
        cachefname += hashlib.md5((str(self.TargetList.Name)+str(self.TargetList.tint0.to(u.d).value)).encode('utf-8')).hexdigest     ()#turn cachefname into hashlib
        cachefname = os.path.join(self.cachedir,cachefname+os.extsep)#join into filepath and fname
        #Needs file terminator (.starkt0, .t0, etc) appended done by each individual use case.
        return cachefname

    def revisitFilter(self,sInds,tmpCurrentTimeNorm):
        """Helper method for Overloading Revisit Filtering

        Args:
            sInds - indices of stars still in observation list
            tmpCurrentTimeNorm (MJD) - the simulation time after overhead was added in MJD form
        Returns:
            sInds - indices of stars still in observation list
        """

        tovisit = np.zeros(self.TargetList.nStars, dtype=bool)
        if len(sInds) > 0:
            tovisit[sInds] = ((self.starVisits[sInds] == min(self.starVisits[sInds])) \
                    & (self.starVisits[sInds] < self.nVisitsMax))#Checks that no star has exceeded the number of revisits and the indicies of all considered stars have minimum number of observations
            #The above condition should prevent revisits so long as all stars have not been observed
            if self.starRevisit.size != 0:
                dt_rev = np.abs(self.starRevisit[:,1]*u.day - tmpCurrentTimeNorm)
                ind_rev = [int(x) for x in self.starRevisit[dt_rev < self.dt_max,0] 
                        if x in sInds]
                tovisit[ind_rev] = (self.starVisits[ind_rev] < self.nVisitsMax)
            sInds = np.where(tovisit)[0]
        return sInds

    def is_earthlike(self, plan_inds, sInd):
        """
        Is the planet earthlike?
        """
        TL = self.TargetList
        SU = self.SimulatedUniverse

        # extract planet and star properties
        Rp_plan = SU.Rp[plan_inds].value
        a_plan = SU.a[plan_inds].value
        L_star = TL.L[sInd]
        L_plan = L_star / (a_plan**2) # adjust star luminosity by distance^2 in AU
        # Definition: planet radius (in earth radii) and solar-equivalent luminosity must be
        # between the given bounds.
        Rp_plan_lo = 0.80/np.sqrt(a_plan)
        # We use the numpy versions so that plan_ind can be a numpy vector.
        return np.logical_and(
           np.logical_and(Rp_plan >= Rp_plan_lo, Rp_plan <= 1.4),
           np.logical_and(L_plan  >= 0.3586,     L_plan  <= 1.1080))

    def find_known_plans(self):
        """
        Find and return list of known RV stars and list of stars with earthlike planets
        """
        TL = self.TargetList
        SU = self.SimulatedUniverse

        c = 28.4 *u.m/u.s
        Mj = 317.8 * u.earthMass
        Mpj = SU.Mp/Mj                     # planet masses in jupiter mass units
        Ms = TL.MsTrue[SU.plan2star]
        Teff = TL.stellarTeff(SU.plan2star)
        mu = const.G*(SU.Mp + Ms)
        T = (2.*np.pi*np.sqrt(SU.a**3/mu)).to(u.yr)
        e = SU.e

        t_filt = np.where((Teff.value > 3000) & (Teff.value < 6800))[0]    # planets in correct temp range

        K = (c / np.sqrt(1 - e[t_filt])) * Mpj[t_filt] * np.sin(SU.I[t_filt]) * Ms[t_filt]**(-2/3) * T[t_filt]**(-1/3)

        K_filter = (T[t_filt].to(u.d)/10**4).value
        K_filter[np.where(K_filter < 0.03)[0]] = 0.03
        k_filt = t_filt[np.where(K.value > K_filter)[0]]               # planets in the correct K range

        a_filt = k_filt[np.where((SU.a[k_filt] > .95*u.AU) & (SU.a[k_filt] < 1.67*u.AU))[0]]   # planets in habitable zone
        r_filt = a_filt[np.where(SU.Rp.value[a_filt] < 1.75)[0]]                               # rocky planets
        self.known_earths = np.union1d(self.known_earths, r_filt).astype(int)

        known_stars = np.unique(SU.plan2star[k_filt])
        known_rocky = np.unique(SU.plan2star[r_filt])
        return known_stars.astype(int), known_rocky.astype(int)
    

def array_encoder(obj):
    r"""Encodes numpy arrays, astropy Times, and astropy Quantities, into JSON.
    
    Called from json.dump for types that it does not already know how to represent,
    like astropy Quantity's, numpy arrays, etc.  The json.dump() method encodes types
    like integers, strings, and lists itself, so this code does not see these types.
    Likewise, this routine can and does return such objects, which is OK as long as 
    they unpack recursively into types for which encoding is known.th
    
    """
    
    from astropy.time import Time
    from astropy.coordinates import SkyCoord
    if isinstance(obj, Time):
        # astropy Time -> time string
        return obj.fits # isot also makes sense here
    if isinstance(obj, u.quantity.Quantity):
        # note: it is possible to have a numpy ndarray wrapped in a Quantity.
        # NB: alternatively, can return (obj.value, obj.unit.name)
        return obj.value
    if isinstance(obj, SkyCoord):
        return dict(lon=obj.heliocentrictrueecliptic.lon.value,
                    lat=obj.heliocentrictrueecliptic.lat.value,
                    distance=obj.heliocentrictrueecliptic.distance.value)
    if isinstance(obj, (np.ndarray, np.number)):
        # ndarray -> list of numbers
        return obj.tolist()
    if isinstance(obj, (complex, np.complex)):
        # complex -> (real, imag) pair
        return [obj.real, obj.imag]
    if callable(obj):
        # this case occurs for interpolants like PSF and QE
        # We cannot simply "write" the function to JSON, so we make up a string
        # to keep from throwing an error.
        # The fix is simple: when generating the interpolant, add a _outspec attribute
        # to the function (or the lambda), containing (e.g.) the fits filename, or the
        # explicit number -- whatever string was used.  Then, here, check for that 
        # attribute and write it out instead of this dummy string.  (Attributes can
        # be transparently attached to python functions, even lambda's.)
        return 'interpolant_function'
    if isinstance(obj, set):
        return list(obj)
    if isinstance(obj, bytes):
        return obj.decode()
    # an EXOSIMS object
    if hasattr(obj, '_modtype'):
        return obj.__dict__
    # an object for which no encoding is defined yet
    #   as noted above, ordinary types (lists, ints, floats) do not take this path
    raise ValueError('Could not JSON-encode an object of type %s' % type(obj))
<|MERGE_RESOLUTION|>--- conflicted
+++ resolved
@@ -1,2059 +1,2052 @@
-# -*- coding: utf-8 -*-
-from EXOSIMS.util.vprint import vprint
-from EXOSIMS.util.get_module import get_module
-from EXOSIMS.util.get_dirs import get_cache_dir
-import sys, logging
-import numpy as np
-import astropy.units as u
-import astropy.constants as const
-from astropy.time import Time
-import random as py_random
-import time
-import json, os.path, copy, re, inspect, subprocess
-import hashlib
-
-# Python 3 compatibility:
-if sys.version_info[0] > 2:
-    basestring = str
-
-Logger = logging.getLogger(__name__)
-
-class SurveySimulation(object):
-    """Survey Simulation class template
-    
-    This class contains all variables and methods necessary to perform
-    Survey Simulation Module calculations in exoplanet mission simulation.
-    
-    It inherits the following class objects which are defined in __init__:
-    Simulated Universe, Observatory, TimeKeeping, PostProcessing
-    
-    Args:
-        \*\*specs:
-            user specified values
-        scriptfile (string):
-            JSON script file.  If not set, assumes that dictionary has been 
-            passed through specs.
-            
-    Attributes:
-        StarCatalog (StarCatalog module):
-            StarCatalog class object (only retained if keepStarCatalog is True)
-        PlanetPopulation (PlanetPopulation module):
-            PlanetPopulation class object
-        PlanetPhysicalModel (PlanetPhysicalModel module):
-            PlanetPhysicalModel class object
-        OpticalSystem (OpticalSystem module):
-            OpticalSystem class object
-        ZodiacalLight (ZodiacalLight module):
-            ZodiacalLight class object
-        BackgroundSources (BackgroundSources module):
-            BackgroundSources class object
-        PostProcessing (PostProcessing module):
-            PostProcessing class object
-        Completeness (Completeness module):
-            Completeness class object
-        TargetList (TargetList module):
-            TargetList class object
-        SimulatedUniverse (SimulatedUniverse module):
-            SimulatedUniverse class object
-        Observatory (Observatory module):
-            Observatory class object
-        TimeKeeping (TimeKeeping module):
-            TimeKeeping class object
-        fullSpectra (boolean ndarray):
-            Indicates if planet spectra have been captured
-        partialSpectra (boolean ndarray):
-            Indicates if planet partial spectra have been captured
-        propagTimes (astropy Quantity array):
-            Contains the last time the stellar system was propagated in units of day
-        lastObsTimes (astropy Quantity array):
-            Contains the last observation start time for future completeness update 
-            in units of day
-        starVisits (integer ndarray):
-            Contains the number of times each target was visited
-        starRevisit (float nx2 ndarray):
-            Contains indices of targets to revisit and revisit times 
-            of these targets in units of day
-        lastDetected (float nx4 ndarray):
-            For each target, contains 4 lists with planets' detected status (boolean),
-            exozodi brightness (in units of 1/arcsec2), delta magnitude, 
-            and working angles (in units of arcsec)
-        DRM (list of dicts):
-            Design Reference Mission, contains the results of a survey simulation
-        ntFlux (integer):
-            Observation time sampling, to determine the integration time interval
-        nVisitsMax (integer):
-            Maximum number of observations (in detection mode) per star.
-        charMargin (float):
-            Integration time margin for characterization
-        seed (integer):
-            Random seed used to make all random number generation reproducible
-        WAint (astropy Quantity array):
-            Working angle used for integration time calculation in units of arcsec
-        dMagint (float ndarray):
-            Delta magnitude used for integration time calculation
-        scaleWAdMag (bool):
-            If True, rescale dMagint and WAint for all stars based on luminosity and 
-            to ensure that WA is within the IWA/OWA. Defaults False.
-        cachedir (str):
-            Path to cache directory
-        
-    """
-
-    _modtype = 'SurveySimulation'
-    
-    def __init__(self, scriptfile=None, ntFlux=1, nVisitsMax=5, charMargin=0.15, 
-            WAint=None, dMagint=None, dt_max=1., scaleWAdMag=False, record_counts_path=None, 
-            nokoMap=False, cachedir=None, dMagLim_offset=1, find_known_RV=False, **specs):
-        
-        #start the outspec
-        self._outspec = {}
-
-        # if a script file is provided read it in. If not set, assumes that 
-        # dictionary has been passed through specs.
-        if scriptfile is not None:
-            import json, os.path
-            assert os.path.isfile(scriptfile), "%s is not a file."%scriptfile
-            
-            try:
-                with open(scriptfile) as ff:
-                    script = ff.read()
-                specs.update(json.loads(script))
-            except ValueError:
-                sys.stderr.write("Script file `%s' is not valid JSON."%scriptfile)
-                # must re-raise, or the error will be masked 
-                raise
-            except:
-                sys.stderr.write("Unexpected error while reading specs file: " \
-                        + sys.exc_info()[0])
-                raise
-            
-            # modules array must be present
-            if 'modules' not in specs:
-                raise ValueError("No modules field found in script.")
-        
-        # load the vprint function (same line in all prototype module constructors)
-        self.vprint = vprint(specs.get('verbose', True))
-
-        # count dict contains all of the C info for each star index
-        self.record_counts_path = record_counts_path
-        self.count_lines = []
-        
-        # mission simulation logger
-        self.logger = specs.get('logger', logging.getLogger(__name__))
-
-        # set up numpy random number (generate it if not in specs)
-        self.seed = int(specs.get('seed', py_random.randint(1, 1e9)))
-        self.vprint('Numpy random seed is: %s'%self.seed)
-        np.random.seed(self.seed)
-        self._outspec['seed'] = self.seed
-
-        # cache directory
-        self.cachedir = get_cache_dir(cachedir)
-        self._outspec['cachedir'] = self.cachedir
-        #N.B.: cachedir is going to be used by everything, so let's make sure that
-        #it doesn't get popped out of specs
-        specs['cachedir'] = self.cachedir 
-
-        # if any of the modules is a string, assume that they are all strings 
-        # and we need to initalize
-        if isinstance(next(iter(specs['modules'].values())), basestring):
-            
-            # import desired module names (prototype or specific)
-            self.SimulatedUniverse = get_module(specs['modules']['SimulatedUniverse'],
-                    'SimulatedUniverse')(**specs)
-            self.Observatory = get_module(specs['modules']['Observatory'],
-                    'Observatory')(**specs)
-            self.TimeKeeping = get_module(specs['modules']['TimeKeeping'],
-                    'TimeKeeping')(**specs)
-            
-            # bring inherited class objects to top level of Survey Simulation
-            SU = self.SimulatedUniverse
-            self.StarCatalog = SU.StarCatalog
-            self.PlanetPopulation = SU.PlanetPopulation
-            self.PlanetPhysicalModel = SU.PlanetPhysicalModel
-            self.OpticalSystem = SU.OpticalSystem
-            self.ZodiacalLight = SU.ZodiacalLight
-            self.BackgroundSources = SU.BackgroundSources
-            self.PostProcessing = SU.PostProcessing
-            self.Completeness = SU.Completeness
-            self.TargetList = SU.TargetList
-        
-        else:
-            # these are the modules that must be present if passing instantiated objects
-            neededObjMods = ['PlanetPopulation',
-                          'PlanetPhysicalModel',
-                          'OpticalSystem',
-                          'ZodiacalLight',
-                          'BackgroundSources',
-                          'PostProcessing',
-                          'Completeness',
-                          'TargetList',
-                          'SimulatedUniverse',
-                          'Observatory',
-                          'TimeKeeping']
-            
-            # ensure that you have the minimal set
-            for modName in neededObjMods:
-                if modName not in specs['modules']:
-                    raise ValueError("%s module is required but was not provided."%modName)
-            
-            for modName in specs['modules']:
-                assert (specs['modules'][modName]._modtype == modName), \
-                        "Provided instance of %s has incorrect modtype."%modName
-
-                setattr(self, modName, specs['modules'][modName])
-
-        # create a dictionary of all modules, except StarCatalog
-        self.modules = {}
-        self.modules['PlanetPopulation'] = self.PlanetPopulation
-        self.modules['PlanetPhysicalModel'] = self.PlanetPhysicalModel
-        self.modules['OpticalSystem'] = self.OpticalSystem
-        self.modules['ZodiacalLight'] = self.ZodiacalLight
-        self.modules['BackgroundSources'] = self.BackgroundSources
-        self.modules['PostProcessing'] = self.PostProcessing
-        self.modules['Completeness'] = self.Completeness
-        self.modules['TargetList'] = self.TargetList
-        self.modules['SimulatedUniverse'] = self.SimulatedUniverse
-        self.modules['Observatory'] = self.Observatory
-        self.modules['TimeKeeping'] = self.TimeKeeping
-        self.modules['SurveySimulation'] = self #add yourself to modules list for bookkeeping purposes
-        
-        # observation time sampling
-        self.ntFlux = int(ntFlux)
-        self._outspec['ntFlux'] = self.ntFlux
-
-        # maximum number of observations per star
-        self.nVisitsMax = int(nVisitsMax)
-        self._outspec['nVisitsMax'] = self.nVisitsMax
-
-        # integration time margin for characterization
-        self.charMargin = float(charMargin)
-        self._outspec['charMargin'] = self.charMargin
-
-        # maximum time for revisit window    
-        self.dt_max = float(dt_max)*u.week
-        self._outspec['dt_max'] = self.dt_max.value
-
-<<<<<<< HEAD
-        # cache directory
-        self.cachedir = get_cache_dir(cachedir)
-        self._outspec['cachedir'] = self.cachedir
-        specs['cachedir'] = self.cachedir
-        self._outspec['find_known_RV'] = find_known_RV
-
-        self.known_earths = np.array([]) # list of detected earth-like planets aroung promoted stars
-
-        if find_known_RV:
-            self.known_stars, self.known_rocky = self.find_known_plans()
-        else:
-            self.known_stars = []
-            self.known_rocky = []
-
-=======
->>>>>>> ace17fa0
-        # load the dMag and WA values for integration:
-        # - dMagint defaults to the completeness limiting delta magnitude
-        # - WAint defaults to the detection mode IWA-OWA midpoint
-        # If inputs are scalars, save scalars to outspec, otherwise save full lists
-        Comp = self.Completeness
-        OS = self.OpticalSystem
-        TL = self.TargetList
-        SU = self.SimulatedUniverse
-        mode = list(filter(lambda mode: mode['detectionMode'] == True, OS.observingModes))[0]
-
-        if dMagint is None:
-            dMagint = Comp.dMagLim 
-        if WAint is None:
-            WAint = 2.*mode['IWA'] if np.isinf(mode['OWA']) else (mode['IWA'] + mode['OWA'])/2.
-            WAint = WAint.to('arcsec')
-        
-        self.dMagint = np.array(dMagint,dtype=float,ndmin=1)
-        self.WAint = np.array(WAint,dtype=float,ndmin=1)*u.arcsec
-
-        if len(self.dMagint) is 1:
-            self._outspec['dMagint'] = self.dMagint[0]
-            self.dMagint = np.array([self.dMagint[0]]*TL.nStars)
-        else:
-            assert (len(self.dMagint) == TL.nStars), \
-                    "Input dMagint array doesn't match number of target stars."
-            self._outspec['dMagint'] = self.dMagint
-        
-        if len(self.WAint) is 1:
-            self._outspec['WAint'] = self.WAint[0].to('arcsec').value
-            self.WAint = np.array([self.WAint[0].value]*TL.nStars)*self.WAint.unit
-        else:
-            assert (len(self.WAint) == TL.nStars), \
-                    "Input WAint array doesn't match number of target stars."
-            self._outspec['WAint'] = self.WAint.to('arcsec').value
-
-        #if requested, rescale based on luminosities and mode limits
-        self.dMagLim_offset = dMagLim_offset
-        if scaleWAdMag:
-            for i,Lstar in enumerate(TL.L):
-                if (Lstar < 1.6) and (Lstar > 0.):
-                    self.dMagint[i] = Comp.dMagLim - self.dMagLim_offset + 2.5 * np.log10(Lstar)
-                else:
-                    self.dMagint[i] = Comp.dMagLim
-
-                EEID = ((np.sqrt(Lstar)*u.AU/TL.dist[i]).decompose()*u.rad).to(u.arcsec)
-                if EEID < mode['IWA']:
-                    EEID = mode['IWA']*(1.+1e-14)
-                elif EEID > mode['OWA']:
-                    EEID = mode['OWA']*(1.-1e-14)
-
-                self.WAint[i] = EEID
-        self._outspec['scaleWAdMag'] = scaleWAdMag
-
-        # work out limiting dMag for all observing modes
-        for mode in OS.observingModes:
-            core_contrast = mode['syst']['core_contrast'](mode['syst']['lam'], self.WAint[0])
-
-            if core_contrast == 1 and mode['syst']['core_mean_intensity'] is not None:
-                core_thruput = mode['syst']['core_thruput'](mode['lam'], self.WAint[0])
-                core_mean_intensity = mode['syst']['core_mean_intensity'](mode['lam'], self.WAint[0])
-                core_area = mode['syst']['core_area'](mode['lam'], self.WAint[0])
-                # solid angle of photometric aperture, specified by core_area (optional)
-                Omega = core_area*u.arcsec**2
-                # if zero, get omega from (lambda/D)^2
-                Omega[Omega == 0] = np.pi*(np.sqrt(2)/2*mode['lam']/OS.pupilDiam*u.rad)**2
-                # number of pixels per lenslet
-                pixPerLens = mode['inst']['lenslSamp']**2
-                # number of pixels in the photometric aperture = Omega / theta^2 
-                Npix = pixPerLens*(Omega/mode['inst']['pixelScale']**2).decompose().value
-
-                if mode['syst']['core_platescale'] != None:
-                    core_mean_intensity *= (mode['inst']['pixelScale']/mode['syst']['core_platescale'] \
-                            /(mode['lam']/OS.pupilDiam)).decompose().value
-                core_intensity = core_mean_intensity*Npix
-
-                core_contrast = core_intensity/core_thruput
-
-            SNR = mode['SNR']
-            contrast_stability = OS.stabilityFact * core_contrast
-            if mode['detectionMode'] == False:
-                Fpp = TL.PostProcessing.ppFact_char(self.WAint[0])
-            else:
-                Fpp = TL.PostProcessing.ppFact(self.WAint[0])
-            PCEff = mode['inst']['PCeff']
-            dMaglimit = -2.5 * np.log10(Fpp * contrast_stability * SNR / PCEff)
-            self.vprint("Limiting delta magnitude for mode syst: {} inst: {} is {}".format(mode['systName'], mode['instName'], dMaglimit))
-
-        # initialize arrays updated in run_sim()
-        self.initializeStorageArrays()
-        
-        #Generate File Hashnames and loction
-        self.cachefname = self.generateHashfName(specs)
-
-        # choose observing modes selected for detection (default marked with a flag)
-        allModes = OS.observingModes
-        det_mode = list(filter(lambda mode: mode['detectionMode'] == True, allModes))[0]
-        self.mode = det_mode
-        
-        # getting keepout map for entire mission
-        startTime = self.TimeKeeping.missionStart.copy()
-        endTime   = self.TimeKeeping.missionFinishAbs.copy()
-        
-        nSystems  = len(allModes)
-        systNames = np.unique([allModes[x]['syst']['name'] for x in np.arange(nSystems)]).tolist()
-        koStr     = ["koAngles_Sun", "koAngles_Moon", "koAngles_Earth", "koAngles_Small"]
-        koangles  = np.zeros([len(systNames),4,2])
-        tmpNames  = list(systNames)
-        cnt = 0
-        
-        for x in np.arange(nSystems):
-            name = allModes[x]['syst']['name']
-            if name in tmpNames:
-                koangles[cnt] = np.asarray([allModes[x]['syst'][k] for k in koStr])
-                cnt += 1
-                tmpNames.remove(name)
-            
-        if not(nokoMap):
-            koMaps,self.koTimes = self.Observatory.generate_koMap(TL,startTime,endTime,koangles)
-            self.koMaps = {}
-            for x,n in enumerate(systNames):
-                self.koMaps[n] = koMaps[x,:,:]
-
-        # Precalculating intTimeFilter
-        sInds = np.arange(TL.nStars) #Initialize some sInds array
-        self.valfZmin, self.absTimefZmin = self.ZodiacalLight.calcfZmin(sInds, self.Observatory, TL, self.TimeKeeping, self.mode, self.cachefname) # find fZmin to use in intTimeFilter
-        fEZ = self.ZodiacalLight.fEZ0 # grabbing fEZ0
-        dMag = self.dMagint[sInds] # grabbing dMag
-        WA = self.WAint[sInds] # grabbing WA
-        self.intTimesIntTimeFilter = self.OpticalSystem.calc_intTime(TL, sInds, self.valfZmin, fEZ, dMag, WA, self.mode)*self.mode['timeMultiplier'] # intTimes to filter by
-        self.intTimeFilterInds = np.where((self.intTimesIntTimeFilter > 0)*(self.intTimesIntTimeFilter <= self.OpticalSystem.intCutoff) > 0)[0] # These indices are acceptable for use simulating
-
-
-    def initializeStorageArrays(self):
-        """
-        Initialize all storage arrays based on # of stars and targets
-        """
-
-        self.DRM = []
-        self.fullSpectra = np.zeros(self.SimulatedUniverse.nPlans, dtype=int)
-        self.partialSpectra = np.zeros(self.SimulatedUniverse.nPlans, dtype=int)
-        self.propagTimes = np.zeros(self.TargetList.nStars)*u.d
-        self.lastObsTimes = np.zeros(self.TargetList.nStars)*u.d
-        self.starVisits = np.zeros(self.TargetList.nStars, dtype=int)#contains the number of times each star was visited
-        self.starRevisit = np.array([])
-        self.starExtended = np.array([], dtype=int)
-        self.lastDetected = np.empty((self.TargetList.nStars, 4), dtype=object)
-
-    def __str__(self):
-        """String representation of the Survey Simulation object
-        
-        When the command 'print' is used on the Survey Simulation object, this 
-        method will return the values contained in the object
-        
-        """
-        
-        for att in self.__dict__:
-            print('%s: %r' % (att, getattr(self, att)))
-        
-        return 'Survey Simulation class object attributes'
-
-    def run_sim(self):
-        """Performs the survey simulation 
-        
-        """
-        
-        OS = self.OpticalSystem
-        TL = self.TargetList
-        SU = self.SimulatedUniverse
-        Obs = self.Observatory
-        TK = self.TimeKeeping
-        
-        # TODO: start using this self.currentSep
-        # set occulter separation if haveOcculter
-        if OS.haveOcculter == True:
-            self.currentSep = Obs.occulterSep
-        
-        # choose observing modes selected for detection (default marked with a flag)
-        allModes = OS.observingModes
-        det_mode = list(filter(lambda mode: mode['detectionMode'] == True, allModes))[0]
-        # and for characterization (default is first spectro/IFS mode)
-        spectroModes = list(filter(lambda mode: 'spec' in mode['inst']['name'], allModes))
-        if np.any(spectroModes):
-            char_mode = spectroModes[0]
-        # if no spectro mode, default char mode is first observing mode
-        else:
-            char_mode = allModes[0]
-        
-        # begin Survey, and loop until mission is finished
-        log_begin = 'OB%s: survey beginning.'%(TK.OBnumber)
-        self.logger.info(log_begin)
-        self.vprint(log_begin)
-        t0 = time.time()
-        sInd = None
-        ObsNum = 0
-        while not TK.mission_is_over(OS, Obs, det_mode):
-            
-            # acquire the NEXT TARGET star index and create DRM
-            old_sInd = sInd #used to save sInd if returned sInd is None
-            DRM, sInd, det_intTime, waitTime = self.next_target(sInd, det_mode)
-
-            if sInd is not None:
-                ObsNum += 1 #we're making an observation so increment observation number
-                
-                if OS.haveOcculter == True:
-                    # advance to start of observation (add slew time for selected target)
-                    success = TK.advanceToAbsTime(TK.currentTimeAbs.copy() + waitTime)
-                    
-                # beginning of observation, start to populate DRM
-                DRM['star_ind'] = sInd
-                DRM['star_name'] = TL.Name[sInd]
-                DRM['arrival_time'] = TK.currentTimeNorm.to('day').copy()
-                DRM['OB_nb'] = TK.OBnumber
-                DRM['ObsNum'] = ObsNum
-                pInds = np.where(SU.plan2star == sInd)[0]
-                DRM['plan_inds'] = pInds.astype(int)
-                log_obs = ('  Observation #%s, star ind %s (of %s) with %s planet(s), ' \
-                        + 'mission time at Obs start: %s, exoplanetObsTime: %s')%(ObsNum, sInd, TL.nStars, len(pInds), 
-                        TK.currentTimeNorm.to('day').copy().round(2), TK.exoplanetObsTime.to('day').copy().round(2))
-                self.logger.info(log_obs)
-                self.vprint(log_obs)
-                
-                # PERFORM DETECTION and populate revisit list attribute
-                detected, det_fZ, det_systemParams, det_SNR, FA = \
-                        self.observation_detection(sInd, det_intTime.copy(), det_mode)
-                # update the occulter wet mass
-                if OS.haveOcculter == True:
-                    DRM = self.update_occulter_mass(DRM, sInd, det_intTime.copy(), 'det')
-                # populate the DRM with detection results
-                DRM['det_time'] = det_intTime.to('day')
-                DRM['det_status'] = detected
-                DRM['det_SNR'] = det_SNR
-                DRM['det_fZ'] = det_fZ.to('1/arcsec2')
-                DRM['det_params'] = det_systemParams
-                
-                # PERFORM CHARACTERIZATION and populate spectra list attribute
-                if char_mode['SNR'] not in [0, np.inf]:
-                    characterized, char_fZ, char_systemParams, char_SNR, char_intTime = \
-                            self.observation_characterization(sInd, char_mode)
-                else:
-                    char_intTime = None
-                    lenChar = len(pInds) + 1 if FA else len(pInds)
-                    characterized = np.zeros(lenChar, dtype=float)
-                    char_SNR = np.zeros(lenChar, dtype=float)
-                    char_fZ = 0./u.arcsec**2
-                    char_systemParams = SU.dump_system_params(sInd)
-                assert char_intTime != 0, "Integration time can't be 0."
-                # update the occulter wet mass
-                if OS.haveOcculter == True and char_intTime is not None:
-                    DRM = self.update_occulter_mass(DRM, sInd, char_intTime, 'char')
-                # populate the DRM with characterization results
-                DRM['char_time'] = char_intTime.to('day') if char_intTime else 0.*u.day
-                DRM['char_status'] = characterized[:-1] if FA else characterized
-                DRM['char_SNR'] = char_SNR[:-1] if FA else char_SNR
-                DRM['char_fZ'] = char_fZ.to('1/arcsec2')
-                DRM['char_params'] = char_systemParams
-                # populate the DRM with FA results
-                DRM['FA_det_status'] = int(FA)
-                DRM['FA_char_status'] = characterized[-1] if FA else 0
-                DRM['FA_char_SNR'] = char_SNR[-1] if FA else 0.
-                DRM['FA_char_fEZ'] = self.lastDetected[sInd,1][-1]/u.arcsec**2 \
-                        if FA else 0./u.arcsec**2
-                DRM['FA_char_dMag'] = self.lastDetected[sInd,2][-1] if FA else 0.
-                DRM['FA_char_WA'] = self.lastDetected[sInd,3][-1]*u.arcsec \
-                        if FA else 0.*u.arcsec
-                
-                # populate the DRM with observation modes
-                DRM['det_mode'] = dict(det_mode)
-                del DRM['det_mode']['inst'], DRM['det_mode']['syst']
-                DRM['char_mode'] = dict(char_mode)
-                del DRM['char_mode']['inst'], DRM['char_mode']['syst']
-
-                DRM['exoplanetObsTime'] = TK.exoplanetObsTime.copy()
-                
-                # append result values to self.DRM
-                self.DRM.append(DRM)
-
-                # handle case of inf OBs and missionPortion < 1
-                if np.isinf(TK.OBduration) and (TK.missionPortion < 1.):
-                    self.arbitrary_time_advancement(TK.currentTimeNorm.to('day').copy() - DRM['arrival_time'])
-                
-            else:#sInd == None
-                sInd = old_sInd#Retain the last observed star
-                if(TK.currentTimeNorm.copy() >= TK.OBendTimes[TK.OBnumber]): # currentTime is at end of OB
-                    #Conditional Advance To Start of Next OB
-                    if not TK.mission_is_over(OS, Obs,det_mode):#as long as the mission is not over
-                        TK.advancetToStartOfNextOB()#Advance To Start of Next OB
-                elif(waitTime is not None):
-                    #CASE 1: Advance specific wait time
-                    success = TK.advanceToAbsTime(TK.currentTimeAbs.copy() + waitTime)
-                    self.vprint('waitTime is not None')
-                else:
-                    startTimes = TK.currentTimeAbs.copy() + np.zeros(TL.nStars)*u.d # Start Times of Observations
-                    observableTimes = Obs.calculate_observableTimes(TL,np.arange(TL.nStars),startTimes,self.koMaps,self.koTimes,self.mode)[0]
-                    #CASE 2 If There are no observable targets for the rest of the mission
-                    if((observableTimes[(TK.missionFinishAbs.copy().value*u.d > observableTimes.value*u.d)*(observableTimes.value*u.d >= TK.currentTimeAbs.copy().value*u.d)].shape[0]) == 0):#Are there any stars coming out of keepout before end of mission
-                        self.vprint('No Observable Targets for Remainder of mission at currentTimeNorm= ' + str(TK.currentTimeNorm.copy()))
-                        #Manually advancing time to mission end
-                        TK.currentTimeNorm = TK.missionLife
-                        TK.currentTimeAbs = TK.missionFinishAbs
-                    else:#CASE 3    nominal wait time if at least 1 target is still in list and observable
-                        #TODO: ADD ADVANCE TO WHEN FZMIN OCURS
-                        inds1 = np.arange(TL.nStars)[observableTimes.value*u.d > TK.currentTimeAbs.copy().value*u.d]
-                        inds2 = np.intersect1d(self.intTimeFilterInds, inds1) #apply intTime filter
-                        inds3 = self.revisitFilter(inds2, TK.currentTimeNorm.copy() + self.dt_max.to(u.d)) #apply revisit Filter #NOTE this means stars you added to the revisit list 
-                        self.vprint("Filtering %d stars from advanceToAbsTime"%(TL.nStars - len(inds3)))
-                        oTnowToEnd = observableTimes[inds3]
-                        if not oTnowToEnd.value.shape[0] == 0: #there is at least one observableTime between now and the end of the mission
-                            tAbs = np.min(oTnowToEnd)#advance to that observable time
-                        else:
-                            tAbs = TK.missionStart + TK.missionLife#advance to end of mission
-                        tmpcurrentTimeNorm = TK.currentTimeNorm.copy()
-                        success = TK.advanceToAbsTime(tAbs)#Advance Time to this time OR start of next OB following this time
-                        self.vprint('No Observable Targets a currentTimeNorm= %.2f Advanced To currentTimeNorm= %.2f'%(tmpcurrentTimeNorm.to('day').value, TK.currentTimeNorm.to('day').value))
-        else:#TK.mission_is_over()
-            dtsim = (time.time() - t0)*u.s
-            log_end = "Mission complete: no more time available.\n" \
-                    + "Simulation duration: %s.\n"%dtsim.astype('int') \
-                    + "Results stored in SurveySimulation.DRM (Design Reference Mission)."
-            self.logger.info(log_end)
-            self.vprint(log_end)
-
-    def arbitrary_time_advancement(self,dt):
-        """ Handles fully dynamically scheduled case where OBduration is infinite and
-        missionPortion is less than 1.
-
-        Input dt is the total amount of time, including all overheads and extras
-        used for the previous observation."""
-
-        self.TimeKeeping.allocate_time( dt*(1. - self.TimeKeeping.missionPortion)/self.TimeKeeping.missionPortion,\
-                addExoplanetObsTime=False )
-
-    def next_target(self, old_sInd, mode):
-        """Finds index of next target star and calculates its integration time.
-        
-        This method chooses the next target star index based on which
-        stars are available, their integration time, and maximum completeness.
-        Returns None if no target could be found.
-        
-        Args:
-            old_sInd (integer):
-                Index of the previous target star
-            mode (dict):
-                Selected observing mode for detection
-                
-        Returns:
-            tuple:
-            DRM (dict):
-                Design Reference Mission, contains the results of one complete
-                observation (detection and characterization)
-            sInd (integer):
-                Index of next target star. Defaults to None.
-            intTime (astropy Quantity):
-                Selected star integration time for detection in units of day. 
-                Defaults to None.
-            waitTime (astropy Quantity):
-                a strategically advantageous amount of time to wait in the case of an occulter for slew times
-        
-        """
-        OS = self.OpticalSystem
-        ZL = self.ZodiacalLight
-        Comp = self.Completeness
-        TL = self.TargetList
-        Obs = self.Observatory
-        TK = self.TimeKeeping
-        
-        # create DRM
-        DRM = {}
-        
-        # allocate settling time + overhead time
-        tmpCurrentTimeAbs = TK.currentTimeAbs.copy() + Obs.settlingTime + mode['syst']['ohTime']
-        tmpCurrentTimeNorm = TK.currentTimeNorm.copy() + Obs.settlingTime + mode['syst']['ohTime']
-        
-        #create appropriate koMap
-        koMap = self.koMaps[mode['syst']['name']]
-
-        # look for available targets
-        # 1. initialize arrays
-        slewTimes = np.zeros(TL.nStars)*u.d
-        fZs = np.zeros(TL.nStars)/u.arcsec**2.
-        dV  = np.zeros(TL.nStars)*u.m/u.s
-        intTimes = np.zeros(TL.nStars)*u.d
-        obsTimes = np.zeros([2,TL.nStars])*u.d
-        sInds = np.arange(TL.nStars)
-        
-        # 2. find spacecraft orbital START positions (if occulter, positions 
-        # differ for each star) and filter out unavailable targets 
-        sd = None
-        if OS.haveOcculter == True:
-            sd        = Obs.star_angularSep(TL, old_sInd, sInds, tmpCurrentTimeAbs)
-            obsTimes  = Obs.calculate_observableTimes(TL,sInds,tmpCurrentTimeAbs,self.koMaps,self.koTimes,mode)
-            slewTimes = Obs.calculate_slewTimes(TL, old_sInd, sInds, sd, obsTimes, tmpCurrentTimeAbs)  
- 
-        # 2.1 filter out totTimes > integration cutoff
-        if len(sInds.tolist()) > 0:
-            sInds = np.intersect1d(self.intTimeFilterInds, sInds)
-
-        # start times, including slew times
-        startTimes = tmpCurrentTimeAbs.copy() + slewTimes
-        startTimesNorm = tmpCurrentTimeNorm.copy() + slewTimes
-
-        # 2.5 Filter stars not observable at startTimes
-        try:
-            tmpIndsbool = list()
-            for i in np.arange(len(sInds)):
-                koTimeInd = np.where(np.round(startTimes[sInds[i]].value)-self.koTimes.value==0)[0][0] # find indice where koTime is startTime[0]
-                tmpIndsbool.append(koMap[sInds[i]][koTimeInd].astype(bool)) #Is star observable at time ind
-            sInds = sInds[tmpIndsbool]
-            del tmpIndsbool
-        except:#If there are no target stars to observe 
-            sInds = np.asarray([],dtype=int)
-        
-        # 3. filter out all previously (more-)visited targets, unless in 
-        if len(sInds.tolist()) > 0:
-            sInds = self.revisitFilter(sInds, tmpCurrentTimeNorm)
-
-        # 4.1 calculate integration times for ALL preselected targets
-        maxIntTimeOBendTime, maxIntTimeExoplanetObsTime, maxIntTimeMissionLife = TK.get_ObsDetectionMaxIntTime(Obs, mode)
-        maxIntTime = min(maxIntTimeOBendTime, maxIntTimeExoplanetObsTime, maxIntTimeMissionLife)#Maximum intTime allowed
-
-        if len(sInds.tolist()) > 0:
-            if OS.haveOcculter == True and old_sInd is not None:
-                sInds,slewTimes[sInds],intTimes[sInds],dV[sInds] = self.refineOcculterSlews(old_sInd, sInds, slewTimes, obsTimes, sd, mode)  
-                endTimes = tmpCurrentTimeAbs.copy() + intTimes + slewTimes
-            else:                
-                intTimes[sInds] = self.calc_targ_intTime(sInds, startTimes[sInds], mode)
-                sInds = sInds[np.where(intTimes[sInds] <= maxIntTime)]  # Filters targets exceeding end of OB
-                endTimes = tmpCurrentTimeAbs.copy() + intTimes
-                
-                if maxIntTime.value <= 0:
-                    sInds = np.asarray([],dtype=int)
-
-        # 5.1 TODO Add filter to filter out stars entering and exiting keepout between startTimes and endTimes
-        
-        # 5.2 find spacecraft orbital END positions (for each candidate target), 
-        # and filter out unavailable targets
-        if len(sInds.tolist()) > 0 and Obs.checkKeepoutEnd:
-            try: # endTimes may exist past koTimes so we have an exception to hand this case
-                tmpIndsbool = list()
-                for i in np.arange(len(sInds)):
-                    koTimeInd = np.where(np.round(endTimes[sInds[i]].value)-self.koTimes.value==0)[0][0] # find indice where koTime is endTime[0]
-                    tmpIndsbool.append(koMap[sInds[i]][koTimeInd].astype(bool)) #Is star observable at time ind
-                sInds = sInds[tmpIndsbool]
-                del tmpIndsbool
-            except:
-                sInds = np.asarray([],dtype=int)
-        
-        # 6. choose best target from remaining
-        if len(sInds.tolist()) > 0:
-            # choose sInd of next target
-            sInd, waitTime = self.choose_next_target(old_sInd, sInds, slewTimes, intTimes[sInds])
-            
-            if sInd == None and waitTime is not None:#Should Choose Next Target decide there are no stars it wishes to observe at this time.
-                self.vprint('There are no stars Choose Next Target would like to Observe. Waiting %dd'%waitTime.value)
-                return DRM, None, None, waitTime
-            elif sInd == None and waitTime == None:
-                self.vprint('There are no stars Choose Next Target would like to Observe and waitTime is None')
-                return DRM, None, None, waitTime
-            # store selected star integration time
-            intTime = intTimes[sInd]
-        
-        # if no observable target, advanceTime to next Observable Target
-        else:
-            self.vprint('No Observable Targets at currentTimeNorm= ' + str(TK.currentTimeNorm.copy()))
-            return DRM, None, None, None
-    
-        # update visited list for selected star
-        self.starVisits[sInd] += 1
-        # store normalized start time for future completeness update
-        self.lastObsTimes[sInd] = startTimesNorm[sInd]
-        
-        # populate DRM with occulter related values
-        if OS.haveOcculter == True:
-            DRM = Obs.log_occulterResults(DRM,slewTimes[sInd],sInd,sd[sInd],dV[sInd])
-            return DRM, sInd, intTime, slewTimes[sInd]
-        
-        return DRM, sInd, intTime, waitTime
-
-    def calc_targ_intTime(self, sInds, startTimes, mode):
-        """Helper method for next_target to aid in overloading for alternative implementations.
-
-        Given a subset of targets, calculate their integration times given the
-        start of observation time.
-
-        Prototype just calculates integration times for fixed contrast depth.  
-
-        Note: next_target filter will discard targets with zero integration times.
-        
-        Args:
-            sInds (integer array):
-                Indices of available targets
-            startTimes (astropy quantity array):
-                absolute start times of observations.  
-                must be of the same size as sInds 
-            mode (dict):
-                Selected observing mode for detection
-
-        Returns:
-            astropy Quantity array:
-                Integration times for detection 
-                same dimension as sInds
-        """
- 
-        # assumed values for detection
-        fZ = self.ZodiacalLight.fZ(self.Observatory, self.TargetList, sInds, startTimes, mode)
-        fEZ = self.ZodiacalLight.fEZ0
-        dMag = self.dMagint[sInds]
-        WA = self.WAint[sInds]
-
-        # save out file containing photon count info
-        if self.record_counts_path is not None and len(self.count_lines) == 0:
-            C_p, C_b, C_sp, C_extra = self.OpticalSystem.Cp_Cb_Csp(self.TargetList, sInds, fZ, fEZ, dMag, WA, mode, returnExtra=True)
-            import csv
-            count_fpath = os.path.join(self.record_counts_path, 'counts')
-
-            if not os.path.exists(count_fpath):
-                os.mkdir(count_fpath)
-
-            outfile = os.path.join(count_fpath, str(self.seed)+'.csv')
-            self.count_lines.append(["sInd", "HIPs", "C_F0", "C_p0", "C_sr", "C_z", 
-                                     "C_ez", "C_dc", "C_cc", "C_rn", "C_p", "C_b", "C_sp"])
-
-            for i, sInd in enumerate(sInds):
-                self.count_lines.append([sInd, self.TargetList.Name[sInd], 
-                                        C_extra['C_F0'][0].value, C_extra['C_sr'][i].value, 
-                                        C_extra['C_z'][i].value, C_extra['C_ez'][i].value,
-                                        C_extra['C_dc'][i].value, C_extra['C_cc'][i].value, 
-                                        C_extra['C_rn'][i].value, C_p[i].value, C_b[i].value,
-                                        C_sp[i].value])
-
-            with open(outfile, 'w') as csvfile:
-                c = csv.writer(csvfile)
-                c.writerows(self.count_lines)
-
-        intTimes = self.OpticalSystem.calc_intTime(self.TargetList, sInds, fZ, fEZ, dMag, WA, mode)
-        
-        return intTimes
-
-    def choose_next_target(self, old_sInd, sInds, slewTimes, intTimes):
-        """Helper method for method next_target to simplify alternative implementations.
-        
-        Given a subset of targets (pre-filtered by method next_target or some 
-        other means), select the best next one. The prototype uses completeness 
-        as the sole heuristic.
-        
-        Args:
-            old_sInd (integer):
-                Index of the previous target star
-            sInds (integer array):
-                Indices of available targets
-            slewTimes (astropy quantity array):
-                slew times to all stars (must be indexed by sInds)
-            intTimes (astropy Quantity array):
-                Integration times for detection in units of day
-        
-        Returns:
-            tuple:
-            sInd (integer):
-                Index of next target star
-            waitTime (astropy Quantity):
-                some strategic amount of time to wait in case an occulter slew is desired (default is None)
-        
-        """
-        
-        Comp = self.Completeness
-        TL = self.TargetList
-        TK = self.TimeKeeping
-        OS = self.OpticalSystem
-        Obs = self.Observatory
-        allModes = OS.observingModes
-        
-        # cast sInds to array
-        sInds = np.array(sInds, ndmin=1, copy=False)
-        # calculate dt since previous observation
-        dt = TK.currentTimeNorm.copy() + slewTimes[sInds] - self.lastObsTimes[sInds]
-        # get dynamic completeness values
-        comps = Comp.completeness_update(TL, sInds, self.starVisits[sInds], dt)
-        # choose target with maximum completeness
-        sInd = np.random.choice(sInds[comps == max(comps)])
-
-        #Check if exoplanetObsTime would be exceeded
-        mode = list(filter(lambda mode: mode['detectionMode'] == True, allModes))[0]
-        maxIntTimeOBendTime, maxIntTimeExoplanetObsTime, maxIntTimeMissionLife = TK.get_ObsDetectionMaxIntTime(Obs, mode)
-        maxIntTime = min(maxIntTimeOBendTime, maxIntTimeExoplanetObsTime, maxIntTimeMissionLife)#Maximum intTime allowed
-        intTimes2 = self.calc_targ_intTime(sInd, TK.currentTimeAbs.copy(), mode)
-        if intTimes2 > maxIntTime: # check if max allowed integration time would be exceeded
-            self.vprint('max allowed integration time would be exceeded')
-            sInd = None
-            waitTime = 1.*u.d
-
-        return sInd, slewTimes[sInd] #if coronagraph or first sInd, waitTime will be 0 days
-    
-    def refineOcculterSlews(self, old_sInd, sInds, slewTimes, obsTimes, sd, mode):
-        """Refines/filters/chooses occulter slews based on time constraints
-        
-        Refines the selection of occulter slew times by filtering based on mission time 
-        constraints and selecting the best slew time for each star. This method calls on 
-        other occulter methods within SurveySimulation depending on how slew times were 
-        calculated prior to calling this function (i.e. depending on which implementation 
-        of the Observatory module is used). 
-        
-        Args:
-            old_sInd (integer):
-                Index of the previous target star
-            sInds (integer array):
-                Indices of available targets
-            slewTimes (astropy quantity array):
-                slew times to all stars (must be indexed by sInds)
-            obsTimes (astropy Quantity array):
-                A binary array with TargetList.nStars rows and (missionFinishAbs-missionStart)/dt columns 
-                where dt is 1 day by default. A value of 1 indicates the star is in keepout for (and 
-                therefore cannot be observed). A value of 0 indicates the star is not in keepout and 
-                may be observed.
-            sd (astropy Quantity):
-                Angular separation between stars in rad
-            mode (dict):
-                Selected observing mode for detection
-        
-        Returns:
-            tuple:
-            sInds (integer):
-                Indeces of next target star
-            slewTimes (astropy Quantity array):
-                slew times to all stars (must be indexed by sInds)
-            intTimes (astropy Quantity array):
-                Integration times for detection in units of day
-            dV (astropy Quantity):
-                Delta-V used to transfer to new star line of sight in unis of m/s
-        """
-        
-        Obs = self.Observatory
-        TL  = self.TargetList
-        
-        # initializing arrays
-        obsTimeArray = np.zeros([TL.nStars,50])*u.d
-        intTimeArray = np.zeros([TL.nStars,2])*u.d
-        
-        for n in sInds:
-            obsTimeArray[n,:] = np.linspace(obsTimes[0,n].value,obsTimes[1,n].value,50)*u.d          
-        intTimeArray[sInds,0] = self.calc_targ_intTime(sInds, Time(obsTimeArray[sInds, 0],format='mjd',scale='tai'), mode)
-        intTimeArray[sInds,1] = self.calc_targ_intTime(sInds, Time(obsTimeArray[sInds,-1],format='mjd',scale='tai'), mode) 
-        
-        # determining which scheme to use to filter slews
-        obsModName = Obs.__class__.__name__
-        
-        # slew times have not been calculated/decided yet (SotoStarshade)
-        if obsModName == 'SotoStarshade':
-            sInds,intTimes,slewTimes,dV = self.findAllowableOcculterSlews(sInds, old_sInd, sd[sInds], \
-                                            slewTimes[sInds], obsTimeArray[sInds,:], intTimeArray[sInds,:], mode)
-            
-        # slew times were calculated/decided beforehand (Observatory Prototype)
-        else:
-            sInds, intTimes, slewTimes = self.filterOcculterSlews(sInds, slewTimes[sInds], \
-                                                obsTimeArray[sInds,:], intTimeArray[sInds,:], mode)
-            dV = np.zeros(len(sInds))*u.m/u.s
-
-        return sInds, slewTimes, intTimes, dV
-    
-    def filterOcculterSlews(self, sInds, slewTimes, obsTimeArray, intTimeArray, mode):
-        """Filters occulter slews that have already been calculated/selected.
-        
-        Used by the refineOcculterSlews method when slew times have been selected
-        a priori. This method filters out slews that are not within desired observing 
-        blocks, the maximum allowed integration time, and are outside of future keepouts.
-        
-        Args:
-            sInds (integer array):
-                Indices of available targets
-            slewTimes (astropy quantity array):
-                slew times to all stars (must be indexed by sInds)
-            obsTimeArray (astropy Quantity array):
-                Array of times during which a star is out of keepout, has shape
-                nx50 where n is the number of stars in sInds. Unit of days
-            intTimeArray (astropy Quantity array):
-                Array of integration times for each time in obsTimeArray, has shape
-                nx2 where n is the number of stars in sInds. Unit of days
-            mode (dict):
-                Selected observing mode for detection
-        
-        Returns:
-            tuple:
-            sInds (integer):
-                Indeces of next target star
-            intTimes (astropy Quantity array):
-                Integration times for detection in units of day
-            slewTimes (astropy Quantity array):
-                slew times to all stars (must be indexed by sInds)
-        """
-        
-        TK  = self.TimeKeeping
-        Obs = self.Observatory
-
-        #allocate settling time + overhead time
-        tmpCurrentTimeAbs = TK.currentTimeAbs.copy() + Obs.settlingTime + mode['syst']['ohTime']
-        tmpCurrentTimeNorm = TK.currentTimeNorm.copy() + Obs.settlingTime + mode['syst']['ohTime']
-        
-        # 0. lambda function that linearly interpolates Integration Time between obsTimes
-        linearInterp = lambda y,x,t: np.diff(y)/np.diff(x)*(t-np.array(x[:,0]).reshape(len(t),1))+np.array(y[:,0]).reshape(len(t),1)
-        
-        # 1. initializing arrays
-        obsTimesRange = np.array([obsTimeArray[:,0],obsTimeArray[:,-1]])  # nx2 array with start and end times of obsTimes for each star
-        intTimesRange = np.array([intTimeArray[:,0],intTimeArray[:,-1]])   
-        
-        OBnumbers    = np.zeros([len(sInds),1]) #for each sInd, will show during which OB observations will take place
-        maxIntTimes  = np.zeros([len(sInds),1])*u.d
-        
-        intTimes = linearInterp( intTimesRange.T,obsTimesRange.T, \
-                (tmpCurrentTimeAbs + slewTimes).reshape(len(sInds),1).value)*u.d #calculate intTimes for each slew time
-        
-        minObsTimeNorm = (obsTimesRange[0,:] - tmpCurrentTimeAbs.value).reshape([len(sInds),1])
-        maxObsTimeNorm = (obsTimesRange[1,:] - tmpCurrentTimeAbs.value).reshape([len(sInds),1])
-        ObsTimeRange   = maxObsTimeNorm - minObsTimeNorm
-        
-        # 2. find OBnumber for each sInd's slew time
-        if len(TK.OBendTimes) > 1:
-            for i in range(len(sInds)):
-                S = np.where(TK.OBstartTimes.value - tmpCurrentTimeNorm.value < slewTimes[i].value)[0][-1]
-                F = np.where(TK.OBendTimes.value   - tmpCurrentTimeNorm.value < slewTimes[i].value)[0]
-                
-                # case when slews are in the first OB
-                if F.shape[0] == 0:
-                    F = -1
-                else:
-                    F = F[-1]
-                    
-                # slew occurs within an OB (nth OB has started but hasn't ended)
-                if S != F: 
-                    OBnumbers[i] = S
-                    maxIntTimeOBendTime, maxIntTimeExoplanetObsTime, maxIntTimeMissionLife = TK.get_ObsDetectionMaxIntTime(Obs, mode, TK.OBstartTimes[S],S)
-                    maxIntTimes[i] = min(maxIntTimeOBendTime, maxIntTimeExoplanetObsTime, maxIntTimeMissionLife) # Maximum intTime allowed
-                
-                # slew occurs between OBs, badbadnotgood
-                else: 
-                    OBnumbers[i]   = -1 
-                    maxIntTimes[i] = 0*u.d
-            OBstartTimeNorm     = (TK.OBstartTimes[np.array(OBnumbers,dtype=int)].value - tmpCurrentTimeNorm.value)
-        else:
-            maxIntTimeOBendTime, maxIntTimeExoplanetObsTime, maxIntTimeMissionLife = TK.get_ObsDetectionMaxIntTime(Obs, mode, tmpCurrentTimeNorm)
-            maxIntTimes[:]   = min(maxIntTimeOBendTime, maxIntTimeExoplanetObsTime, maxIntTimeMissionLife) # Maximum intTime allowed
-            OBstartTimeNorm  = np.zeros(OBnumbers.shape) #np.array([tmpCurrentTimeNorm.value]*len(OBnumbers)).reshape(OBnumbers.shape)
-        
-        #finding the minimum possible slew time (either OBstart or when star JUST leaves keepout)
-        minAllowedSlewTime = np.max([OBstartTimeNorm,minObsTimeNorm],axis=0)
-        
-        # 3. start filtering process
-        good_inds = np.where((OBnumbers >= 0) & (ObsTimeRange > intTimes.value))[0] 
-        # ^ star slew within OB -AND- can finish observing before it goes back into keepout
-        if good_inds.shape[0] > 0:
-            #the good ones
-            sInds = sInds[good_inds]
-            slewTimes = slewTimes[good_inds]
-            intTimes = intTimes[good_inds]
-            OBstartTimeNorm = OBstartTimeNorm[good_inds]
-            minAllowedSlewTime = minAllowedSlewTime[good_inds]
-            
-            #maximum allowed slew time based on integration times
-            maxAllowedSlewTime = maxIntTimes[good_inds].value - intTimes.value
-            maxAllowedSlewTime[maxAllowedSlewTime < 0] = -np.Inf 
-            maxAllowedSlewTime += OBstartTimeNorm #calculated rel to currentTime norm
-            
-            #checking to see if slewTimes are allowed
-            good_inds = np.where( (slewTimes.reshape([len(sInds),1]).value > minAllowedSlewTime) & \
-                                  (slewTimes.reshape([len(sInds),1]).value < maxAllowedSlewTime) )[0]
-            
-            slewTimes = slewTimes[good_inds]
-        else:
-            slewTimes = slewTimes[good_inds]
-        
-        return sInds[good_inds], intTimes[good_inds].flatten(), slewTimes
-    
-    def findAllowableOcculterSlews(self, sInds, old_sInd, sd, slewTimes, obsTimeArray, intTimeArray, mode):
-        """Finds an array of allowable slew times for each star
-        
-        Used by the refineOcculterSlews method when slew times have NOT been selected
-        a priori. This method creates nx50 arrays (where the row corresponds to a specific 
-        star and the column corresponds to a future point in time relative to currentTime).
-        These arrays are initially zero but are populated with the corresponding values 
-        (slews, intTimes, etc) if slewing to that time point (i.e. beginning an observation) 
-        would lead to a successful observation. A "successful observation" is defined by 
-        certain conditions relating to keepout and the komap, observing blocks, mission lifetime,
-        and some constraints on the dVmap calculation in SotoStarshade. Each star will likely 
-        have a range of slewTimes that would lead to a successful observation -- another method 
-        is then called to select the best of these slewTimes. 
-        
-        Args:
-            sInds (integer array):
-                Indices of available targets
-            old_sInd (integer):
-                Index of the previous target star
-            sd (astropy Quantity):
-                Angular separation between stars in rad
-            slewTimes (astropy quantity array):
-                slew times to all stars (must be indexed by sInds)
-            obsTimeArray (astropy Quantity array):
-                Array of times during which a star is out of keepout, has shape
-                nx50 where n is the number of stars in sInds
-            intTimeArray (astropy Quantity array):
-                Array of integration times for each time in obsTimeArray, has shape
-                nx50 where n is the number of stars in sInds
-            mode (dict):
-                Selected observing mode for detection
-            
-        Returns:
-            tuple:
-            sInds (integer):
-                Indeces of next target star
-            slewTimes (astropy Quantity array):
-                slew times to all stars (must be indexed by sInds)
-            intTimes (astropy Quantity array):
-                Integration times for detection in units of day
-            dV (astropy Quantity):
-                Delta-V used to transfer to new star line of sight in unis of m/s
-        """
-        TK  = self.TimeKeeping
-        Obs = self.Observatory
-        TL = self.TargetList
-
-        # 0. lambda function that linearly interpolates Integration Time between obsTimes
-        linearInterp = lambda y,x,t: np.diff(y)/np.diff(x)*(t-np.array(x[:,0]).reshape(len(t),1))+np.array(y[:,0]).reshape(len(t),1)
-        
-        # allocate settling time + overhead time
-        tmpCurrentTimeAbs  = TK.currentTimeAbs.copy() + Obs.settlingTime + mode['syst']['ohTime']
-        tmpCurrentTimeNorm = TK.currentTimeNorm.copy() + Obs.settlingTime + mode['syst']['ohTime']
-        
-        # 1. initializing arrays
-        obsTimes = np.array([obsTimeArray[:,0],obsTimeArray[:,-1]])  # nx2 array with start and end times of obsTimes for each star
-        intTimes_int = np.zeros(obsTimeArray.shape)*u.d              # initializing intTimes of shape nx50 then interpolating
-        intTimes_int = np.hstack([intTimeArray[:,0].reshape(len(sInds),1).value, \
-                     linearInterp(intTimeArray.value,obsTimes.T,obsTimeArray[:,1:].value)])*u.d
-        allowedSlewTimes = np.zeros(obsTimeArray.shape)*u.d
-        allowedintTimes  = np.zeros(obsTimeArray.shape)*u.d 
-        allowedCharTimes = np.zeros(obsTimeArray.shape)*u.d 
-        obsTimeArrayNorm = obsTimeArray.value - tmpCurrentTimeAbs.value
-        
-        # obsTimes -> relative to current Time
-        minObsTimeNorm = obsTimes[0,:].T - tmpCurrentTimeAbs.value
-        maxObsTimeNorm = obsTimes[1,:].T - tmpCurrentTimeAbs.value
-        ObsTimeRange   = maxObsTimeNorm - minObsTimeNorm
-        
-        # getting max possible intTime
-        maxIntTimeOBendTime, maxIntTimeExoplanetObsTime, maxIntTimeMissionLife = TK.get_ObsDetectionMaxIntTime(Obs, mode, tmpCurrentTimeNorm,TK.OBnumber)
-        maxIntTime = min(maxIntTimeOBendTime, maxIntTimeExoplanetObsTime, maxIntTimeMissionLife) # Maximum intTime allowed
-        
-        # 2. giant array of min and max slew times, starts at current time, ends when stars enter keepout (all same size)
-        # each entry either has a slew time value if a slew is allowed at that date or 0 if slewing is not allowed
-        
-        # first filled in for the current OB
-        minAllowedSlewTimes = np.array([minObsTimeNorm.T]*len(intTimes_int.T)).T #just to make it nx50 so it plays nice with the other arrays
-        maxAllowedSlewTimes = maxIntTime.value - intTimes_int.value
-        maxAllowedSlewTimes[maxAllowedSlewTimes > Obs.occ_dtmax.value] = Obs.occ_dtmax.value
-
-        # conditions that must be met to define an allowable slew time
-        cond1 = minAllowedSlewTimes >= Obs.occ_dtmin.value # minimum dt time in dV map interpolant
-        cond2 = maxAllowedSlewTimes <= Obs.occ_dtmax.value # maximum dt time in dV map interpolant
-        cond3 = maxAllowedSlewTimes > minAllowedSlewTimes
-        cond4 = intTimes_int.value  < ObsTimeRange.reshape(len(sInds),1)
-    
-        conds = cond1 & cond2 & cond3 & cond4
-        minAllowedSlewTimes[np.invert(conds)] = np.Inf #these are filtered during the next filter
-        maxAllowedSlewTimes[np.invert(conds)] = -np.Inf
-        
-        # one last condition to meet
-        map_i,map_j = np.where((obsTimeArrayNorm > minAllowedSlewTimes) & (obsTimeArrayNorm < maxAllowedSlewTimes))
-
-        # 2.5 if any stars are slew-able to within this OB block, populate "allowedSlewTimes", a running tally of possible slews
-        # within the time range a star is observable (out of keepout)
-        if map_i.shape[0] > 0 and map_j.shape[0] > 0:
-            allowedSlewTimes[map_i,map_j] = obsTimeArrayNorm[map_i,map_j]*u.d
-            allowedintTimes[map_i,map_j]  = intTimes_int[map_i,map_j]
-            allowedCharTimes[map_i,map_j] = maxIntTime - intTimes_int[map_i,map_j]
-        
-        # 3. search future OBs 
-        OB_withObsStars = TK.OBstartTimes.value - np.min(obsTimeArrayNorm) - tmpCurrentTimeNorm.value # OBs within which any star is observable
-        
-
-        if any(OB_withObsStars > 0):
-            nOBstart = np.argmin( np.abs(OB_withObsStars) )
-            nOBend   = np.argmax( OB_withObsStars ) 
-            
-            # loop through the next 5 OBs (or until mission is over if there are less than 5 OBs in the future)
-            for i in np.arange(nOBstart,np.min([nOBend,nOBstart+5])):
-                
-                # max int Times for the next OB
-                maxIntTimeOBendTime, maxIntTimeExoplanetObsTime, maxIntTimeMissionLife = TK.get_ObsDetectionMaxIntTime(Obs, mode, TK.OBstartTimes[i+1],i+1)
-                maxIntTime_nOB = min(maxIntTimeOBendTime, maxIntTimeExoplanetObsTime, maxIntTimeMissionLife) # Maximum intTime allowed
-                
-                # min and max slew times rel to current Time (norm)
-                nOBstartTimeNorm        = np.array([TK.OBstartTimes[i+1].value - tmpCurrentTimeNorm.value]*len(sInds))
-                
-                # min slew times for stars start either whenever the star first leaves keepout or when next OB stars, whichever comes last
-                minAllowedSlewTimes_nOB = np.array([np.max([minObsTimeNorm,nOBstartTimeNorm],axis=0).T]*len(maxAllowedSlewTimes.T)).T 
-                maxAllowedSlewTimes_nOB = nOBstartTimeNorm.reshape(len(sInds),1) + maxIntTime_nOB.value - intTimes_int.value
-                maxAllowedSlewTimes_nOB[maxAllowedSlewTimes_nOB > Obs.occ_dtmax.value] = Obs.occ_dtmax.value
-                
-                # amount of time left when the stars are still out of keepout
-                ObsTimeRange_nOB = maxObsTimeNorm - np.max([minObsTimeNorm,nOBstartTimeNorm],axis=0).T
-                
-                # condition to be met for an allowable slew time
-                cond1 = minAllowedSlewTimes_nOB >= Obs.occ_dtmin.value
-                cond2 = maxAllowedSlewTimes_nOB <= Obs.occ_dtmax.value
-                cond3 = maxAllowedSlewTimes_nOB > minAllowedSlewTimes_nOB
-                cond4 = intTimes_int.value < ObsTimeRange_nOB.reshape(len(sInds),1)
-                cond5 = intTimes_int.value < maxIntTime_nOB.value
-                conds = cond1 & cond2 & cond3 & cond4 & cond5
-                
-                minAllowedSlewTimes_nOB[np.invert(conds)] = np.Inf
-                maxAllowedSlewTimes_nOB[np.invert(conds)] = -np.Inf
-                
-                # one last condition
-                map_i,map_j = np.where((obsTimeArrayNorm > minAllowedSlewTimes_nOB) & (obsTimeArrayNorm < maxAllowedSlewTimes_nOB))
-                
-                # 3.33 populate the running tally of allowable slew times if it meets all conditions
-                if map_i.shape[0] > 0 and map_j.shape[0] > 0:
-                    allowedSlewTimes[map_i,map_j] = obsTimeArrayNorm[map_i,map_j]*u.d
-                    allowedintTimes[map_i,map_j]  = intTimes_int[map_i,map_j]
-                    allowedCharTimes[map_i,map_j] = maxIntTime_nOB - intTimes_int[map_i,map_j]
-        
-        # 3.67 filter out any stars that are not observable at all
-        filterDuds = np.sum(allowedSlewTimes,axis=1) > 0.
-        sInds = sInds[filterDuds]
-        
-        # 4. choose a slew time for each available star
-        # calculate dVs for each possible slew time for each star
-        allowed_dVs   = Obs.calculate_dV(TL, old_sInd, sInds, sd[filterDuds], allowedSlewTimes[filterDuds,:], tmpCurrentTimeAbs)
-
-        if len(sInds.tolist()) > 0:
-            # select slew time for each star
-            dV_inds = np.arange(0,len(sInds))
-            sInds,intTime,slewTime,dV = self.chooseOcculterSlewTimes(sInds, allowedSlewTimes[filterDuds,:], \
-                                                 allowed_dVs[dV_inds,:], allowedintTimes[filterDuds,:], allowedCharTimes[filterDuds,:])
-
-            return sInds,intTime,slewTime,dV
-            
-        else:
-            empty = np.asarray([],dtype=int)
-            return empty,empty*u.d,empty*u.d,empty*u.m/u.s
-
-    def chooseOcculterSlewTimes(self,sInds,slewTimes,dV,intTimes,charTimes):
-        """Selects the best slew time for each star
-        
-        This method searches through an array of permissible slew times for 
-        each star and chooses the best slew time for the occulter based on 
-        maximizing possible characterization time for that particular star (as
-        a default).
-        
-        Args:
-            sInds (integer array):
-                Indices of available targets
-            slewTimes (astropy quantity array):
-                slew times to all stars (must be indexed by sInds)
-            dV (astropy Quantity):
-                Delta-V used to transfer to new star line of sight in unis of m/s
-            intTimes (astropy Quantity array):
-                Integration times for detection in units of day
-            charTimes (astropy Quantity array):
-                Time left over after integration which could be used for 
-                characterization in units of day
-        
-        Returns:
-            tuple:
-            sInds (integer):
-                Indeces of next target star
-            slewTimes (astropy Quantity array):
-                slew times to all stars (must be indexed by sInds)
-            intTimes (astropy Quantity array):
-                Integration times for detection in units of day
-            dV (astropy Quantity):
-                Delta-V used to transfer to new star line of sight in unis of m/s
-        """
-        
-        # selection criteria for each star slew
-        good_j = np.argmax(charTimes,axis=1) # maximum possible characterization time available
-        good_i = np.arange(0,len(sInds))
-
-        dV            = dV[good_i,good_j]
-        intTime       = intTimes[good_i,good_j]
-        slewTime      = slewTimes[good_i,good_j]
-            
-        return sInds, intTime, slewTime, dV
-
-    def observation_detection(self, sInd, intTime, mode):
-        """Determines SNR and detection status for a given integration time 
-        for detection. Also updates the lastDetected and starRevisit lists.
-        
-        Args:
-            sInd (integer):
-                Integer index of the star of interest
-            intTime (astropy Quantity):
-                Selected star integration time for detection in units of day. 
-                Defaults to None.
-            mode (dict):
-                Selected observing mode for detection
-        
-        Returns:
-            tuple:
-            detected (integer ndarray):
-                Detection status for each planet orbiting the observed target star:
-                1 is detection, 0 missed detection, -1 below IWA, and -2 beyond OWA
-            fZ (astropy Quantity):
-                Surface brightness of local zodiacal light in units of 1/arcsec2
-            systemParams (dict):
-                Dictionary of time-dependant planet properties averaged over the 
-                duration of the integration
-            SNR (float ndarray):
-                Detection signal-to-noise ratio of the observable planets
-            FA (boolean):
-                False alarm (false positive) boolean
-        
-        """
-        
-        PPop = self.PlanetPopulation
-        Comp = self.Completeness
-        OS = self.OpticalSystem
-        ZL = self.ZodiacalLight
-        PPro = self.PostProcessing
-        TL = self.TargetList
-        SU = self.SimulatedUniverse
-        Obs = self.Observatory
-        TK = self.TimeKeeping
-
-        #Save Current Time before attempting time allocation
-        currentTimeNorm = TK.currentTimeNorm.copy()
-        currentTimeAbs = TK.currentTimeAbs.copy()
-
-        #Allocate Time
-        extraTime = intTime*(mode['timeMultiplier'] - 1.)#calculates extraTime
-        success = TK.allocate_time(intTime + extraTime + Obs.settlingTime + mode['syst']['ohTime'], True)#allocates time
-        assert success == True, "The Observation Detection Time to be Allocated %f was unable to be allocated"%(intTime + extraTime + Obs.settlingTime + mode['syst']['ohTime']).value
-        dt = intTime/float(self.ntFlux)#calculates partial time to be added for every ntFlux
-        
-        # find indices of planets around the target
-        pInds = np.where(SU.plan2star == sInd)[0]
-        
-        # initialize outputs
-        detected = np.array([], dtype=int)
-        fZ = 0./u.arcsec**2
-        systemParams = SU.dump_system_params(sInd) # write current system params by default
-        SNR = np.zeros(len(pInds))
-        
-        # if any planet, calculate SNR
-        if len(pInds) > 0:
-            # initialize arrays for SNR integration
-            fZs = np.zeros(self.ntFlux)/u.arcsec**2
-            systemParamss = np.empty(self.ntFlux, dtype='object')
-            Ss = np.zeros((self.ntFlux, len(pInds)))
-            Ns = np.zeros((self.ntFlux, len(pInds)))
-            # integrate the signal (planet flux) and noise
-            timePlus = Obs.settlingTime.copy() + mode['syst']['ohTime'].copy()#accounts for the time since the current time
-            for i in range(self.ntFlux):
-                # allocate first half of dt
-                timePlus += dt/2.
-                # calculate current zodiacal light brightness
-                fZs[i] = ZL.fZ(Obs, TL, sInd, currentTimeAbs + timePlus, mode)[0]
-                # propagate the system to match up with current time
-                SU.propag_system(sInd, currentTimeNorm + timePlus - self.propagTimes[sInd])
-                self.propagTimes[sInd] = currentTimeNorm + timePlus
-                # save planet parameters
-                systemParamss[i] = SU.dump_system_params(sInd)
-                # calculate signal and noise (electron count rates)
-                Ss[i,:], Ns[i,:] = self.calc_signal_noise(sInd, pInds, dt, mode, fZ=fZs[i])
-                # allocate second half of dt
-                timePlus += dt/2.
-            
-            # average output parameters
-            fZ = np.mean(fZs)
-            systemParams = {key: sum([systemParamss[x][key]
-                    for x in range(self.ntFlux)])/float(self.ntFlux)
-                    for key in sorted(systemParamss[0])}
-            # calculate SNR
-            S = Ss.sum(0)
-            N = Ns.sum(0)
-            SNR[N > 0] = S[N > 0]/N[N > 0]
-        
-        # if no planet, just save zodiacal brightness in the middle of the integration
-        else:
-            totTime = intTime*(mode['timeMultiplier'])
-            fZ = ZL.fZ(Obs, TL, sInd, currentTimeAbs + totTime/2., mode)[0]
-        
-        # find out if a false positive (false alarm) or any false negative 
-        # (missed detections) have occurred
-        FA, MD = PPro.det_occur(SNR, mode, TL, sInd, intTime)
-        
-        # populate detection status array 
-        # 1:detected, 0:missed, -1:below IWA, -2:beyond OWA
-        if len(pInds) > 0:
-            detected = (~MD).astype(int)
-            WA = np.array([systemParamss[x]['WA'].to('arcsec').value 
-                    for x in range(len(systemParamss))])*u.arcsec
-            detected[np.all(WA < mode['IWA'], 0)] = -1
-            detected[np.all(WA > mode['OWA'], 0)] = -2
-            
-        # if planets are detected, calculate the minimum apparent separation
-        smin = None
-        det = (detected == 1)#If any of the planets around the star have been detected
-        if np.any(det):
-            smin = np.min(SU.s[pInds[det]])
-            log_det = '   - Detected planet inds %s (%s/%s)'%(pInds[det], 
-                    len(pInds[det]), len(pInds))
-            self.logger.info(log_det)
-            self.vprint(log_det)
-        
-        # populate the lastDetected array by storing det, fEZ, dMag, and WA
-        self.lastDetected[sInd,:] = [det, systemParams['fEZ'].to('1/arcsec2').value, \
-                    systemParams['dMag'], systemParams['WA'].to('arcsec').value]
-        
-        # in case of a FA, generate a random delta mag (between PPro.FAdMag0 and
-        # Comp.dMagLim) and working angle (between IWA and min(OWA, a_max))
-        if FA == True:
-            WA = np.random.uniform(mode['IWA'].to('arcsec').value, np.minimum(mode['OWA'], \
-                    np.arctan(max(PPop.arange)/TL.dist[sInd])).to('arcsec').value)*u.arcsec
-            dMag = np.random.uniform(PPro.FAdMag0(WA), Comp.dMagLim)
-            self.lastDetected[sInd,0] = np.append(self.lastDetected[sInd,0], True)
-            self.lastDetected[sInd,1] = np.append(self.lastDetected[sInd,1], \
-                    ZL.fEZ0.to('1/arcsec2').value)
-            self.lastDetected[sInd,2] = np.append(self.lastDetected[sInd,2], dMag)
-            self.lastDetected[sInd,3] = np.append(self.lastDetected[sInd,3], \
-                    WA.to('arcsec').value)
-            sminFA = np.tan(WA)*TL.dist[sInd].to('AU')
-            smin = np.minimum(smin, sminFA) if smin is not None else sminFA
-            log_FA = '   - False Alarm (WA=%s, dMag=%s)'%(np.round(WA, 3), round(dMag, 1))
-            self.logger.info(log_FA)
-            self.vprint(log_FA)
-        
-        #Schedule Target Revisit
-        self.scheduleRevisit(sInd,smin,det,pInds)
-
-        return detected.astype(int), fZ, systemParams, SNR, FA
-
-    def scheduleRevisit(self,sInd,smin,det,pInds):
-        """A Helper Method for scheduling revisits after observation detection
-        Args:
-            sInd - sInd of the star just detected
-            smin - minimum separation of the planet to star of planet just detected
-            det - 
-            pInds - Indices of planets around target star
-        
-        Note:
-            Updates self.starRevisit attribute only
-        """
-        TK = self.TimeKeeping
-        TL = self.TargetList
-        SU = self.SimulatedUniverse
-
-        # in both cases (detection or false alarm), schedule a revisit 
-        # based on minimum separation
-        Ms = TL.MsTrue[sInd]
-        if smin is not None:#smin is None if no planet was detected
-            sp = smin
-            if np.any(det):
-                pInd_smin = pInds[det][np.argmin(SU.s[pInds[det]])]
-                Mp = SU.Mp[pInd_smin]
-            else:
-                Mp = SU.Mp.mean()
-            mu = const.G*(Mp + Ms)
-            T = 2.*np.pi*np.sqrt(sp**3./mu)
-            t_rev = TK.currentTimeNorm.copy() + T/2.
-        # otherwise, revisit based on average of population semi-major axis and mass
-        else:
-            sp = SU.s.mean()
-            Mp = SU.Mp.mean()
-            mu = const.G*(Mp + Ms)
-            T = 2.*np.pi*np.sqrt(sp**3./mu)
-            t_rev = TK.currentTimeNorm.copy() + 0.75*T
-
-        # finally, populate the revisit list (NOTE: sInd becomes a float)
-        revisit = np.array([sInd, t_rev.to('day').value])
-        if self.starRevisit.size == 0:#If starRevisit has nothing in it
-            self.starRevisit = np.array([revisit])#initialize sterRevisit
-        else:
-            revInd = np.where(self.starRevisit[:,0] == sInd)[0]#indices of the first column of the starRevisit list containing sInd 
-            if revInd.size == 0:
-                self.starRevisit = np.vstack((self.starRevisit, revisit))
-            else:
-                self.starRevisit[revInd,1] = revisit[1]
-
-    def observation_characterization(self, sInd, mode):
-        """Finds if characterizations are possible and relevant information
-        
-        Args:
-            sInd (integer):
-                Integer index of the star of interest
-            mode (dict):
-                Selected observing mode for characterization
-        
-        Returns:
-            tuple:
-            characterized (integer list):
-                Characterization status for each planet orbiting the observed 
-                target star including False Alarm if any, where 1 is full spectrum, 
-                -1 partial spectrum, and 0 not characterized
-            fZ (astropy Quantity):
-                Surface brightness of local zodiacal light in units of 1/arcsec2
-            systemParams (dict):
-                Dictionary of time-dependant planet properties averaged over the 
-                duration of the integration
-            SNR (float ndarray):
-                Characterization signal-to-noise ratio of the observable planets. 
-                Defaults to None.
-            intTime (astropy Quantity):
-                Selected star characterization time in units of day. Defaults to None.
-        
-        """
-        
-        OS = self.OpticalSystem
-        ZL = self.ZodiacalLight
-        TL = self.TargetList
-        SU = self.SimulatedUniverse
-        Obs = self.Observatory
-        TK = self.TimeKeeping
-        
-        # selecting appropriate koMap
-        koMap = self.koMaps[mode['syst']['name']]
-        
-        # find indices of planets around the target
-        pInds = np.where(SU.plan2star == sInd)[0]
-        
-        # get the detected status, and check if there was a FA
-        det = self.lastDetected[sInd,0]
-        FA = (len(det) == len(pInds) + 1)
-        if FA == True:
-            pIndsDet = np.append(pInds, -1)[det]
-        else:
-            pIndsDet = pInds[det]
-        
-        # initialize outputs, and check if there's anything (planet or FA) to characterize
-        characterized = np.zeros(len(det), dtype=int)
-        fZ = 0./u.arcsec**2.
-        systemParams = SU.dump_system_params(sInd) # write current system params by default
-        SNR = np.zeros(len(det))
-        intTime = None
-        if len(det) == 0: # nothing to characterize
-            return characterized, fZ, systemParams, SNR, intTime
-        
-        # look for last detected planets that have not been fully characterized
-        if (FA == False): # only true planets, no FA
-            tochar = (self.fullSpectra[pIndsDet] == 0)
-        else: # mix of planets and a FA
-            truePlans = pIndsDet[:-1]
-            tochar = np.append((self.fullSpectra[truePlans] == 0), True)
-
-        # 1/ find spacecraft orbital START position including overhead time,
-        # and check keepout angle
-        if np.any(tochar):
-            # start times
-            startTime = TK.currentTimeAbs.copy() + mode['syst']['ohTime'] + Obs.settlingTime
-            startTimeNorm = TK.currentTimeNorm.copy() + mode['syst']['ohTime'] + Obs.settlingTime
-            # planets to characterize
-            koTimeInd = np.where(np.round(startTime.value)-self.koTimes.value==0)[0][0]  # find indice where koTime is startTime[0]
-            #wherever koMap is 1, the target is observable
-            tochar[tochar] = koMap[sInd][koTimeInd]
-
-        # 2/ if any planet to characterize, find the characterization times
-        # at the detected fEZ, dMag, and WA
-        if np.any(tochar):
-            fZ = ZL.fZ(Obs, TL, sInd, startTime, mode)
-            fEZ = self.lastDetected[sInd,1][det][tochar]/u.arcsec**2
-            dMag = self.lastDetected[sInd,2][det][tochar]
-            WA = self.lastDetected[sInd,3][det][tochar]*u.arcsec
-            intTimes = np.zeros(len(tochar))*u.day
-            intTimes[tochar] = OS.calc_intTime(TL, sInd, fZ, fEZ, dMag, WA, mode)
-            # add a predetermined margin to the integration times
-            intTimes = intTimes*(1. + self.charMargin)
-            # apply time multiplier
-            totTimes = intTimes*(mode['timeMultiplier'])
-            # end times
-            endTimes = startTime + totTimes
-            endTimesNorm = startTimeNorm + totTimes
-            # planets to characterize
-            tochar = ((totTimes > 0) & (totTimes <= OS.intCutoff) & 
-                    (endTimesNorm <= TK.OBendTimes[TK.OBnumber]))
-            
-        # 3/ is target still observable at the end of any char time?
-        if np.any(tochar) and Obs.checkKeepoutEnd:
-            koTimeInds = np.zeros(len(endTimes.value[tochar]),dtype=int)
-            # find index in koMap where each endTime is closest to koTimes
-            for t,endTime in enumerate(endTimes.value[tochar]):
-                if endTime > self.koTimes.value[-1]:
-                    # case where endTime exceeds largest koTimes element
-                    endTimeInBounds = np.where(np.floor(endTime)-self.koTimes.value==0)[0]
-                    koTimeInds[t] = endTimeInBounds[0] if endTimeInBounds.size is not 0 else -1
-                else:
-                    koTimeInds[t] = np.where(np.round(endTime)-self.koTimes.value==0)[0][0]  # find indice where koTime is endTimes[0]
-            tochar[tochar] = [koMap[sInd][koT] if koT >= 0 else 0 for koT in koTimeInds]
-
-        # 4/ if yes, allocate the overhead time, and perform the characterization 
-        # for the maximum char time
-        if np.any(tochar):
-            #Save Current Time before attempting time allocation
-            currentTimeNorm = TK.currentTimeNorm.copy()
-            currentTimeAbs = TK.currentTimeAbs.copy()
-
-            #Allocate Time
-            intTime = np.max(intTimes[tochar])
-            extraTime = intTime*(mode['timeMultiplier'] - 1.)#calculates extraTime
-            success = TK.allocate_time(intTime + extraTime + mode['syst']['ohTime'] + Obs.settlingTime, True)#allocates time
-            if success == False: #Time was not successfully allocated
-                #Identical to when "if char_mode['SNR'] not in [0, np.inf]:" in run_sim()
-                char_intTime = None
-                lenChar = len(pInds) + 1 if FA else len(pInds)
-                characterized = np.zeros(lenChar, dtype=float)
-                char_SNR = np.zeros(lenChar, dtype=float)
-                char_fZ = 0./u.arcsec**2
-                char_systemParams = SU.dump_system_params(sInd)
-                return characterized, char_fZ, char_systemParams, char_SNR, char_intTime
-
-            pIndsChar = pIndsDet[tochar]
-            log_char = '   - Charact. planet inds %s (%s/%s detected)'%(pIndsChar, 
-                    len(pIndsChar), len(pIndsDet))
-            self.logger.info(log_char)
-            self.vprint(log_char)
-            
-            # SNR CALCULATION:
-            # first, calculate SNR for observable planets (without false alarm)
-            planinds = pIndsChar[:-1] if pIndsChar[-1] == -1 else pIndsChar
-            SNRplans = np.zeros(len(planinds))
-            if len(planinds) > 0:
-                # initialize arrays for SNR integration
-                fZs = np.zeros(self.ntFlux)/u.arcsec**2.
-                systemParamss = np.empty(self.ntFlux, dtype='object')
-                Ss = np.zeros((self.ntFlux, len(planinds)))
-                Ns = np.zeros((self.ntFlux, len(planinds)))
-                # integrate the signal (planet flux) and noise
-                dt = intTime/float(self.ntFlux)
-                timePlus = Obs.settlingTime.copy() + mode['syst']['ohTime'].copy()#accounts for the time since the current time
-                for i in range(self.ntFlux):
-                    # allocate first half of dt
-                    timePlus += dt/2.
-                    # calculate current zodiacal light brightness
-                    fZs[i] = ZL.fZ(Obs, TL, sInd, currentTimeAbs + timePlus, mode)[0]
-                    # propagate the system to match up with current time
-                    SU.propag_system(sInd, currentTimeNorm + timePlus - self.propagTimes[sInd])
-                    self.propagTimes[sInd] = currentTimeNorm + timePlus
-                    # save planet parameters
-                    systemParamss[i] = SU.dump_system_params(sInd)
-                    # calculate signal and noise (electron count rates)
-                    Ss[i,:], Ns[i,:] = self.calc_signal_noise(sInd, planinds, dt, mode, 
-                            fZ=fZs[i])
-                    # allocate second half of dt
-                    timePlus += dt/2.
-                
-                # average output parameters
-                fZ = np.mean(fZs)
-                systemParams = {key: sum([systemParamss[x][key]
-                        for x in range(self.ntFlux)])/float(self.ntFlux)
-                        for key in sorted(systemParamss[0])}
-                # calculate planets SNR
-                S = Ss.sum(0)
-                N = Ns.sum(0)
-                SNRplans[N > 0] = S[N > 0]/N[N > 0]
-                # allocate extra time for timeMultiplier
-            
-            # if only a FA, just save zodiacal brightness in the middle of the integration
-            else:
-                totTime = intTime*(mode['timeMultiplier'])
-                fZ = ZL.fZ(Obs, TL, sInd, currentTimeAbs + totTime/2., mode)[0]
-            
-            # calculate the false alarm SNR (if any)
-            SNRfa = []
-            if pIndsChar[-1] == -1:
-                fEZ = self.lastDetected[sInd,1][-1]/u.arcsec**2.
-                dMag = self.lastDetected[sInd,2][-1]
-                WA = self.lastDetected[sInd,3][-1]*u.arcsec
-                C_p, C_b, C_sp = OS.Cp_Cb_Csp(TL, sInd, fZ, fEZ, dMag, WA, mode)
-                S = (C_p*intTime).decompose().value
-                N = np.sqrt((C_b*intTime + (C_sp*intTime)**2.).decompose().value)
-                SNRfa = S/N if N > 0. else 0.
-            
-            # save all SNRs (planets and FA) to one array
-            SNRinds = np.where(det)[0][tochar]
-            SNR[SNRinds] = np.append(SNRplans, SNRfa)
-            
-            # now, store characterization status: 1 for full spectrum, 
-            # -1 for partial spectrum, 0 for not characterized
-            char = (SNR >= mode['SNR'])
-            # initialize with full spectra
-            characterized = char.astype(int)
-            WAchar = self.lastDetected[sInd,3][char]*u.arcsec
-            # find the current WAs of characterized planets
-            WAs = systemParams['WA']
-            if FA:
-                WAs = np.append(WAs, self.lastDetected[sInd,3][-1]*u.arcsec)
-            # check for partial spectra (for coronagraphs only)
-            if not(mode['syst']['occulter']):
-                IWA_max = mode['IWA']*(1. + mode['BW']/2.)
-                OWA_min = mode['OWA']*(1. - mode['BW']/2.)
-                char[char] = (WAchar < IWA_max) | (WAchar > OWA_min)
-                characterized[char] = -1
-            # encode results in spectra lists (only for planets, not FA)
-            charplans = characterized[:-1] if FA else characterized
-            self.fullSpectra[pInds[charplans == 1]] += 1
-            self.partialSpectra[pInds[charplans == -1]] += 1
-        
-        return characterized.astype(int), fZ, systemParams, SNR, intTime
-
-    def calc_signal_noise(self, sInd, pInds, t_int, mode, fZ=None, fEZ=None, dMag=None, WA=None):
-        """Calculates the signal and noise fluxes for a given time interval. Called
-        by observation_detection and observation_characterization methods in the 
-        SurveySimulation module.
-        
-        Args:
-            sInd (integer):
-                Integer index of the star of interest
-            t_int (astropy Quantity):
-                Integration time interval in units of day
-            pInds (integer):
-                Integer indices of the planets of interest
-            mode (dict):
-                Selected observing mode (from OpticalSystem)
-            fZ (astropy Quantity):
-                Surface brightness of local zodiacal light in units of 1/arcsec2
-            fEZ (©):
-                Surface brightness of exo-zodiacal light in units of 1/arcsec2
-            dMag (float ndarray):
-                Differences in magnitude between planets and their host star
-            WA (astropy Quantity array):
-                Working angles of the planets of interest in units of arcsec
-        
-        Returns:
-            tuple:
-            Signal (float)
-                Counts of signal
-            Noise (float)
-                Counts of background noise variance
-        
-        """
-        
-        OS = self.OpticalSystem
-        ZL = self.ZodiacalLight
-        TL = self.TargetList
-        SU = self.SimulatedUniverse
-        Obs = self.Observatory
-        TK = self.TimeKeeping
-        
-        # calculate optional parameters if not provided
-        fZ = fZ if fZ else ZL.fZ(Obs, TL, sInd, TK.currentTimeAbs.copy(), mode)
-        fEZ = fEZ if fEZ else SU.fEZ[pInds]
-        dMag = dMag if dMag else SU.dMag[pInds]
-        WA = WA if WA else SU.WA[pInds]
-        
-        # initialize Signal and Noise arrays
-        Signal = np.zeros(len(pInds))
-        Noise = np.zeros(len(pInds))
-        
-        # find observable planets wrt IWA-OWA range
-        obs = (WA > mode['IWA']) & (WA < mode['OWA'])
-        
-        if np.any(obs):
-            # find electron counts
-            C_p, C_b, C_sp = OS.Cp_Cb_Csp(TL, sInd, fZ, fEZ[obs], dMag[obs], WA[obs], mode)
-            # calculate signal and noise levels (based on Nemati14 formula)
-            Signal[obs] = (C_p*t_int).decompose().value
-            Noise[obs] = np.sqrt((C_b*t_int + (C_sp*t_int)**2).decompose().value)
-        
-        return Signal, Noise
-
-    def update_occulter_mass(self, DRM, sInd, t_int, skMode):
-        """Updates the occulter wet mass in the Observatory module, and stores all 
-        the occulter related values in the DRM array.
-        
-        Args:
-            DRM (dict):
-                Design Reference Mission, contains the results of one complete
-                observation (detection and characterization)
-            sInd (integer):
-                Integer index of the star of interest
-            t_int (astropy Quantity):
-                Selected star integration time (for detection or characterization)
-                in units of day
-            skMode (string):
-                Station keeping observing mode type ('det' or 'char')
-                
-        Returns:
-            dict:
-                Design Reference Mission dictionary, contains the results of one complete
-                observation (detection and characterization)
-        
-        """
-        
-        TL = self.TargetList
-        Obs = self.Observatory
-        TK = self.TimeKeeping
-        
-        assert skMode in ('det', 'char'), "Observing mode type must be 'det' or 'char'."
-        
-        #decrement mass for station-keeping
-        dF_lateral, dF_axial, intMdot, mass_used, deltaV = Obs.mass_dec_sk(TL, \
-                sInd, TK.currentTimeAbs.copy(), t_int)
-        
-        DRM[skMode + '_dV'] = deltaV.to('m/s')
-        DRM[skMode + '_mass_used'] = mass_used.to('kg')
-        DRM[skMode + '_dF_lateral'] = dF_lateral.to('N')
-        DRM[skMode + '_dF_axial'] = dF_axial.to('N')
-        # update spacecraft mass
-        Obs.scMass = Obs.scMass - mass_used
-        DRM['scMass'] = Obs.scMass.to('kg')
-        
-        return DRM
-
-    def reset_sim(self, genNewPlanets=True, rewindPlanets=True, seed=None):
-        """Performs a full reset of the current simulation by:
-        
-        1) Re-initializing the TimeKeeping object with its own outspec
-        
-        2) If genNewPlanets is True (default) then it will also generate all new 
-        planets based on the original input specification. If genNewPlanets is False, 
-        then the original planets will remain. Setting to True forces rewindPlanets to
-        be True as well.
-
-        3) If rewindPlanets is True (default), then the current set of planets will be 
-        reset to their original orbital phases. If both genNewPlanets and rewindPlanet
-        are False, the original planets will be retained and will not be rewound to their 
-        initial starting locations (i.e., all systems will remain at the times they 
-        were at the end of the last run, thereby effectively randomizing planet phases.
-
-        4) If seed is None (default) Re-initializing the SurveySimulation object, 
-        including resetting the DRM to [] and resets the random seed. If seed
-        is provided, use that to reset the simulation.
-        """
-        
-        SU = self.SimulatedUniverse
-        TK = self.TimeKeeping
-        TL = self.TargetList
-
-        # re-initialize SurveySimulation arrays
-        specs = self._outspec
-        specs['modules'] = self.modules
-
-        if seed is None:#pop the seed so a new one is generated
-            if 'seed' in specs:
-                specs.pop('seed')
-        else:#if seed is provided, replace seed with provided seed
-            specs['seed'] = seed
- 
-        # reset mission time, re-init surveysim and observatory
-        TK.__init__(**TK._outspec)
-        self.__init__(**specs)
-        self.Observatory.__init__(**self.Observatory._outspec)
-        
-        # generate new planets if requested (default)
-        if genNewPlanets:
-            TL.stellar_mass()
-            SU.gen_physical_properties(**SU._outspec)
-            rewindPlanets = True
-        # re-initialize systems if requested (default)
-        if rewindPlanets:
-            SU.init_systems()
-
-        #reset helper arrays
-        self.initializeStorageArrays()
-        
-        self.vprint("Simulation reset.")
-
-    def genOutSpec(self, tofile=None):
-        """Join all _outspec dicts from all modules into one output dict
-        and optionally write out to JSON file on disk.
-        
-        Args:
-           tofile (string):
-                Name of the file containing all output specifications (outspecs).
-                Default to None.
-                
-        Returns:
-            dictionary:
-                Dictionary containing additional user specification values and 
-                desired module names.
-        
-        """
-        
-        # start with a copy of MissionSim _outspec
-        out = copy.copy(self._outspec)
-        
-        # add in all modules _outspec's
-        for module in self.modules.values():
-            out.update(module._outspec)
-        
-        # add in the specific module names used
-        out['modules'] = {}
-        for (mod_name, module) in self.modules.items():
-            # find the module file 
-            mod_name_full = module.__module__
-            if mod_name_full.startswith('EXOSIMS'):
-                # take just its short name if it is in EXOSIMS
-                mod_name_short = mod_name_full.split('.')[-1]
-            else:
-                # take its full path if it is not in EXOSIMS - changing .pyc -> .py
-                mod_name_short = re.sub('\.pyc$', '.py',
-                        inspect.getfile(module.__class__))
-            out['modules'][mod_name] = mod_name_short
-        # add catalog name
-        if self.TargetList.keepStarCatalog:
-            module = self.TargetList.StarCatalog
-            mod_name_full = module.__module__
-            if mod_name_full.startswith('EXOSIMS'):
-                # take just its short name if it is in EXOSIMS
-                mod_name_short = mod_name_full.split('.')[-1]
-            else:
-                # take its full path if it is not in EXOSIMS - changing .pyc -> .py
-                mod_name_short = re.sub('\.pyc$', '.py',
-                        inspect.getfile(module.__class__))
-            out['modules'][mod_name] = mod_name_short
-        else:
-            out['modules']['StarCatalog'] = self.TargetList.StarCatalog # we just copy the StarCatalog string
-
-        #if we don't know about the SurveyEnsemble, just write a blank to the output
-        if 'SurveyEnsemble' not in out['modules']:
-            out['modules']['SurveyEnsemble'] = " "
-
-        # add in the SVN/Git revision
-        path = os.path.split(inspect.getfile(self.__class__))[0]
-        path = os.path.split(os.path.split(path)[0])[0]
-        #handle case where EXOSIMS was imported from the working directory
-        if path is '':
-            path = os.getcwd()
-        #comm = "git -C " + path + " log -1"
-        comm = "git --git-dir=%s --work-tree=%s log -1"%(os.path.join(path,".git"),path)
-        rev = subprocess.Popen(comm, stdout=subprocess.PIPE,
-                stderr=subprocess.PIPE,shell=True)
-        (gitRev, err) = rev.communicate()
-        if sys.version_info[0] > 2:
-            gitRev = gitRev.decode("utf-8")
-        if isinstance(gitRev, basestring) & (len(gitRev) > 0):
-            tmp = re.compile('\S*(commit [0-9a-fA-F]+)\n[\s\S]*Date: ([\S ]*)\n') \
-                    .match(gitRev)
-            if tmp:
-                out['Revision'] = "Github " + tmp.groups()[0] + " " + tmp.groups()[1]
-        else:
-            rev = subprocess.Popen("svn info " + path + \
-                    "| grep \"Revision\" | awk '{print $2}'", stdout=subprocess.PIPE,
-                    shell=True)
-            (svnRev, err) = rev.communicate()
-            if isinstance(svnRev, basestring) & (len(svnRev) > 0):
-                out['Revision'] = "SVN revision is " + svnRev[:-1]
-            else: 
-                out['Revision'] = "Not a valid Github or SVN revision."
-        
-        # dump to file
-        if tofile is not None:
-            with open(tofile, 'w') as outfile:
-                json.dump(out, outfile, sort_keys=True, indent=4, ensure_ascii=False,
-                        separators=(',', ': '), default=array_encoder)
-        
-        return out
-
-    def generateHashfName(self, specs):
-        """Generate cached file Hashname
-        Requires a .XXX appended to end of hashname for each individual use case
-
-        Args:
-            specs (dict):
-                The json script elements of the simulation to be run
-
-        Returns:
-            str:
-                a string containing the file location, hashnumber of the cache name based off
-                of the completeness to be computed (completeness specs if available else standard module)
-        """
-        cachefname = ''#declares cachefname
-        mods =  ['Completeness','TargetList','OpticalSystem'] #modules to look at
-        tmp= self.Completeness.PlanetPopulation.__class__.__name__ + \
-            self.PlanetPopulation.__class__.__name__ + \
-            self.SimulatedUniverse.__class__.__name__
-
-        if 'selectionMetric' in specs:
-            tmp += specs['selectionMetric']
-        if 'Izod' in specs:
-            tmp += specs['Izod']
-        if 'maxiter' in specs:
-            tmp += str(specs['maxiter'])
-        if 'ftol' in specs:
-            tmp += str(specs['ftol'])
-        if 'missionLife' in specs:
-            tmp += str(specs['missionLife'])
-        if 'missionPortion' in specs:
-            tmp += str(specs['missionPortion'])
-
-        for mod in mods: cachefname += self.modules[mod].__module__.split(".")[-1] #add module name to end of cachefname
-        cachefname += hashlib.md5((str(self.TargetList.Name)+str(self.TargetList.tint0.to(u.d).value)).encode('utf-8')).hexdigest     ()#turn cachefname into hashlib
-        cachefname = os.path.join(self.cachedir,cachefname+os.extsep)#join into filepath and fname
-        #Needs file terminator (.starkt0, .t0, etc) appended done by each individual use case.
-        return cachefname
-
-    def revisitFilter(self,sInds,tmpCurrentTimeNorm):
-        """Helper method for Overloading Revisit Filtering
-
-        Args:
-            sInds - indices of stars still in observation list
-            tmpCurrentTimeNorm (MJD) - the simulation time after overhead was added in MJD form
-        Returns:
-            sInds - indices of stars still in observation list
-        """
-
-        tovisit = np.zeros(self.TargetList.nStars, dtype=bool)
-        if len(sInds) > 0:
-            tovisit[sInds] = ((self.starVisits[sInds] == min(self.starVisits[sInds])) \
-                    & (self.starVisits[sInds] < self.nVisitsMax))#Checks that no star has exceeded the number of revisits and the indicies of all considered stars have minimum number of observations
-            #The above condition should prevent revisits so long as all stars have not been observed
-            if self.starRevisit.size != 0:
-                dt_rev = np.abs(self.starRevisit[:,1]*u.day - tmpCurrentTimeNorm)
-                ind_rev = [int(x) for x in self.starRevisit[dt_rev < self.dt_max,0] 
-                        if x in sInds]
-                tovisit[ind_rev] = (self.starVisits[ind_rev] < self.nVisitsMax)
-            sInds = np.where(tovisit)[0]
-        return sInds
-
-    def is_earthlike(self, plan_inds, sInd):
-        """
-        Is the planet earthlike?
-        """
-        TL = self.TargetList
-        SU = self.SimulatedUniverse
-
-        # extract planet and star properties
-        Rp_plan = SU.Rp[plan_inds].value
-        a_plan = SU.a[plan_inds].value
-        L_star = TL.L[sInd]
-        L_plan = L_star / (a_plan**2) # adjust star luminosity by distance^2 in AU
-        # Definition: planet radius (in earth radii) and solar-equivalent luminosity must be
-        # between the given bounds.
-        Rp_plan_lo = 0.80/np.sqrt(a_plan)
-        # We use the numpy versions so that plan_ind can be a numpy vector.
-        return np.logical_and(
-           np.logical_and(Rp_plan >= Rp_plan_lo, Rp_plan <= 1.4),
-           np.logical_and(L_plan  >= 0.3586,     L_plan  <= 1.1080))
-
-    def find_known_plans(self):
-        """
-        Find and return list of known RV stars and list of stars with earthlike planets
-        """
-        TL = self.TargetList
-        SU = self.SimulatedUniverse
-
-        c = 28.4 *u.m/u.s
-        Mj = 317.8 * u.earthMass
-        Mpj = SU.Mp/Mj                     # planet masses in jupiter mass units
-        Ms = TL.MsTrue[SU.plan2star]
-        Teff = TL.stellarTeff(SU.plan2star)
-        mu = const.G*(SU.Mp + Ms)
-        T = (2.*np.pi*np.sqrt(SU.a**3/mu)).to(u.yr)
-        e = SU.e
-
-        t_filt = np.where((Teff.value > 3000) & (Teff.value < 6800))[0]    # planets in correct temp range
-
-        K = (c / np.sqrt(1 - e[t_filt])) * Mpj[t_filt] * np.sin(SU.I[t_filt]) * Ms[t_filt]**(-2/3) * T[t_filt]**(-1/3)
-
-        K_filter = (T[t_filt].to(u.d)/10**4).value
-        K_filter[np.where(K_filter < 0.03)[0]] = 0.03
-        k_filt = t_filt[np.where(K.value > K_filter)[0]]               # planets in the correct K range
-
-        a_filt = k_filt[np.where((SU.a[k_filt] > .95*u.AU) & (SU.a[k_filt] < 1.67*u.AU))[0]]   # planets in habitable zone
-        r_filt = a_filt[np.where(SU.Rp.value[a_filt] < 1.75)[0]]                               # rocky planets
-        self.known_earths = np.union1d(self.known_earths, r_filt).astype(int)
-
-        known_stars = np.unique(SU.plan2star[k_filt])
-        known_rocky = np.unique(SU.plan2star[r_filt])
-        return known_stars.astype(int), known_rocky.astype(int)
-    
-
-def array_encoder(obj):
-    r"""Encodes numpy arrays, astropy Times, and astropy Quantities, into JSON.
-    
-    Called from json.dump for types that it does not already know how to represent,
-    like astropy Quantity's, numpy arrays, etc.  The json.dump() method encodes types
-    like integers, strings, and lists itself, so this code does not see these types.
-    Likewise, this routine can and does return such objects, which is OK as long as 
-    they unpack recursively into types for which encoding is known.th
-    
-    """
-    
-    from astropy.time import Time
-    from astropy.coordinates import SkyCoord
-    if isinstance(obj, Time):
-        # astropy Time -> time string
-        return obj.fits # isot also makes sense here
-    if isinstance(obj, u.quantity.Quantity):
-        # note: it is possible to have a numpy ndarray wrapped in a Quantity.
-        # NB: alternatively, can return (obj.value, obj.unit.name)
-        return obj.value
-    if isinstance(obj, SkyCoord):
-        return dict(lon=obj.heliocentrictrueecliptic.lon.value,
-                    lat=obj.heliocentrictrueecliptic.lat.value,
-                    distance=obj.heliocentrictrueecliptic.distance.value)
-    if isinstance(obj, (np.ndarray, np.number)):
-        # ndarray -> list of numbers
-        return obj.tolist()
-    if isinstance(obj, (complex, np.complex)):
-        # complex -> (real, imag) pair
-        return [obj.real, obj.imag]
-    if callable(obj):
-        # this case occurs for interpolants like PSF and QE
-        # We cannot simply "write" the function to JSON, so we make up a string
-        # to keep from throwing an error.
-        # The fix is simple: when generating the interpolant, add a _outspec attribute
-        # to the function (or the lambda), containing (e.g.) the fits filename, or the
-        # explicit number -- whatever string was used.  Then, here, check for that 
-        # attribute and write it out instead of this dummy string.  (Attributes can
-        # be transparently attached to python functions, even lambda's.)
-        return 'interpolant_function'
-    if isinstance(obj, set):
-        return list(obj)
-    if isinstance(obj, bytes):
-        return obj.decode()
-    # an EXOSIMS object
-    if hasattr(obj, '_modtype'):
-        return obj.__dict__
-    # an object for which no encoding is defined yet
-    #   as noted above, ordinary types (lists, ints, floats) do not take this path
-    raise ValueError('Could not JSON-encode an object of type %s' % type(obj))
+# -*- coding: utf-8 -*-
+from EXOSIMS.util.vprint import vprint
+from EXOSIMS.util.get_module import get_module
+from EXOSIMS.util.get_dirs import get_cache_dir
+import sys, logging
+import numpy as np
+import astropy.units as u
+import astropy.constants as const
+from astropy.time import Time
+import random as py_random
+import time
+import json, os.path, copy, re, inspect, subprocess
+import hashlib
+
+# Python 3 compatibility:
+if sys.version_info[0] > 2:
+    basestring = str
+
+Logger = logging.getLogger(__name__)
+
+class SurveySimulation(object):
+    """Survey Simulation class template
+    
+    This class contains all variables and methods necessary to perform
+    Survey Simulation Module calculations in exoplanet mission simulation.
+    
+    It inherits the following class objects which are defined in __init__:
+    Simulated Universe, Observatory, TimeKeeping, PostProcessing
+    
+    Args:
+        \*\*specs:
+            user specified values
+        scriptfile (string):
+            JSON script file.  If not set, assumes that dictionary has been 
+            passed through specs.
+            
+    Attributes:
+        StarCatalog (StarCatalog module):
+            StarCatalog class object (only retained if keepStarCatalog is True)
+        PlanetPopulation (PlanetPopulation module):
+            PlanetPopulation class object
+        PlanetPhysicalModel (PlanetPhysicalModel module):
+            PlanetPhysicalModel class object
+        OpticalSystem (OpticalSystem module):
+            OpticalSystem class object
+        ZodiacalLight (ZodiacalLight module):
+            ZodiacalLight class object
+        BackgroundSources (BackgroundSources module):
+            BackgroundSources class object
+        PostProcessing (PostProcessing module):
+            PostProcessing class object
+        Completeness (Completeness module):
+            Completeness class object
+        TargetList (TargetList module):
+            TargetList class object
+        SimulatedUniverse (SimulatedUniverse module):
+            SimulatedUniverse class object
+        Observatory (Observatory module):
+            Observatory class object
+        TimeKeeping (TimeKeeping module):
+            TimeKeeping class object
+        fullSpectra (boolean ndarray):
+            Indicates if planet spectra have been captured
+        partialSpectra (boolean ndarray):
+            Indicates if planet partial spectra have been captured
+        propagTimes (astropy Quantity array):
+            Contains the last time the stellar system was propagated in units of day
+        lastObsTimes (astropy Quantity array):
+            Contains the last observation start time for future completeness update 
+            in units of day
+        starVisits (integer ndarray):
+            Contains the number of times each target was visited
+        starRevisit (float nx2 ndarray):
+            Contains indices of targets to revisit and revisit times 
+            of these targets in units of day
+        lastDetected (float nx4 ndarray):
+            For each target, contains 4 lists with planets' detected status (boolean),
+            exozodi brightness (in units of 1/arcsec2), delta magnitude, 
+            and working angles (in units of arcsec)
+        DRM (list of dicts):
+            Design Reference Mission, contains the results of a survey simulation
+        ntFlux (integer):
+            Observation time sampling, to determine the integration time interval
+        nVisitsMax (integer):
+            Maximum number of observations (in detection mode) per star.
+        charMargin (float):
+            Integration time margin for characterization
+        seed (integer):
+            Random seed used to make all random number generation reproducible
+        WAint (astropy Quantity array):
+            Working angle used for integration time calculation in units of arcsec
+        dMagint (float ndarray):
+            Delta magnitude used for integration time calculation
+        scaleWAdMag (bool):
+            If True, rescale dMagint and WAint for all stars based on luminosity and 
+            to ensure that WA is within the IWA/OWA. Defaults False.
+        cachedir (str):
+            Path to cache directory
+        
+    """
+
+    _modtype = 'SurveySimulation'
+    
+    def __init__(self, scriptfile=None, ntFlux=1, nVisitsMax=5, charMargin=0.15, 
+            WAint=None, dMagint=None, dt_max=1., scaleWAdMag=False, record_counts_path=None, 
+            nokoMap=False, cachedir=None, dMagLim_offset=1, find_known_RV=False, **specs):
+        
+        #start the outspec
+        self._outspec = {}
+
+        # if a script file is provided read it in. If not set, assumes that 
+        # dictionary has been passed through specs.
+        if scriptfile is not None:
+            import json, os.path
+            assert os.path.isfile(scriptfile), "%s is not a file."%scriptfile
+            
+            try:
+                with open(scriptfile) as ff:
+                    script = ff.read()
+                specs.update(json.loads(script))
+            except ValueError:
+                sys.stderr.write("Script file `%s' is not valid JSON."%scriptfile)
+                # must re-raise, or the error will be masked 
+                raise
+            except:
+                sys.stderr.write("Unexpected error while reading specs file: " \
+                        + sys.exc_info()[0])
+                raise
+            
+            # modules array must be present
+            if 'modules' not in specs:
+                raise ValueError("No modules field found in script.")
+        
+        # load the vprint function (same line in all prototype module constructors)
+        self.vprint = vprint(specs.get('verbose', True))
+
+        # count dict contains all of the C info for each star index
+        self.record_counts_path = record_counts_path
+        self.count_lines = []
+        
+        # mission simulation logger
+        self.logger = specs.get('logger', logging.getLogger(__name__))
+
+        # set up numpy random number (generate it if not in specs)
+        self.seed = int(specs.get('seed', py_random.randint(1, 1e9)))
+        self.vprint('Numpy random seed is: %s'%self.seed)
+        np.random.seed(self.seed)
+        self._outspec['seed'] = self.seed
+
+        # cache directory
+        self.cachedir = get_cache_dir(cachedir)
+        self._outspec['cachedir'] = self.cachedir
+        #N.B.: cachedir is going to be used by everything, so let's make sure that
+        #it doesn't get popped out of specs
+        specs['cachedir'] = self.cachedir 
+
+        # if any of the modules is a string, assume that they are all strings 
+        # and we need to initalize
+        if isinstance(next(iter(specs['modules'].values())), basestring):
+            
+            # import desired module names (prototype or specific)
+            self.SimulatedUniverse = get_module(specs['modules']['SimulatedUniverse'],
+                    'SimulatedUniverse')(**specs)
+            self.Observatory = get_module(specs['modules']['Observatory'],
+                    'Observatory')(**specs)
+            self.TimeKeeping = get_module(specs['modules']['TimeKeeping'],
+                    'TimeKeeping')(**specs)
+            
+            # bring inherited class objects to top level of Survey Simulation
+            SU = self.SimulatedUniverse
+            self.StarCatalog = SU.StarCatalog
+            self.PlanetPopulation = SU.PlanetPopulation
+            self.PlanetPhysicalModel = SU.PlanetPhysicalModel
+            self.OpticalSystem = SU.OpticalSystem
+            self.ZodiacalLight = SU.ZodiacalLight
+            self.BackgroundSources = SU.BackgroundSources
+            self.PostProcessing = SU.PostProcessing
+            self.Completeness = SU.Completeness
+            self.TargetList = SU.TargetList
+        
+        else:
+            # these are the modules that must be present if passing instantiated objects
+            neededObjMods = ['PlanetPopulation',
+                          'PlanetPhysicalModel',
+                          'OpticalSystem',
+                          'ZodiacalLight',
+                          'BackgroundSources',
+                          'PostProcessing',
+                          'Completeness',
+                          'TargetList',
+                          'SimulatedUniverse',
+                          'Observatory',
+                          'TimeKeeping']
+            
+            # ensure that you have the minimal set
+            for modName in neededObjMods:
+                if modName not in specs['modules']:
+                    raise ValueError("%s module is required but was not provided."%modName)
+            
+            for modName in specs['modules']:
+                assert (specs['modules'][modName]._modtype == modName), \
+                        "Provided instance of %s has incorrect modtype."%modName
+
+                setattr(self, modName, specs['modules'][modName])
+
+        # create a dictionary of all modules, except StarCatalog
+        self.modules = {}
+        self.modules['PlanetPopulation'] = self.PlanetPopulation
+        self.modules['PlanetPhysicalModel'] = self.PlanetPhysicalModel
+        self.modules['OpticalSystem'] = self.OpticalSystem
+        self.modules['ZodiacalLight'] = self.ZodiacalLight
+        self.modules['BackgroundSources'] = self.BackgroundSources
+        self.modules['PostProcessing'] = self.PostProcessing
+        self.modules['Completeness'] = self.Completeness
+        self.modules['TargetList'] = self.TargetList
+        self.modules['SimulatedUniverse'] = self.SimulatedUniverse
+        self.modules['Observatory'] = self.Observatory
+        self.modules['TimeKeeping'] = self.TimeKeeping
+        self.modules['SurveySimulation'] = self #add yourself to modules list for bookkeeping purposes
+        
+        # observation time sampling
+        self.ntFlux = int(ntFlux)
+        self._outspec['ntFlux'] = self.ntFlux
+
+        # maximum number of observations per star
+        self.nVisitsMax = int(nVisitsMax)
+        self._outspec['nVisitsMax'] = self.nVisitsMax
+
+        # integration time margin for characterization
+        self.charMargin = float(charMargin)
+        self._outspec['charMargin'] = self.charMargin
+
+        # maximum time for revisit window    
+        self.dt_max = float(dt_max)*u.week
+        self._outspec['dt_max'] = self.dt_max.value
+
+        self._outspec['find_known_RV'] = find_known_RV
+
+        self.known_earths = np.array([]) # list of detected earth-like planets aroung promoted stars
+
+        if find_known_RV:
+            self.known_stars, self.known_rocky = self.find_known_plans()
+        else:
+            self.known_stars = []
+            self.known_rocky = []
+
+        # load the dMag and WA values for integration:
+        # - dMagint defaults to the completeness limiting delta magnitude
+        # - WAint defaults to the detection mode IWA-OWA midpoint
+        # If inputs are scalars, save scalars to outspec, otherwise save full lists
+        Comp = self.Completeness
+        OS = self.OpticalSystem
+        TL = self.TargetList
+        SU = self.SimulatedUniverse
+        mode = list(filter(lambda mode: mode['detectionMode'] == True, OS.observingModes))[0]
+
+        if dMagint is None:
+            dMagint = Comp.dMagLim 
+        if WAint is None:
+            WAint = 2.*mode['IWA'] if np.isinf(mode['OWA']) else (mode['IWA'] + mode['OWA'])/2.
+            WAint = WAint.to('arcsec')
+        
+        self.dMagint = np.array(dMagint,dtype=float,ndmin=1)
+        self.WAint = np.array(WAint,dtype=float,ndmin=1)*u.arcsec
+
+        if len(self.dMagint) is 1:
+            self._outspec['dMagint'] = self.dMagint[0]
+            self.dMagint = np.array([self.dMagint[0]]*TL.nStars)
+        else:
+            assert (len(self.dMagint) == TL.nStars), \
+                    "Input dMagint array doesn't match number of target stars."
+            self._outspec['dMagint'] = self.dMagint
+        
+        if len(self.WAint) is 1:
+            self._outspec['WAint'] = self.WAint[0].to('arcsec').value
+            self.WAint = np.array([self.WAint[0].value]*TL.nStars)*self.WAint.unit
+        else:
+            assert (len(self.WAint) == TL.nStars), \
+                    "Input WAint array doesn't match number of target stars."
+            self._outspec['WAint'] = self.WAint.to('arcsec').value
+
+        #if requested, rescale based on luminosities and mode limits
+        self.dMagLim_offset = dMagLim_offset
+        if scaleWAdMag:
+            for i,Lstar in enumerate(TL.L):
+                if (Lstar < 1.6) and (Lstar > 0.):
+                    self.dMagint[i] = Comp.dMagLim - self.dMagLim_offset + 2.5 * np.log10(Lstar)
+                else:
+                    self.dMagint[i] = Comp.dMagLim
+
+                EEID = ((np.sqrt(Lstar)*u.AU/TL.dist[i]).decompose()*u.rad).to(u.arcsec)
+                if EEID < mode['IWA']:
+                    EEID = mode['IWA']*(1.+1e-14)
+                elif EEID > mode['OWA']:
+                    EEID = mode['OWA']*(1.-1e-14)
+
+                self.WAint[i] = EEID
+        self._outspec['scaleWAdMag'] = scaleWAdMag
+
+        # work out limiting dMag for all observing modes
+        for mode in OS.observingModes:
+            core_contrast = mode['syst']['core_contrast'](mode['syst']['lam'], self.WAint[0])
+
+            if core_contrast == 1 and mode['syst']['core_mean_intensity'] is not None:
+                core_thruput = mode['syst']['core_thruput'](mode['lam'], self.WAint[0])
+                core_mean_intensity = mode['syst']['core_mean_intensity'](mode['lam'], self.WAint[0])
+                core_area = mode['syst']['core_area'](mode['lam'], self.WAint[0])
+                # solid angle of photometric aperture, specified by core_area (optional)
+                Omega = core_area*u.arcsec**2
+                # if zero, get omega from (lambda/D)^2
+                Omega[Omega == 0] = np.pi*(np.sqrt(2)/2*mode['lam']/OS.pupilDiam*u.rad)**2
+                # number of pixels per lenslet
+                pixPerLens = mode['inst']['lenslSamp']**2
+                # number of pixels in the photometric aperture = Omega / theta^2 
+                Npix = pixPerLens*(Omega/mode['inst']['pixelScale']**2).decompose().value
+
+                if mode['syst']['core_platescale'] != None:
+                    core_mean_intensity *= (mode['inst']['pixelScale']/mode['syst']['core_platescale'] \
+                            /(mode['lam']/OS.pupilDiam)).decompose().value
+                core_intensity = core_mean_intensity*Npix
+
+                core_contrast = core_intensity/core_thruput
+
+            SNR = mode['SNR']
+            contrast_stability = OS.stabilityFact * core_contrast
+            if mode['detectionMode'] == False:
+                Fpp = TL.PostProcessing.ppFact_char(self.WAint[0])
+            else:
+                Fpp = TL.PostProcessing.ppFact(self.WAint[0])
+            PCEff = mode['inst']['PCeff']
+            dMaglimit = -2.5 * np.log10(Fpp * contrast_stability * SNR / PCEff)
+            self.vprint("Limiting delta magnitude for mode syst: {} inst: {} is {}".format(mode['systName'], mode['instName'], dMaglimit))
+
+        # initialize arrays updated in run_sim()
+        self.initializeStorageArrays()
+        
+        #Generate File Hashnames and loction
+        self.cachefname = self.generateHashfName(specs)
+
+        # choose observing modes selected for detection (default marked with a flag)
+        allModes = OS.observingModes
+        det_mode = list(filter(lambda mode: mode['detectionMode'] == True, allModes))[0]
+        self.mode = det_mode
+        
+        # getting keepout map for entire mission
+        startTime = self.TimeKeeping.missionStart.copy()
+        endTime   = self.TimeKeeping.missionFinishAbs.copy()
+        
+        nSystems  = len(allModes)
+        systNames = np.unique([allModes[x]['syst']['name'] for x in np.arange(nSystems)]).tolist()
+        koStr     = ["koAngles_Sun", "koAngles_Moon", "koAngles_Earth", "koAngles_Small"]
+        koangles  = np.zeros([len(systNames),4,2])
+        tmpNames  = list(systNames)
+        cnt = 0
+        
+        for x in np.arange(nSystems):
+            name = allModes[x]['syst']['name']
+            if name in tmpNames:
+                koangles[cnt] = np.asarray([allModes[x]['syst'][k] for k in koStr])
+                cnt += 1
+                tmpNames.remove(name)
+            
+        if not(nokoMap):
+            koMaps,self.koTimes = self.Observatory.generate_koMap(TL,startTime,endTime,koangles)
+            self.koMaps = {}
+            for x,n in enumerate(systNames):
+                self.koMaps[n] = koMaps[x,:,:]
+
+        # Precalculating intTimeFilter
+        sInds = np.arange(TL.nStars) #Initialize some sInds array
+        self.valfZmin, self.absTimefZmin = self.ZodiacalLight.calcfZmin(sInds, self.Observatory, TL, self.TimeKeeping, self.mode, self.cachefname) # find fZmin to use in intTimeFilter
+        fEZ = self.ZodiacalLight.fEZ0 # grabbing fEZ0
+        dMag = self.dMagint[sInds] # grabbing dMag
+        WA = self.WAint[sInds] # grabbing WA
+        self.intTimesIntTimeFilter = self.OpticalSystem.calc_intTime(TL, sInds, self.valfZmin, fEZ, dMag, WA, self.mode)*self.mode['timeMultiplier'] # intTimes to filter by
+        self.intTimeFilterInds = np.where((self.intTimesIntTimeFilter > 0)*(self.intTimesIntTimeFilter <= self.OpticalSystem.intCutoff) > 0)[0] # These indices are acceptable for use simulating
+
+
+    def initializeStorageArrays(self):
+        """
+        Initialize all storage arrays based on # of stars and targets
+        """
+
+        self.DRM = []
+        self.fullSpectra = np.zeros(self.SimulatedUniverse.nPlans, dtype=int)
+        self.partialSpectra = np.zeros(self.SimulatedUniverse.nPlans, dtype=int)
+        self.propagTimes = np.zeros(self.TargetList.nStars)*u.d
+        self.lastObsTimes = np.zeros(self.TargetList.nStars)*u.d
+        self.starVisits = np.zeros(self.TargetList.nStars, dtype=int)#contains the number of times each star was visited
+        self.starRevisit = np.array([])
+        self.starExtended = np.array([], dtype=int)
+        self.lastDetected = np.empty((self.TargetList.nStars, 4), dtype=object)
+
+    def __str__(self):
+        """String representation of the Survey Simulation object
+        
+        When the command 'print' is used on the Survey Simulation object, this 
+        method will return the values contained in the object
+        
+        """
+        
+        for att in self.__dict__:
+            print('%s: %r' % (att, getattr(self, att)))
+        
+        return 'Survey Simulation class object attributes'
+
+    def run_sim(self):
+        """Performs the survey simulation 
+        
+        """
+        
+        OS = self.OpticalSystem
+        TL = self.TargetList
+        SU = self.SimulatedUniverse
+        Obs = self.Observatory
+        TK = self.TimeKeeping
+        
+        # TODO: start using this self.currentSep
+        # set occulter separation if haveOcculter
+        if OS.haveOcculter == True:
+            self.currentSep = Obs.occulterSep
+        
+        # choose observing modes selected for detection (default marked with a flag)
+        allModes = OS.observingModes
+        det_mode = list(filter(lambda mode: mode['detectionMode'] == True, allModes))[0]
+        # and for characterization (default is first spectro/IFS mode)
+        spectroModes = list(filter(lambda mode: 'spec' in mode['inst']['name'], allModes))
+        if np.any(spectroModes):
+            char_mode = spectroModes[0]
+        # if no spectro mode, default char mode is first observing mode
+        else:
+            char_mode = allModes[0]
+        
+        # begin Survey, and loop until mission is finished
+        log_begin = 'OB%s: survey beginning.'%(TK.OBnumber)
+        self.logger.info(log_begin)
+        self.vprint(log_begin)
+        t0 = time.time()
+        sInd = None
+        ObsNum = 0
+        while not TK.mission_is_over(OS, Obs, det_mode):
+            
+            # acquire the NEXT TARGET star index and create DRM
+            old_sInd = sInd #used to save sInd if returned sInd is None
+            DRM, sInd, det_intTime, waitTime = self.next_target(sInd, det_mode)
+
+            if sInd is not None:
+                ObsNum += 1 #we're making an observation so increment observation number
+                
+                if OS.haveOcculter == True:
+                    # advance to start of observation (add slew time for selected target)
+                    success = TK.advanceToAbsTime(TK.currentTimeAbs.copy() + waitTime)
+                    
+                # beginning of observation, start to populate DRM
+                DRM['star_ind'] = sInd
+                DRM['star_name'] = TL.Name[sInd]
+                DRM['arrival_time'] = TK.currentTimeNorm.to('day').copy()
+                DRM['OB_nb'] = TK.OBnumber
+                DRM['ObsNum'] = ObsNum
+                pInds = np.where(SU.plan2star == sInd)[0]
+                DRM['plan_inds'] = pInds.astype(int)
+                log_obs = ('  Observation #%s, star ind %s (of %s) with %s planet(s), ' \
+                        + 'mission time at Obs start: %s, exoplanetObsTime: %s')%(ObsNum, sInd, TL.nStars, len(pInds), 
+                        TK.currentTimeNorm.to('day').copy().round(2), TK.exoplanetObsTime.to('day').copy().round(2))
+                self.logger.info(log_obs)
+                self.vprint(log_obs)
+                
+                # PERFORM DETECTION and populate revisit list attribute
+                detected, det_fZ, det_systemParams, det_SNR, FA = \
+                        self.observation_detection(sInd, det_intTime.copy(), det_mode)
+                # update the occulter wet mass
+                if OS.haveOcculter == True:
+                    DRM = self.update_occulter_mass(DRM, sInd, det_intTime.copy(), 'det')
+                # populate the DRM with detection results
+                DRM['det_time'] = det_intTime.to('day')
+                DRM['det_status'] = detected
+                DRM['det_SNR'] = det_SNR
+                DRM['det_fZ'] = det_fZ.to('1/arcsec2')
+                DRM['det_params'] = det_systemParams
+                
+                # PERFORM CHARACTERIZATION and populate spectra list attribute
+                if char_mode['SNR'] not in [0, np.inf]:
+                    characterized, char_fZ, char_systemParams, char_SNR, char_intTime = \
+                            self.observation_characterization(sInd, char_mode)
+                else:
+                    char_intTime = None
+                    lenChar = len(pInds) + 1 if FA else len(pInds)
+                    characterized = np.zeros(lenChar, dtype=float)
+                    char_SNR = np.zeros(lenChar, dtype=float)
+                    char_fZ = 0./u.arcsec**2
+                    char_systemParams = SU.dump_system_params(sInd)
+                assert char_intTime != 0, "Integration time can't be 0."
+                # update the occulter wet mass
+                if OS.haveOcculter == True and char_intTime is not None:
+                    DRM = self.update_occulter_mass(DRM, sInd, char_intTime, 'char')
+                # populate the DRM with characterization results
+                DRM['char_time'] = char_intTime.to('day') if char_intTime else 0.*u.day
+                DRM['char_status'] = characterized[:-1] if FA else characterized
+                DRM['char_SNR'] = char_SNR[:-1] if FA else char_SNR
+                DRM['char_fZ'] = char_fZ.to('1/arcsec2')
+                DRM['char_params'] = char_systemParams
+                # populate the DRM with FA results
+                DRM['FA_det_status'] = int(FA)
+                DRM['FA_char_status'] = characterized[-1] if FA else 0
+                DRM['FA_char_SNR'] = char_SNR[-1] if FA else 0.
+                DRM['FA_char_fEZ'] = self.lastDetected[sInd,1][-1]/u.arcsec**2 \
+                        if FA else 0./u.arcsec**2
+                DRM['FA_char_dMag'] = self.lastDetected[sInd,2][-1] if FA else 0.
+                DRM['FA_char_WA'] = self.lastDetected[sInd,3][-1]*u.arcsec \
+                        if FA else 0.*u.arcsec
+                
+                # populate the DRM with observation modes
+                DRM['det_mode'] = dict(det_mode)
+                del DRM['det_mode']['inst'], DRM['det_mode']['syst']
+                DRM['char_mode'] = dict(char_mode)
+                del DRM['char_mode']['inst'], DRM['char_mode']['syst']
+
+                DRM['exoplanetObsTime'] = TK.exoplanetObsTime.copy()
+                
+                # append result values to self.DRM
+                self.DRM.append(DRM)
+
+                # handle case of inf OBs and missionPortion < 1
+                if np.isinf(TK.OBduration) and (TK.missionPortion < 1.):
+                    self.arbitrary_time_advancement(TK.currentTimeNorm.to('day').copy() - DRM['arrival_time'])
+                
+            else:#sInd == None
+                sInd = old_sInd#Retain the last observed star
+                if(TK.currentTimeNorm.copy() >= TK.OBendTimes[TK.OBnumber]): # currentTime is at end of OB
+                    #Conditional Advance To Start of Next OB
+                    if not TK.mission_is_over(OS, Obs,det_mode):#as long as the mission is not over
+                        TK.advancetToStartOfNextOB()#Advance To Start of Next OB
+                elif(waitTime is not None):
+                    #CASE 1: Advance specific wait time
+                    success = TK.advanceToAbsTime(TK.currentTimeAbs.copy() + waitTime)
+                    self.vprint('waitTime is not None')
+                else:
+                    startTimes = TK.currentTimeAbs.copy() + np.zeros(TL.nStars)*u.d # Start Times of Observations
+                    observableTimes = Obs.calculate_observableTimes(TL,np.arange(TL.nStars),startTimes,self.koMaps,self.koTimes,self.mode)[0]
+                    #CASE 2 If There are no observable targets for the rest of the mission
+                    if((observableTimes[(TK.missionFinishAbs.copy().value*u.d > observableTimes.value*u.d)*(observableTimes.value*u.d >= TK.currentTimeAbs.copy().value*u.d)].shape[0]) == 0):#Are there any stars coming out of keepout before end of mission
+                        self.vprint('No Observable Targets for Remainder of mission at currentTimeNorm= ' + str(TK.currentTimeNorm.copy()))
+                        #Manually advancing time to mission end
+                        TK.currentTimeNorm = TK.missionLife
+                        TK.currentTimeAbs = TK.missionFinishAbs
+                    else:#CASE 3    nominal wait time if at least 1 target is still in list and observable
+                        #TODO: ADD ADVANCE TO WHEN FZMIN OCURS
+                        inds1 = np.arange(TL.nStars)[observableTimes.value*u.d > TK.currentTimeAbs.copy().value*u.d]
+                        inds2 = np.intersect1d(self.intTimeFilterInds, inds1) #apply intTime filter
+                        inds3 = self.revisitFilter(inds2, TK.currentTimeNorm.copy() + self.dt_max.to(u.d)) #apply revisit Filter #NOTE this means stars you added to the revisit list 
+                        self.vprint("Filtering %d stars from advanceToAbsTime"%(TL.nStars - len(inds3)))
+                        oTnowToEnd = observableTimes[inds3]
+                        if not oTnowToEnd.value.shape[0] == 0: #there is at least one observableTime between now and the end of the mission
+                            tAbs = np.min(oTnowToEnd)#advance to that observable time
+                        else:
+                            tAbs = TK.missionStart + TK.missionLife#advance to end of mission
+                        tmpcurrentTimeNorm = TK.currentTimeNorm.copy()
+                        success = TK.advanceToAbsTime(tAbs)#Advance Time to this time OR start of next OB following this time
+                        self.vprint('No Observable Targets a currentTimeNorm= %.2f Advanced To currentTimeNorm= %.2f'%(tmpcurrentTimeNorm.to('day').value, TK.currentTimeNorm.to('day').value))
+        else:#TK.mission_is_over()
+            dtsim = (time.time() - t0)*u.s
+            log_end = "Mission complete: no more time available.\n" \
+                    + "Simulation duration: %s.\n"%dtsim.astype('int') \
+                    + "Results stored in SurveySimulation.DRM (Design Reference Mission)."
+            self.logger.info(log_end)
+            self.vprint(log_end)
+
+    def arbitrary_time_advancement(self,dt):
+        """ Handles fully dynamically scheduled case where OBduration is infinite and
+        missionPortion is less than 1.
+
+        Input dt is the total amount of time, including all overheads and extras
+        used for the previous observation."""
+
+        self.TimeKeeping.allocate_time( dt*(1. - self.TimeKeeping.missionPortion)/self.TimeKeeping.missionPortion,\
+                addExoplanetObsTime=False )
+
+    def next_target(self, old_sInd, mode):
+        """Finds index of next target star and calculates its integration time.
+        
+        This method chooses the next target star index based on which
+        stars are available, their integration time, and maximum completeness.
+        Returns None if no target could be found.
+        
+        Args:
+            old_sInd (integer):
+                Index of the previous target star
+            mode (dict):
+                Selected observing mode for detection
+                
+        Returns:
+            tuple:
+            DRM (dict):
+                Design Reference Mission, contains the results of one complete
+                observation (detection and characterization)
+            sInd (integer):
+                Index of next target star. Defaults to None.
+            intTime (astropy Quantity):
+                Selected star integration time for detection in units of day. 
+                Defaults to None.
+            waitTime (astropy Quantity):
+                a strategically advantageous amount of time to wait in the case of an occulter for slew times
+        
+        """
+        OS = self.OpticalSystem
+        ZL = self.ZodiacalLight
+        Comp = self.Completeness
+        TL = self.TargetList
+        Obs = self.Observatory
+        TK = self.TimeKeeping
+        
+        # create DRM
+        DRM = {}
+        
+        # allocate settling time + overhead time
+        tmpCurrentTimeAbs = TK.currentTimeAbs.copy() + Obs.settlingTime + mode['syst']['ohTime']
+        tmpCurrentTimeNorm = TK.currentTimeNorm.copy() + Obs.settlingTime + mode['syst']['ohTime']
+        
+        #create appropriate koMap
+        koMap = self.koMaps[mode['syst']['name']]
+
+        # look for available targets
+        # 1. initialize arrays
+        slewTimes = np.zeros(TL.nStars)*u.d
+        fZs = np.zeros(TL.nStars)/u.arcsec**2.
+        dV  = np.zeros(TL.nStars)*u.m/u.s
+        intTimes = np.zeros(TL.nStars)*u.d
+        obsTimes = np.zeros([2,TL.nStars])*u.d
+        sInds = np.arange(TL.nStars)
+        
+        # 2. find spacecraft orbital START positions (if occulter, positions 
+        # differ for each star) and filter out unavailable targets 
+        sd = None
+        if OS.haveOcculter == True:
+            sd        = Obs.star_angularSep(TL, old_sInd, sInds, tmpCurrentTimeAbs)
+            obsTimes  = Obs.calculate_observableTimes(TL,sInds,tmpCurrentTimeAbs,self.koMaps,self.koTimes,mode)
+            slewTimes = Obs.calculate_slewTimes(TL, old_sInd, sInds, sd, obsTimes, tmpCurrentTimeAbs)  
+ 
+        # 2.1 filter out totTimes > integration cutoff
+        if len(sInds.tolist()) > 0:
+            sInds = np.intersect1d(self.intTimeFilterInds, sInds)
+
+        # start times, including slew times
+        startTimes = tmpCurrentTimeAbs.copy() + slewTimes
+        startTimesNorm = tmpCurrentTimeNorm.copy() + slewTimes
+
+        # 2.5 Filter stars not observable at startTimes
+        try:
+            tmpIndsbool = list()
+            for i in np.arange(len(sInds)):
+                koTimeInd = np.where(np.round(startTimes[sInds[i]].value)-self.koTimes.value==0)[0][0] # find indice where koTime is startTime[0]
+                tmpIndsbool.append(koMap[sInds[i]][koTimeInd].astype(bool)) #Is star observable at time ind
+            sInds = sInds[tmpIndsbool]
+            del tmpIndsbool
+        except:#If there are no target stars to observe 
+            sInds = np.asarray([],dtype=int)
+        
+        # 3. filter out all previously (more-)visited targets, unless in 
+        if len(sInds.tolist()) > 0:
+            sInds = self.revisitFilter(sInds, tmpCurrentTimeNorm)
+
+        # 4.1 calculate integration times for ALL preselected targets
+        maxIntTimeOBendTime, maxIntTimeExoplanetObsTime, maxIntTimeMissionLife = TK.get_ObsDetectionMaxIntTime(Obs, mode)
+        maxIntTime = min(maxIntTimeOBendTime, maxIntTimeExoplanetObsTime, maxIntTimeMissionLife)#Maximum intTime allowed
+
+        if len(sInds.tolist()) > 0:
+            if OS.haveOcculter == True and old_sInd is not None:
+                sInds,slewTimes[sInds],intTimes[sInds],dV[sInds] = self.refineOcculterSlews(old_sInd, sInds, slewTimes, obsTimes, sd, mode)  
+                endTimes = tmpCurrentTimeAbs.copy() + intTimes + slewTimes
+            else:                
+                intTimes[sInds] = self.calc_targ_intTime(sInds, startTimes[sInds], mode)
+                sInds = sInds[np.where(intTimes[sInds] <= maxIntTime)]  # Filters targets exceeding end of OB
+                endTimes = tmpCurrentTimeAbs.copy() + intTimes
+                
+                if maxIntTime.value <= 0:
+                    sInds = np.asarray([],dtype=int)
+
+        # 5.1 TODO Add filter to filter out stars entering and exiting keepout between startTimes and endTimes
+        
+        # 5.2 find spacecraft orbital END positions (for each candidate target), 
+        # and filter out unavailable targets
+        if len(sInds.tolist()) > 0 and Obs.checkKeepoutEnd:
+            try: # endTimes may exist past koTimes so we have an exception to hand this case
+                tmpIndsbool = list()
+                for i in np.arange(len(sInds)):
+                    koTimeInd = np.where(np.round(endTimes[sInds[i]].value)-self.koTimes.value==0)[0][0] # find indice where koTime is endTime[0]
+                    tmpIndsbool.append(koMap[sInds[i]][koTimeInd].astype(bool)) #Is star observable at time ind
+                sInds = sInds[tmpIndsbool]
+                del tmpIndsbool
+            except:
+                sInds = np.asarray([],dtype=int)
+        
+        # 6. choose best target from remaining
+        if len(sInds.tolist()) > 0:
+            # choose sInd of next target
+            sInd, waitTime = self.choose_next_target(old_sInd, sInds, slewTimes, intTimes[sInds])
+            
+            if sInd == None and waitTime is not None:#Should Choose Next Target decide there are no stars it wishes to observe at this time.
+                self.vprint('There are no stars Choose Next Target would like to Observe. Waiting %dd'%waitTime.value)
+                return DRM, None, None, waitTime
+            elif sInd == None and waitTime == None:
+                self.vprint('There are no stars Choose Next Target would like to Observe and waitTime is None')
+                return DRM, None, None, waitTime
+            # store selected star integration time
+            intTime = intTimes[sInd]
+        
+        # if no observable target, advanceTime to next Observable Target
+        else:
+            self.vprint('No Observable Targets at currentTimeNorm= ' + str(TK.currentTimeNorm.copy()))
+            return DRM, None, None, None
+    
+        # update visited list for selected star
+        self.starVisits[sInd] += 1
+        # store normalized start time for future completeness update
+        self.lastObsTimes[sInd] = startTimesNorm[sInd]
+        
+        # populate DRM with occulter related values
+        if OS.haveOcculter == True:
+            DRM = Obs.log_occulterResults(DRM,slewTimes[sInd],sInd,sd[sInd],dV[sInd])
+            return DRM, sInd, intTime, slewTimes[sInd]
+        
+        return DRM, sInd, intTime, waitTime
+
+    def calc_targ_intTime(self, sInds, startTimes, mode):
+        """Helper method for next_target to aid in overloading for alternative implementations.
+
+        Given a subset of targets, calculate their integration times given the
+        start of observation time.
+
+        Prototype just calculates integration times for fixed contrast depth.  
+
+        Note: next_target filter will discard targets with zero integration times.
+        
+        Args:
+            sInds (integer array):
+                Indices of available targets
+            startTimes (astropy quantity array):
+                absolute start times of observations.  
+                must be of the same size as sInds 
+            mode (dict):
+                Selected observing mode for detection
+
+        Returns:
+            astropy Quantity array:
+                Integration times for detection 
+                same dimension as sInds
+        """
+ 
+        # assumed values for detection
+        fZ = self.ZodiacalLight.fZ(self.Observatory, self.TargetList, sInds, startTimes, mode)
+        fEZ = self.ZodiacalLight.fEZ0
+        dMag = self.dMagint[sInds]
+        WA = self.WAint[sInds]
+
+        # save out file containing photon count info
+        if self.record_counts_path is not None and len(self.count_lines) == 0:
+            C_p, C_b, C_sp, C_extra = self.OpticalSystem.Cp_Cb_Csp(self.TargetList, sInds, fZ, fEZ, dMag, WA, mode, returnExtra=True)
+            import csv
+            count_fpath = os.path.join(self.record_counts_path, 'counts')
+
+            if not os.path.exists(count_fpath):
+                os.mkdir(count_fpath)
+
+            outfile = os.path.join(count_fpath, str(self.seed)+'.csv')
+            self.count_lines.append(["sInd", "HIPs", "C_F0", "C_p0", "C_sr", "C_z", 
+                                     "C_ez", "C_dc", "C_cc", "C_rn", "C_p", "C_b", "C_sp"])
+
+            for i, sInd in enumerate(sInds):
+                self.count_lines.append([sInd, self.TargetList.Name[sInd], 
+                                        C_extra['C_F0'][0].value, C_extra['C_sr'][i].value, 
+                                        C_extra['C_z'][i].value, C_extra['C_ez'][i].value,
+                                        C_extra['C_dc'][i].value, C_extra['C_cc'][i].value, 
+                                        C_extra['C_rn'][i].value, C_p[i].value, C_b[i].value,
+                                        C_sp[i].value])
+
+            with open(outfile, 'w') as csvfile:
+                c = csv.writer(csvfile)
+                c.writerows(self.count_lines)
+
+        intTimes = self.OpticalSystem.calc_intTime(self.TargetList, sInds, fZ, fEZ, dMag, WA, mode)
+        
+        return intTimes
+
+    def choose_next_target(self, old_sInd, sInds, slewTimes, intTimes):
+        """Helper method for method next_target to simplify alternative implementations.
+        
+        Given a subset of targets (pre-filtered by method next_target or some 
+        other means), select the best next one. The prototype uses completeness 
+        as the sole heuristic.
+        
+        Args:
+            old_sInd (integer):
+                Index of the previous target star
+            sInds (integer array):
+                Indices of available targets
+            slewTimes (astropy quantity array):
+                slew times to all stars (must be indexed by sInds)
+            intTimes (astropy Quantity array):
+                Integration times for detection in units of day
+        
+        Returns:
+            tuple:
+            sInd (integer):
+                Index of next target star
+            waitTime (astropy Quantity):
+                some strategic amount of time to wait in case an occulter slew is desired (default is None)
+        
+        """
+        
+        Comp = self.Completeness
+        TL = self.TargetList
+        TK = self.TimeKeeping
+        OS = self.OpticalSystem
+        Obs = self.Observatory
+        allModes = OS.observingModes
+        
+        # cast sInds to array
+        sInds = np.array(sInds, ndmin=1, copy=False)
+        # calculate dt since previous observation
+        dt = TK.currentTimeNorm.copy() + slewTimes[sInds] - self.lastObsTimes[sInds]
+        # get dynamic completeness values
+        comps = Comp.completeness_update(TL, sInds, self.starVisits[sInds], dt)
+        # choose target with maximum completeness
+        sInd = np.random.choice(sInds[comps == max(comps)])
+
+        #Check if exoplanetObsTime would be exceeded
+        mode = list(filter(lambda mode: mode['detectionMode'] == True, allModes))[0]
+        maxIntTimeOBendTime, maxIntTimeExoplanetObsTime, maxIntTimeMissionLife = TK.get_ObsDetectionMaxIntTime(Obs, mode)
+        maxIntTime = min(maxIntTimeOBendTime, maxIntTimeExoplanetObsTime, maxIntTimeMissionLife)#Maximum intTime allowed
+        intTimes2 = self.calc_targ_intTime(sInd, TK.currentTimeAbs.copy(), mode)
+        if intTimes2 > maxIntTime: # check if max allowed integration time would be exceeded
+            self.vprint('max allowed integration time would be exceeded')
+            sInd = None
+            waitTime = 1.*u.d
+
+        return sInd, slewTimes[sInd] #if coronagraph or first sInd, waitTime will be 0 days
+    
+    def refineOcculterSlews(self, old_sInd, sInds, slewTimes, obsTimes, sd, mode):
+        """Refines/filters/chooses occulter slews based on time constraints
+        
+        Refines the selection of occulter slew times by filtering based on mission time 
+        constraints and selecting the best slew time for each star. This method calls on 
+        other occulter methods within SurveySimulation depending on how slew times were 
+        calculated prior to calling this function (i.e. depending on which implementation 
+        of the Observatory module is used). 
+        
+        Args:
+            old_sInd (integer):
+                Index of the previous target star
+            sInds (integer array):
+                Indices of available targets
+            slewTimes (astropy quantity array):
+                slew times to all stars (must be indexed by sInds)
+            obsTimes (astropy Quantity array):
+                A binary array with TargetList.nStars rows and (missionFinishAbs-missionStart)/dt columns 
+                where dt is 1 day by default. A value of 1 indicates the star is in keepout for (and 
+                therefore cannot be observed). A value of 0 indicates the star is not in keepout and 
+                may be observed.
+            sd (astropy Quantity):
+                Angular separation between stars in rad
+            mode (dict):
+                Selected observing mode for detection
+        
+        Returns:
+            tuple:
+            sInds (integer):
+                Indeces of next target star
+            slewTimes (astropy Quantity array):
+                slew times to all stars (must be indexed by sInds)
+            intTimes (astropy Quantity array):
+                Integration times for detection in units of day
+            dV (astropy Quantity):
+                Delta-V used to transfer to new star line of sight in unis of m/s
+        """
+        
+        Obs = self.Observatory
+        TL  = self.TargetList
+        
+        # initializing arrays
+        obsTimeArray = np.zeros([TL.nStars,50])*u.d
+        intTimeArray = np.zeros([TL.nStars,2])*u.d
+        
+        for n in sInds:
+            obsTimeArray[n,:] = np.linspace(obsTimes[0,n].value,obsTimes[1,n].value,50)*u.d          
+        intTimeArray[sInds,0] = self.calc_targ_intTime(sInds, Time(obsTimeArray[sInds, 0],format='mjd',scale='tai'), mode)
+        intTimeArray[sInds,1] = self.calc_targ_intTime(sInds, Time(obsTimeArray[sInds,-1],format='mjd',scale='tai'), mode) 
+        
+        # determining which scheme to use to filter slews
+        obsModName = Obs.__class__.__name__
+        
+        # slew times have not been calculated/decided yet (SotoStarshade)
+        if obsModName == 'SotoStarshade':
+            sInds,intTimes,slewTimes,dV = self.findAllowableOcculterSlews(sInds, old_sInd, sd[sInds], \
+                                            slewTimes[sInds], obsTimeArray[sInds,:], intTimeArray[sInds,:], mode)
+            
+        # slew times were calculated/decided beforehand (Observatory Prototype)
+        else:
+            sInds, intTimes, slewTimes = self.filterOcculterSlews(sInds, slewTimes[sInds], \
+                                                obsTimeArray[sInds,:], intTimeArray[sInds,:], mode)
+            dV = np.zeros(len(sInds))*u.m/u.s
+
+        return sInds, slewTimes, intTimes, dV
+    
+    def filterOcculterSlews(self, sInds, slewTimes, obsTimeArray, intTimeArray, mode):
+        """Filters occulter slews that have already been calculated/selected.
+        
+        Used by the refineOcculterSlews method when slew times have been selected
+        a priori. This method filters out slews that are not within desired observing 
+        blocks, the maximum allowed integration time, and are outside of future keepouts.
+        
+        Args:
+            sInds (integer array):
+                Indices of available targets
+            slewTimes (astropy quantity array):
+                slew times to all stars (must be indexed by sInds)
+            obsTimeArray (astropy Quantity array):
+                Array of times during which a star is out of keepout, has shape
+                nx50 where n is the number of stars in sInds. Unit of days
+            intTimeArray (astropy Quantity array):
+                Array of integration times for each time in obsTimeArray, has shape
+                nx2 where n is the number of stars in sInds. Unit of days
+            mode (dict):
+                Selected observing mode for detection
+        
+        Returns:
+            tuple:
+            sInds (integer):
+                Indeces of next target star
+            intTimes (astropy Quantity array):
+                Integration times for detection in units of day
+            slewTimes (astropy Quantity array):
+                slew times to all stars (must be indexed by sInds)
+        """
+        
+        TK  = self.TimeKeeping
+        Obs = self.Observatory
+
+        #allocate settling time + overhead time
+        tmpCurrentTimeAbs = TK.currentTimeAbs.copy() + Obs.settlingTime + mode['syst']['ohTime']
+        tmpCurrentTimeNorm = TK.currentTimeNorm.copy() + Obs.settlingTime + mode['syst']['ohTime']
+        
+        # 0. lambda function that linearly interpolates Integration Time between obsTimes
+        linearInterp = lambda y,x,t: np.diff(y)/np.diff(x)*(t-np.array(x[:,0]).reshape(len(t),1))+np.array(y[:,0]).reshape(len(t),1)
+        
+        # 1. initializing arrays
+        obsTimesRange = np.array([obsTimeArray[:,0],obsTimeArray[:,-1]])  # nx2 array with start and end times of obsTimes for each star
+        intTimesRange = np.array([intTimeArray[:,0],intTimeArray[:,-1]])   
+        
+        OBnumbers    = np.zeros([len(sInds),1]) #for each sInd, will show during which OB observations will take place
+        maxIntTimes  = np.zeros([len(sInds),1])*u.d
+        
+        intTimes = linearInterp( intTimesRange.T,obsTimesRange.T, \
+                (tmpCurrentTimeAbs + slewTimes).reshape(len(sInds),1).value)*u.d #calculate intTimes for each slew time
+        
+        minObsTimeNorm = (obsTimesRange[0,:] - tmpCurrentTimeAbs.value).reshape([len(sInds),1])
+        maxObsTimeNorm = (obsTimesRange[1,:] - tmpCurrentTimeAbs.value).reshape([len(sInds),1])
+        ObsTimeRange   = maxObsTimeNorm - minObsTimeNorm
+        
+        # 2. find OBnumber for each sInd's slew time
+        if len(TK.OBendTimes) > 1:
+            for i in range(len(sInds)):
+                S = np.where(TK.OBstartTimes.value - tmpCurrentTimeNorm.value < slewTimes[i].value)[0][-1]
+                F = np.where(TK.OBendTimes.value   - tmpCurrentTimeNorm.value < slewTimes[i].value)[0]
+                
+                # case when slews are in the first OB
+                if F.shape[0] == 0:
+                    F = -1
+                else:
+                    F = F[-1]
+                    
+                # slew occurs within an OB (nth OB has started but hasn't ended)
+                if S != F: 
+                    OBnumbers[i] = S
+                    maxIntTimeOBendTime, maxIntTimeExoplanetObsTime, maxIntTimeMissionLife = TK.get_ObsDetectionMaxIntTime(Obs, mode, TK.OBstartTimes[S],S)
+                    maxIntTimes[i] = min(maxIntTimeOBendTime, maxIntTimeExoplanetObsTime, maxIntTimeMissionLife) # Maximum intTime allowed
+                
+                # slew occurs between OBs, badbadnotgood
+                else: 
+                    OBnumbers[i]   = -1 
+                    maxIntTimes[i] = 0*u.d
+            OBstartTimeNorm     = (TK.OBstartTimes[np.array(OBnumbers,dtype=int)].value - tmpCurrentTimeNorm.value)
+        else:
+            maxIntTimeOBendTime, maxIntTimeExoplanetObsTime, maxIntTimeMissionLife = TK.get_ObsDetectionMaxIntTime(Obs, mode, tmpCurrentTimeNorm)
+            maxIntTimes[:]   = min(maxIntTimeOBendTime, maxIntTimeExoplanetObsTime, maxIntTimeMissionLife) # Maximum intTime allowed
+            OBstartTimeNorm  = np.zeros(OBnumbers.shape) #np.array([tmpCurrentTimeNorm.value]*len(OBnumbers)).reshape(OBnumbers.shape)
+        
+        #finding the minimum possible slew time (either OBstart or when star JUST leaves keepout)
+        minAllowedSlewTime = np.max([OBstartTimeNorm,minObsTimeNorm],axis=0)
+        
+        # 3. start filtering process
+        good_inds = np.where((OBnumbers >= 0) & (ObsTimeRange > intTimes.value))[0] 
+        # ^ star slew within OB -AND- can finish observing before it goes back into keepout
+        if good_inds.shape[0] > 0:
+            #the good ones
+            sInds = sInds[good_inds]
+            slewTimes = slewTimes[good_inds]
+            intTimes = intTimes[good_inds]
+            OBstartTimeNorm = OBstartTimeNorm[good_inds]
+            minAllowedSlewTime = minAllowedSlewTime[good_inds]
+            
+            #maximum allowed slew time based on integration times
+            maxAllowedSlewTime = maxIntTimes[good_inds].value - intTimes.value
+            maxAllowedSlewTime[maxAllowedSlewTime < 0] = -np.Inf 
+            maxAllowedSlewTime += OBstartTimeNorm #calculated rel to currentTime norm
+            
+            #checking to see if slewTimes are allowed
+            good_inds = np.where( (slewTimes.reshape([len(sInds),1]).value > minAllowedSlewTime) & \
+                                  (slewTimes.reshape([len(sInds),1]).value < maxAllowedSlewTime) )[0]
+            
+            slewTimes = slewTimes[good_inds]
+        else:
+            slewTimes = slewTimes[good_inds]
+        
+        return sInds[good_inds], intTimes[good_inds].flatten(), slewTimes
+    
+    def findAllowableOcculterSlews(self, sInds, old_sInd, sd, slewTimes, obsTimeArray, intTimeArray, mode):
+        """Finds an array of allowable slew times for each star
+        
+        Used by the refineOcculterSlews method when slew times have NOT been selected
+        a priori. This method creates nx50 arrays (where the row corresponds to a specific 
+        star and the column corresponds to a future point in time relative to currentTime).
+        These arrays are initially zero but are populated with the corresponding values 
+        (slews, intTimes, etc) if slewing to that time point (i.e. beginning an observation) 
+        would lead to a successful observation. A "successful observation" is defined by 
+        certain conditions relating to keepout and the komap, observing blocks, mission lifetime,
+        and some constraints on the dVmap calculation in SotoStarshade. Each star will likely 
+        have a range of slewTimes that would lead to a successful observation -- another method 
+        is then called to select the best of these slewTimes. 
+        
+        Args:
+            sInds (integer array):
+                Indices of available targets
+            old_sInd (integer):
+                Index of the previous target star
+            sd (astropy Quantity):
+                Angular separation between stars in rad
+            slewTimes (astropy quantity array):
+                slew times to all stars (must be indexed by sInds)
+            obsTimeArray (astropy Quantity array):
+                Array of times during which a star is out of keepout, has shape
+                nx50 where n is the number of stars in sInds
+            intTimeArray (astropy Quantity array):
+                Array of integration times for each time in obsTimeArray, has shape
+                nx50 where n is the number of stars in sInds
+            mode (dict):
+                Selected observing mode for detection
+            
+        Returns:
+            tuple:
+            sInds (integer):
+                Indeces of next target star
+            slewTimes (astropy Quantity array):
+                slew times to all stars (must be indexed by sInds)
+            intTimes (astropy Quantity array):
+                Integration times for detection in units of day
+            dV (astropy Quantity):
+                Delta-V used to transfer to new star line of sight in unis of m/s
+        """
+        TK  = self.TimeKeeping
+        Obs = self.Observatory
+        TL = self.TargetList
+
+        # 0. lambda function that linearly interpolates Integration Time between obsTimes
+        linearInterp = lambda y,x,t: np.diff(y)/np.diff(x)*(t-np.array(x[:,0]).reshape(len(t),1))+np.array(y[:,0]).reshape(len(t),1)
+        
+        # allocate settling time + overhead time
+        tmpCurrentTimeAbs  = TK.currentTimeAbs.copy() + Obs.settlingTime + mode['syst']['ohTime']
+        tmpCurrentTimeNorm = TK.currentTimeNorm.copy() + Obs.settlingTime + mode['syst']['ohTime']
+        
+        # 1. initializing arrays
+        obsTimes = np.array([obsTimeArray[:,0],obsTimeArray[:,-1]])  # nx2 array with start and end times of obsTimes for each star
+        intTimes_int = np.zeros(obsTimeArray.shape)*u.d              # initializing intTimes of shape nx50 then interpolating
+        intTimes_int = np.hstack([intTimeArray[:,0].reshape(len(sInds),1).value, \
+                     linearInterp(intTimeArray.value,obsTimes.T,obsTimeArray[:,1:].value)])*u.d
+        allowedSlewTimes = np.zeros(obsTimeArray.shape)*u.d
+        allowedintTimes  = np.zeros(obsTimeArray.shape)*u.d 
+        allowedCharTimes = np.zeros(obsTimeArray.shape)*u.d 
+        obsTimeArrayNorm = obsTimeArray.value - tmpCurrentTimeAbs.value
+        
+        # obsTimes -> relative to current Time
+        minObsTimeNorm = obsTimes[0,:].T - tmpCurrentTimeAbs.value
+        maxObsTimeNorm = obsTimes[1,:].T - tmpCurrentTimeAbs.value
+        ObsTimeRange   = maxObsTimeNorm - minObsTimeNorm
+        
+        # getting max possible intTime
+        maxIntTimeOBendTime, maxIntTimeExoplanetObsTime, maxIntTimeMissionLife = TK.get_ObsDetectionMaxIntTime(Obs, mode, tmpCurrentTimeNorm,TK.OBnumber)
+        maxIntTime = min(maxIntTimeOBendTime, maxIntTimeExoplanetObsTime, maxIntTimeMissionLife) # Maximum intTime allowed
+        
+        # 2. giant array of min and max slew times, starts at current time, ends when stars enter keepout (all same size)
+        # each entry either has a slew time value if a slew is allowed at that date or 0 if slewing is not allowed
+        
+        # first filled in for the current OB
+        minAllowedSlewTimes = np.array([minObsTimeNorm.T]*len(intTimes_int.T)).T #just to make it nx50 so it plays nice with the other arrays
+        maxAllowedSlewTimes = maxIntTime.value - intTimes_int.value
+        maxAllowedSlewTimes[maxAllowedSlewTimes > Obs.occ_dtmax.value] = Obs.occ_dtmax.value
+
+        # conditions that must be met to define an allowable slew time
+        cond1 = minAllowedSlewTimes >= Obs.occ_dtmin.value # minimum dt time in dV map interpolant
+        cond2 = maxAllowedSlewTimes <= Obs.occ_dtmax.value # maximum dt time in dV map interpolant
+        cond3 = maxAllowedSlewTimes > minAllowedSlewTimes
+        cond4 = intTimes_int.value  < ObsTimeRange.reshape(len(sInds),1)
+    
+        conds = cond1 & cond2 & cond3 & cond4
+        minAllowedSlewTimes[np.invert(conds)] = np.Inf #these are filtered during the next filter
+        maxAllowedSlewTimes[np.invert(conds)] = -np.Inf
+        
+        # one last condition to meet
+        map_i,map_j = np.where((obsTimeArrayNorm > minAllowedSlewTimes) & (obsTimeArrayNorm < maxAllowedSlewTimes))
+
+        # 2.5 if any stars are slew-able to within this OB block, populate "allowedSlewTimes", a running tally of possible slews
+        # within the time range a star is observable (out of keepout)
+        if map_i.shape[0] > 0 and map_j.shape[0] > 0:
+            allowedSlewTimes[map_i,map_j] = obsTimeArrayNorm[map_i,map_j]*u.d
+            allowedintTimes[map_i,map_j]  = intTimes_int[map_i,map_j]
+            allowedCharTimes[map_i,map_j] = maxIntTime - intTimes_int[map_i,map_j]
+        
+        # 3. search future OBs 
+        OB_withObsStars = TK.OBstartTimes.value - np.min(obsTimeArrayNorm) - tmpCurrentTimeNorm.value # OBs within which any star is observable
+        
+
+        if any(OB_withObsStars > 0):
+            nOBstart = np.argmin( np.abs(OB_withObsStars) )
+            nOBend   = np.argmax( OB_withObsStars ) 
+            
+            # loop through the next 5 OBs (or until mission is over if there are less than 5 OBs in the future)
+            for i in np.arange(nOBstart,np.min([nOBend,nOBstart+5])):
+                
+                # max int Times for the next OB
+                maxIntTimeOBendTime, maxIntTimeExoplanetObsTime, maxIntTimeMissionLife = TK.get_ObsDetectionMaxIntTime(Obs, mode, TK.OBstartTimes[i+1],i+1)
+                maxIntTime_nOB = min(maxIntTimeOBendTime, maxIntTimeExoplanetObsTime, maxIntTimeMissionLife) # Maximum intTime allowed
+                
+                # min and max slew times rel to current Time (norm)
+                nOBstartTimeNorm        = np.array([TK.OBstartTimes[i+1].value - tmpCurrentTimeNorm.value]*len(sInds))
+                
+                # min slew times for stars start either whenever the star first leaves keepout or when next OB stars, whichever comes last
+                minAllowedSlewTimes_nOB = np.array([np.max([minObsTimeNorm,nOBstartTimeNorm],axis=0).T]*len(maxAllowedSlewTimes.T)).T 
+                maxAllowedSlewTimes_nOB = nOBstartTimeNorm.reshape(len(sInds),1) + maxIntTime_nOB.value - intTimes_int.value
+                maxAllowedSlewTimes_nOB[maxAllowedSlewTimes_nOB > Obs.occ_dtmax.value] = Obs.occ_dtmax.value
+                
+                # amount of time left when the stars are still out of keepout
+                ObsTimeRange_nOB = maxObsTimeNorm - np.max([minObsTimeNorm,nOBstartTimeNorm],axis=0).T
+                
+                # condition to be met for an allowable slew time
+                cond1 = minAllowedSlewTimes_nOB >= Obs.occ_dtmin.value
+                cond2 = maxAllowedSlewTimes_nOB <= Obs.occ_dtmax.value
+                cond3 = maxAllowedSlewTimes_nOB > minAllowedSlewTimes_nOB
+                cond4 = intTimes_int.value < ObsTimeRange_nOB.reshape(len(sInds),1)
+                cond5 = intTimes_int.value < maxIntTime_nOB.value
+                conds = cond1 & cond2 & cond3 & cond4 & cond5
+                
+                minAllowedSlewTimes_nOB[np.invert(conds)] = np.Inf
+                maxAllowedSlewTimes_nOB[np.invert(conds)] = -np.Inf
+                
+                # one last condition
+                map_i,map_j = np.where((obsTimeArrayNorm > minAllowedSlewTimes_nOB) & (obsTimeArrayNorm < maxAllowedSlewTimes_nOB))
+                
+                # 3.33 populate the running tally of allowable slew times if it meets all conditions
+                if map_i.shape[0] > 0 and map_j.shape[0] > 0:
+                    allowedSlewTimes[map_i,map_j] = obsTimeArrayNorm[map_i,map_j]*u.d
+                    allowedintTimes[map_i,map_j]  = intTimes_int[map_i,map_j]
+                    allowedCharTimes[map_i,map_j] = maxIntTime_nOB - intTimes_int[map_i,map_j]
+        
+        # 3.67 filter out any stars that are not observable at all
+        filterDuds = np.sum(allowedSlewTimes,axis=1) > 0.
+        sInds = sInds[filterDuds]
+        
+        # 4. choose a slew time for each available star
+        # calculate dVs for each possible slew time for each star
+        allowed_dVs   = Obs.calculate_dV(TL, old_sInd, sInds, sd[filterDuds], allowedSlewTimes[filterDuds,:], tmpCurrentTimeAbs)
+
+        if len(sInds.tolist()) > 0:
+            # select slew time for each star
+            dV_inds = np.arange(0,len(sInds))
+            sInds,intTime,slewTime,dV = self.chooseOcculterSlewTimes(sInds, allowedSlewTimes[filterDuds,:], \
+                                                 allowed_dVs[dV_inds,:], allowedintTimes[filterDuds,:], allowedCharTimes[filterDuds,:])
+
+            return sInds,intTime,slewTime,dV
+            
+        else:
+            empty = np.asarray([],dtype=int)
+            return empty,empty*u.d,empty*u.d,empty*u.m/u.s
+
+    def chooseOcculterSlewTimes(self,sInds,slewTimes,dV,intTimes,charTimes):
+        """Selects the best slew time for each star
+        
+        This method searches through an array of permissible slew times for 
+        each star and chooses the best slew time for the occulter based on 
+        maximizing possible characterization time for that particular star (as
+        a default).
+        
+        Args:
+            sInds (integer array):
+                Indices of available targets
+            slewTimes (astropy quantity array):
+                slew times to all stars (must be indexed by sInds)
+            dV (astropy Quantity):
+                Delta-V used to transfer to new star line of sight in unis of m/s
+            intTimes (astropy Quantity array):
+                Integration times for detection in units of day
+            charTimes (astropy Quantity array):
+                Time left over after integration which could be used for 
+                characterization in units of day
+        
+        Returns:
+            tuple:
+            sInds (integer):
+                Indeces of next target star
+            slewTimes (astropy Quantity array):
+                slew times to all stars (must be indexed by sInds)
+            intTimes (astropy Quantity array):
+                Integration times for detection in units of day
+            dV (astropy Quantity):
+                Delta-V used to transfer to new star line of sight in unis of m/s
+        """
+        
+        # selection criteria for each star slew
+        good_j = np.argmax(charTimes,axis=1) # maximum possible characterization time available
+        good_i = np.arange(0,len(sInds))
+
+        dV            = dV[good_i,good_j]
+        intTime       = intTimes[good_i,good_j]
+        slewTime      = slewTimes[good_i,good_j]
+            
+        return sInds, intTime, slewTime, dV
+
+    def observation_detection(self, sInd, intTime, mode):
+        """Determines SNR and detection status for a given integration time 
+        for detection. Also updates the lastDetected and starRevisit lists.
+        
+        Args:
+            sInd (integer):
+                Integer index of the star of interest
+            intTime (astropy Quantity):
+                Selected star integration time for detection in units of day. 
+                Defaults to None.
+            mode (dict):
+                Selected observing mode for detection
+        
+        Returns:
+            tuple:
+            detected (integer ndarray):
+                Detection status for each planet orbiting the observed target star:
+                1 is detection, 0 missed detection, -1 below IWA, and -2 beyond OWA
+            fZ (astropy Quantity):
+                Surface brightness of local zodiacal light in units of 1/arcsec2
+            systemParams (dict):
+                Dictionary of time-dependant planet properties averaged over the 
+                duration of the integration
+            SNR (float ndarray):
+                Detection signal-to-noise ratio of the observable planets
+            FA (boolean):
+                False alarm (false positive) boolean
+        
+        """
+        
+        PPop = self.PlanetPopulation
+        Comp = self.Completeness
+        OS = self.OpticalSystem
+        ZL = self.ZodiacalLight
+        PPro = self.PostProcessing
+        TL = self.TargetList
+        SU = self.SimulatedUniverse
+        Obs = self.Observatory
+        TK = self.TimeKeeping
+
+        #Save Current Time before attempting time allocation
+        currentTimeNorm = TK.currentTimeNorm.copy()
+        currentTimeAbs = TK.currentTimeAbs.copy()
+
+        #Allocate Time
+        extraTime = intTime*(mode['timeMultiplier'] - 1.)#calculates extraTime
+        success = TK.allocate_time(intTime + extraTime + Obs.settlingTime + mode['syst']['ohTime'], True)#allocates time
+        assert success == True, "The Observation Detection Time to be Allocated %f was unable to be allocated"%(intTime + extraTime + Obs.settlingTime + mode['syst']['ohTime']).value
+        dt = intTime/float(self.ntFlux)#calculates partial time to be added for every ntFlux
+        
+        # find indices of planets around the target
+        pInds = np.where(SU.plan2star == sInd)[0]
+        
+        # initialize outputs
+        detected = np.array([], dtype=int)
+        fZ = 0./u.arcsec**2
+        systemParams = SU.dump_system_params(sInd) # write current system params by default
+        SNR = np.zeros(len(pInds))
+        
+        # if any planet, calculate SNR
+        if len(pInds) > 0:
+            # initialize arrays for SNR integration
+            fZs = np.zeros(self.ntFlux)/u.arcsec**2
+            systemParamss = np.empty(self.ntFlux, dtype='object')
+            Ss = np.zeros((self.ntFlux, len(pInds)))
+            Ns = np.zeros((self.ntFlux, len(pInds)))
+            # integrate the signal (planet flux) and noise
+            timePlus = Obs.settlingTime.copy() + mode['syst']['ohTime'].copy()#accounts for the time since the current time
+            for i in range(self.ntFlux):
+                # allocate first half of dt
+                timePlus += dt/2.
+                # calculate current zodiacal light brightness
+                fZs[i] = ZL.fZ(Obs, TL, sInd, currentTimeAbs + timePlus, mode)[0]
+                # propagate the system to match up with current time
+                SU.propag_system(sInd, currentTimeNorm + timePlus - self.propagTimes[sInd])
+                self.propagTimes[sInd] = currentTimeNorm + timePlus
+                # save planet parameters
+                systemParamss[i] = SU.dump_system_params(sInd)
+                # calculate signal and noise (electron count rates)
+                Ss[i,:], Ns[i,:] = self.calc_signal_noise(sInd, pInds, dt, mode, fZ=fZs[i])
+                # allocate second half of dt
+                timePlus += dt/2.
+            
+            # average output parameters
+            fZ = np.mean(fZs)
+            systemParams = {key: sum([systemParamss[x][key]
+                    for x in range(self.ntFlux)])/float(self.ntFlux)
+                    for key in sorted(systemParamss[0])}
+            # calculate SNR
+            S = Ss.sum(0)
+            N = Ns.sum(0)
+            SNR[N > 0] = S[N > 0]/N[N > 0]
+        
+        # if no planet, just save zodiacal brightness in the middle of the integration
+        else:
+            totTime = intTime*(mode['timeMultiplier'])
+            fZ = ZL.fZ(Obs, TL, sInd, currentTimeAbs + totTime/2., mode)[0]
+        
+        # find out if a false positive (false alarm) or any false negative 
+        # (missed detections) have occurred
+        FA, MD = PPro.det_occur(SNR, mode, TL, sInd, intTime)
+        
+        # populate detection status array 
+        # 1:detected, 0:missed, -1:below IWA, -2:beyond OWA
+        if len(pInds) > 0:
+            detected = (~MD).astype(int)
+            WA = np.array([systemParamss[x]['WA'].to('arcsec').value 
+                    for x in range(len(systemParamss))])*u.arcsec
+            detected[np.all(WA < mode['IWA'], 0)] = -1
+            detected[np.all(WA > mode['OWA'], 0)] = -2
+            
+        # if planets are detected, calculate the minimum apparent separation
+        smin = None
+        det = (detected == 1)#If any of the planets around the star have been detected
+        if np.any(det):
+            smin = np.min(SU.s[pInds[det]])
+            log_det = '   - Detected planet inds %s (%s/%s)'%(pInds[det], 
+                    len(pInds[det]), len(pInds))
+            self.logger.info(log_det)
+            self.vprint(log_det)
+        
+        # populate the lastDetected array by storing det, fEZ, dMag, and WA
+        self.lastDetected[sInd,:] = [det, systemParams['fEZ'].to('1/arcsec2').value, \
+                    systemParams['dMag'], systemParams['WA'].to('arcsec').value]
+        
+        # in case of a FA, generate a random delta mag (between PPro.FAdMag0 and
+        # Comp.dMagLim) and working angle (between IWA and min(OWA, a_max))
+        if FA == True:
+            WA = np.random.uniform(mode['IWA'].to('arcsec').value, np.minimum(mode['OWA'], \
+                    np.arctan(max(PPop.arange)/TL.dist[sInd])).to('arcsec').value)*u.arcsec
+            dMag = np.random.uniform(PPro.FAdMag0(WA), Comp.dMagLim)
+            self.lastDetected[sInd,0] = np.append(self.lastDetected[sInd,0], True)
+            self.lastDetected[sInd,1] = np.append(self.lastDetected[sInd,1], \
+                    ZL.fEZ0.to('1/arcsec2').value)
+            self.lastDetected[sInd,2] = np.append(self.lastDetected[sInd,2], dMag)
+            self.lastDetected[sInd,3] = np.append(self.lastDetected[sInd,3], \
+                    WA.to('arcsec').value)
+            sminFA = np.tan(WA)*TL.dist[sInd].to('AU')
+            smin = np.minimum(smin, sminFA) if smin is not None else sminFA
+            log_FA = '   - False Alarm (WA=%s, dMag=%s)'%(np.round(WA, 3), round(dMag, 1))
+            self.logger.info(log_FA)
+            self.vprint(log_FA)
+        
+        #Schedule Target Revisit
+        self.scheduleRevisit(sInd,smin,det,pInds)
+
+        return detected.astype(int), fZ, systemParams, SNR, FA
+
+    def scheduleRevisit(self,sInd,smin,det,pInds):
+        """A Helper Method for scheduling revisits after observation detection
+        Args:
+            sInd - sInd of the star just detected
+            smin - minimum separation of the planet to star of planet just detected
+            det - 
+            pInds - Indices of planets around target star
+        
+        Note:
+            Updates self.starRevisit attribute only
+        """
+        TK = self.TimeKeeping
+        TL = self.TargetList
+        SU = self.SimulatedUniverse
+
+        # in both cases (detection or false alarm), schedule a revisit 
+        # based on minimum separation
+        Ms = TL.MsTrue[sInd]
+        if smin is not None:#smin is None if no planet was detected
+            sp = smin
+            if np.any(det):
+                pInd_smin = pInds[det][np.argmin(SU.s[pInds[det]])]
+                Mp = SU.Mp[pInd_smin]
+            else:
+                Mp = SU.Mp.mean()
+            mu = const.G*(Mp + Ms)
+            T = 2.*np.pi*np.sqrt(sp**3./mu)
+            t_rev = TK.currentTimeNorm.copy() + T/2.
+        # otherwise, revisit based on average of population semi-major axis and mass
+        else:
+            sp = SU.s.mean()
+            Mp = SU.Mp.mean()
+            mu = const.G*(Mp + Ms)
+            T = 2.*np.pi*np.sqrt(sp**3./mu)
+            t_rev = TK.currentTimeNorm.copy() + 0.75*T
+
+        # finally, populate the revisit list (NOTE: sInd becomes a float)
+        revisit = np.array([sInd, t_rev.to('day').value])
+        if self.starRevisit.size == 0:#If starRevisit has nothing in it
+            self.starRevisit = np.array([revisit])#initialize sterRevisit
+        else:
+            revInd = np.where(self.starRevisit[:,0] == sInd)[0]#indices of the first column of the starRevisit list containing sInd 
+            if revInd.size == 0:
+                self.starRevisit = np.vstack((self.starRevisit, revisit))
+            else:
+                self.starRevisit[revInd,1] = revisit[1]
+
+    def observation_characterization(self, sInd, mode):
+        """Finds if characterizations are possible and relevant information
+        
+        Args:
+            sInd (integer):
+                Integer index of the star of interest
+            mode (dict):
+                Selected observing mode for characterization
+        
+        Returns:
+            tuple:
+            characterized (integer list):
+                Characterization status for each planet orbiting the observed 
+                target star including False Alarm if any, where 1 is full spectrum, 
+                -1 partial spectrum, and 0 not characterized
+            fZ (astropy Quantity):
+                Surface brightness of local zodiacal light in units of 1/arcsec2
+            systemParams (dict):
+                Dictionary of time-dependant planet properties averaged over the 
+                duration of the integration
+            SNR (float ndarray):
+                Characterization signal-to-noise ratio of the observable planets. 
+                Defaults to None.
+            intTime (astropy Quantity):
+                Selected star characterization time in units of day. Defaults to None.
+        
+        """
+        
+        OS = self.OpticalSystem
+        ZL = self.ZodiacalLight
+        TL = self.TargetList
+        SU = self.SimulatedUniverse
+        Obs = self.Observatory
+        TK = self.TimeKeeping
+        
+        # selecting appropriate koMap
+        koMap = self.koMaps[mode['syst']['name']]
+        
+        # find indices of planets around the target
+        pInds = np.where(SU.plan2star == sInd)[0]
+        
+        # get the detected status, and check if there was a FA
+        det = self.lastDetected[sInd,0]
+        FA = (len(det) == len(pInds) + 1)
+        if FA == True:
+            pIndsDet = np.append(pInds, -1)[det]
+        else:
+            pIndsDet = pInds[det]
+        
+        # initialize outputs, and check if there's anything (planet or FA) to characterize
+        characterized = np.zeros(len(det), dtype=int)
+        fZ = 0./u.arcsec**2.
+        systemParams = SU.dump_system_params(sInd) # write current system params by default
+        SNR = np.zeros(len(det))
+        intTime = None
+        if len(det) == 0: # nothing to characterize
+            return characterized, fZ, systemParams, SNR, intTime
+        
+        # look for last detected planets that have not been fully characterized
+        if (FA == False): # only true planets, no FA
+            tochar = (self.fullSpectra[pIndsDet] == 0)
+        else: # mix of planets and a FA
+            truePlans = pIndsDet[:-1]
+            tochar = np.append((self.fullSpectra[truePlans] == 0), True)
+
+        # 1/ find spacecraft orbital START position including overhead time,
+        # and check keepout angle
+        if np.any(tochar):
+            # start times
+            startTime = TK.currentTimeAbs.copy() + mode['syst']['ohTime'] + Obs.settlingTime
+            startTimeNorm = TK.currentTimeNorm.copy() + mode['syst']['ohTime'] + Obs.settlingTime
+            # planets to characterize
+            koTimeInd = np.where(np.round(startTime.value)-self.koTimes.value==0)[0][0]  # find indice where koTime is startTime[0]
+            #wherever koMap is 1, the target is observable
+            tochar[tochar] = koMap[sInd][koTimeInd]
+
+        # 2/ if any planet to characterize, find the characterization times
+        # at the detected fEZ, dMag, and WA
+        if np.any(tochar):
+            fZ = ZL.fZ(Obs, TL, sInd, startTime, mode)
+            fEZ = self.lastDetected[sInd,1][det][tochar]/u.arcsec**2
+            dMag = self.lastDetected[sInd,2][det][tochar]
+            WA = self.lastDetected[sInd,3][det][tochar]*u.arcsec
+            intTimes = np.zeros(len(tochar))*u.day
+            intTimes[tochar] = OS.calc_intTime(TL, sInd, fZ, fEZ, dMag, WA, mode)
+            # add a predetermined margin to the integration times
+            intTimes = intTimes*(1. + self.charMargin)
+            # apply time multiplier
+            totTimes = intTimes*(mode['timeMultiplier'])
+            # end times
+            endTimes = startTime + totTimes
+            endTimesNorm = startTimeNorm + totTimes
+            # planets to characterize
+            tochar = ((totTimes > 0) & (totTimes <= OS.intCutoff) & 
+                    (endTimesNorm <= TK.OBendTimes[TK.OBnumber]))
+            
+        # 3/ is target still observable at the end of any char time?
+        if np.any(tochar) and Obs.checkKeepoutEnd:
+            koTimeInds = np.zeros(len(endTimes.value[tochar]),dtype=int)
+            # find index in koMap where each endTime is closest to koTimes
+            for t,endTime in enumerate(endTimes.value[tochar]):
+                if endTime > self.koTimes.value[-1]:
+                    # case where endTime exceeds largest koTimes element
+                    endTimeInBounds = np.where(np.floor(endTime)-self.koTimes.value==0)[0]
+                    koTimeInds[t] = endTimeInBounds[0] if endTimeInBounds.size is not 0 else -1
+                else:
+                    koTimeInds[t] = np.where(np.round(endTime)-self.koTimes.value==0)[0][0]  # find indice where koTime is endTimes[0]
+            tochar[tochar] = [koMap[sInd][koT] if koT >= 0 else 0 for koT in koTimeInds]
+
+        # 4/ if yes, allocate the overhead time, and perform the characterization 
+        # for the maximum char time
+        if np.any(tochar):
+            #Save Current Time before attempting time allocation
+            currentTimeNorm = TK.currentTimeNorm.copy()
+            currentTimeAbs = TK.currentTimeAbs.copy()
+
+            #Allocate Time
+            intTime = np.max(intTimes[tochar])
+            extraTime = intTime*(mode['timeMultiplier'] - 1.)#calculates extraTime
+            success = TK.allocate_time(intTime + extraTime + mode['syst']['ohTime'] + Obs.settlingTime, True)#allocates time
+            if success == False: #Time was not successfully allocated
+                #Identical to when "if char_mode['SNR'] not in [0, np.inf]:" in run_sim()
+                char_intTime = None
+                lenChar = len(pInds) + 1 if FA else len(pInds)
+                characterized = np.zeros(lenChar, dtype=float)
+                char_SNR = np.zeros(lenChar, dtype=float)
+                char_fZ = 0./u.arcsec**2
+                char_systemParams = SU.dump_system_params(sInd)
+                return characterized, char_fZ, char_systemParams, char_SNR, char_intTime
+
+            pIndsChar = pIndsDet[tochar]
+            log_char = '   - Charact. planet inds %s (%s/%s detected)'%(pIndsChar, 
+                    len(pIndsChar), len(pIndsDet))
+            self.logger.info(log_char)
+            self.vprint(log_char)
+            
+            # SNR CALCULATION:
+            # first, calculate SNR for observable planets (without false alarm)
+            planinds = pIndsChar[:-1] if pIndsChar[-1] == -1 else pIndsChar
+            SNRplans = np.zeros(len(planinds))
+            if len(planinds) > 0:
+                # initialize arrays for SNR integration
+                fZs = np.zeros(self.ntFlux)/u.arcsec**2.
+                systemParamss = np.empty(self.ntFlux, dtype='object')
+                Ss = np.zeros((self.ntFlux, len(planinds)))
+                Ns = np.zeros((self.ntFlux, len(planinds)))
+                # integrate the signal (planet flux) and noise
+                dt = intTime/float(self.ntFlux)
+                timePlus = Obs.settlingTime.copy() + mode['syst']['ohTime'].copy()#accounts for the time since the current time
+                for i in range(self.ntFlux):
+                    # allocate first half of dt
+                    timePlus += dt/2.
+                    # calculate current zodiacal light brightness
+                    fZs[i] = ZL.fZ(Obs, TL, sInd, currentTimeAbs + timePlus, mode)[0]
+                    # propagate the system to match up with current time
+                    SU.propag_system(sInd, currentTimeNorm + timePlus - self.propagTimes[sInd])
+                    self.propagTimes[sInd] = currentTimeNorm + timePlus
+                    # save planet parameters
+                    systemParamss[i] = SU.dump_system_params(sInd)
+                    # calculate signal and noise (electron count rates)
+                    Ss[i,:], Ns[i,:] = self.calc_signal_noise(sInd, planinds, dt, mode, 
+                            fZ=fZs[i])
+                    # allocate second half of dt
+                    timePlus += dt/2.
+                
+                # average output parameters
+                fZ = np.mean(fZs)
+                systemParams = {key: sum([systemParamss[x][key]
+                        for x in range(self.ntFlux)])/float(self.ntFlux)
+                        for key in sorted(systemParamss[0])}
+                # calculate planets SNR
+                S = Ss.sum(0)
+                N = Ns.sum(0)
+                SNRplans[N > 0] = S[N > 0]/N[N > 0]
+                # allocate extra time for timeMultiplier
+            
+            # if only a FA, just save zodiacal brightness in the middle of the integration
+            else:
+                totTime = intTime*(mode['timeMultiplier'])
+                fZ = ZL.fZ(Obs, TL, sInd, currentTimeAbs + totTime/2., mode)[0]
+            
+            # calculate the false alarm SNR (if any)
+            SNRfa = []
+            if pIndsChar[-1] == -1:
+                fEZ = self.lastDetected[sInd,1][-1]/u.arcsec**2.
+                dMag = self.lastDetected[sInd,2][-1]
+                WA = self.lastDetected[sInd,3][-1]*u.arcsec
+                C_p, C_b, C_sp = OS.Cp_Cb_Csp(TL, sInd, fZ, fEZ, dMag, WA, mode)
+                S = (C_p*intTime).decompose().value
+                N = np.sqrt((C_b*intTime + (C_sp*intTime)**2.).decompose().value)
+                SNRfa = S/N if N > 0. else 0.
+            
+            # save all SNRs (planets and FA) to one array
+            SNRinds = np.where(det)[0][tochar]
+            SNR[SNRinds] = np.append(SNRplans, SNRfa)
+            
+            # now, store characterization status: 1 for full spectrum, 
+            # -1 for partial spectrum, 0 for not characterized
+            char = (SNR >= mode['SNR'])
+            # initialize with full spectra
+            characterized = char.astype(int)
+            WAchar = self.lastDetected[sInd,3][char]*u.arcsec
+            # find the current WAs of characterized planets
+            WAs = systemParams['WA']
+            if FA:
+                WAs = np.append(WAs, self.lastDetected[sInd,3][-1]*u.arcsec)
+            # check for partial spectra (for coronagraphs only)
+            if not(mode['syst']['occulter']):
+                IWA_max = mode['IWA']*(1. + mode['BW']/2.)
+                OWA_min = mode['OWA']*(1. - mode['BW']/2.)
+                char[char] = (WAchar < IWA_max) | (WAchar > OWA_min)
+                characterized[char] = -1
+            # encode results in spectra lists (only for planets, not FA)
+            charplans = characterized[:-1] if FA else characterized
+            self.fullSpectra[pInds[charplans == 1]] += 1
+            self.partialSpectra[pInds[charplans == -1]] += 1
+        
+        return characterized.astype(int), fZ, systemParams, SNR, intTime
+
+    def calc_signal_noise(self, sInd, pInds, t_int, mode, fZ=None, fEZ=None, dMag=None, WA=None):
+        """Calculates the signal and noise fluxes for a given time interval. Called
+        by observation_detection and observation_characterization methods in the 
+        SurveySimulation module.
+        
+        Args:
+            sInd (integer):
+                Integer index of the star of interest
+            t_int (astropy Quantity):
+                Integration time interval in units of day
+            pInds (integer):
+                Integer indices of the planets of interest
+            mode (dict):
+                Selected observing mode (from OpticalSystem)
+            fZ (astropy Quantity):
+                Surface brightness of local zodiacal light in units of 1/arcsec2
+            fEZ (©):
+                Surface brightness of exo-zodiacal light in units of 1/arcsec2
+            dMag (float ndarray):
+                Differences in magnitude between planets and their host star
+            WA (astropy Quantity array):
+                Working angles of the planets of interest in units of arcsec
+        
+        Returns:
+            tuple:
+            Signal (float)
+                Counts of signal
+            Noise (float)
+                Counts of background noise variance
+        
+        """
+        
+        OS = self.OpticalSystem
+        ZL = self.ZodiacalLight
+        TL = self.TargetList
+        SU = self.SimulatedUniverse
+        Obs = self.Observatory
+        TK = self.TimeKeeping
+        
+        # calculate optional parameters if not provided
+        fZ = fZ if fZ else ZL.fZ(Obs, TL, sInd, TK.currentTimeAbs.copy(), mode)
+        fEZ = fEZ if fEZ else SU.fEZ[pInds]
+        dMag = dMag if dMag else SU.dMag[pInds]
+        WA = WA if WA else SU.WA[pInds]
+        
+        # initialize Signal and Noise arrays
+        Signal = np.zeros(len(pInds))
+        Noise = np.zeros(len(pInds))
+        
+        # find observable planets wrt IWA-OWA range
+        obs = (WA > mode['IWA']) & (WA < mode['OWA'])
+        
+        if np.any(obs):
+            # find electron counts
+            C_p, C_b, C_sp = OS.Cp_Cb_Csp(TL, sInd, fZ, fEZ[obs], dMag[obs], WA[obs], mode)
+            # calculate signal and noise levels (based on Nemati14 formula)
+            Signal[obs] = (C_p*t_int).decompose().value
+            Noise[obs] = np.sqrt((C_b*t_int + (C_sp*t_int)**2).decompose().value)
+        
+        return Signal, Noise
+
+    def update_occulter_mass(self, DRM, sInd, t_int, skMode):
+        """Updates the occulter wet mass in the Observatory module, and stores all 
+        the occulter related values in the DRM array.
+        
+        Args:
+            DRM (dict):
+                Design Reference Mission, contains the results of one complete
+                observation (detection and characterization)
+            sInd (integer):
+                Integer index of the star of interest
+            t_int (astropy Quantity):
+                Selected star integration time (for detection or characterization)
+                in units of day
+            skMode (string):
+                Station keeping observing mode type ('det' or 'char')
+                
+        Returns:
+            dict:
+                Design Reference Mission dictionary, contains the results of one complete
+                observation (detection and characterization)
+        
+        """
+        
+        TL = self.TargetList
+        Obs = self.Observatory
+        TK = self.TimeKeeping
+        
+        assert skMode in ('det', 'char'), "Observing mode type must be 'det' or 'char'."
+        
+        #decrement mass for station-keeping
+        dF_lateral, dF_axial, intMdot, mass_used, deltaV = Obs.mass_dec_sk(TL, \
+                sInd, TK.currentTimeAbs.copy(), t_int)
+        
+        DRM[skMode + '_dV'] = deltaV.to('m/s')
+        DRM[skMode + '_mass_used'] = mass_used.to('kg')
+        DRM[skMode + '_dF_lateral'] = dF_lateral.to('N')
+        DRM[skMode + '_dF_axial'] = dF_axial.to('N')
+        # update spacecraft mass
+        Obs.scMass = Obs.scMass - mass_used
+        DRM['scMass'] = Obs.scMass.to('kg')
+        
+        return DRM
+
+    def reset_sim(self, genNewPlanets=True, rewindPlanets=True, seed=None):
+        """Performs a full reset of the current simulation by:
+        
+        1) Re-initializing the TimeKeeping object with its own outspec
+        
+        2) If genNewPlanets is True (default) then it will also generate all new 
+        planets based on the original input specification. If genNewPlanets is False, 
+        then the original planets will remain. Setting to True forces rewindPlanets to
+        be True as well.
+
+        3) If rewindPlanets is True (default), then the current set of planets will be 
+        reset to their original orbital phases. If both genNewPlanets and rewindPlanet
+        are False, the original planets will be retained and will not be rewound to their 
+        initial starting locations (i.e., all systems will remain at the times they 
+        were at the end of the last run, thereby effectively randomizing planet phases.
+
+        4) If seed is None (default) Re-initializing the SurveySimulation object, 
+        including resetting the DRM to [] and resets the random seed. If seed
+        is provided, use that to reset the simulation.
+        """
+        
+        SU = self.SimulatedUniverse
+        TK = self.TimeKeeping
+        TL = self.TargetList
+
+        # re-initialize SurveySimulation arrays
+        specs = self._outspec
+        specs['modules'] = self.modules
+
+        if seed is None:#pop the seed so a new one is generated
+            if 'seed' in specs:
+                specs.pop('seed')
+        else:#if seed is provided, replace seed with provided seed
+            specs['seed'] = seed
+ 
+        # reset mission time, re-init surveysim and observatory
+        TK.__init__(**TK._outspec)
+        self.__init__(**specs)
+        self.Observatory.__init__(**self.Observatory._outspec)
+        
+        # generate new planets if requested (default)
+        if genNewPlanets:
+            TL.stellar_mass()
+            SU.gen_physical_properties(**SU._outspec)
+            rewindPlanets = True
+        # re-initialize systems if requested (default)
+        if rewindPlanets:
+            SU.init_systems()
+
+        #reset helper arrays
+        self.initializeStorageArrays()
+        
+        self.vprint("Simulation reset.")
+
+    def genOutSpec(self, tofile=None):
+        """Join all _outspec dicts from all modules into one output dict
+        and optionally write out to JSON file on disk.
+        
+        Args:
+           tofile (string):
+                Name of the file containing all output specifications (outspecs).
+                Default to None.
+                
+        Returns:
+            dictionary:
+                Dictionary containing additional user specification values and 
+                desired module names.
+        
+        """
+        
+        # start with a copy of MissionSim _outspec
+        out = copy.copy(self._outspec)
+        
+        # add in all modules _outspec's
+        for module in self.modules.values():
+            out.update(module._outspec)
+        
+        # add in the specific module names used
+        out['modules'] = {}
+        for (mod_name, module) in self.modules.items():
+            # find the module file 
+            mod_name_full = module.__module__
+            if mod_name_full.startswith('EXOSIMS'):
+                # take just its short name if it is in EXOSIMS
+                mod_name_short = mod_name_full.split('.')[-1]
+            else:
+                # take its full path if it is not in EXOSIMS - changing .pyc -> .py
+                mod_name_short = re.sub('\.pyc$', '.py',
+                        inspect.getfile(module.__class__))
+            out['modules'][mod_name] = mod_name_short
+        # add catalog name
+        if self.TargetList.keepStarCatalog:
+            module = self.TargetList.StarCatalog
+            mod_name_full = module.__module__
+            if mod_name_full.startswith('EXOSIMS'):
+                # take just its short name if it is in EXOSIMS
+                mod_name_short = mod_name_full.split('.')[-1]
+            else:
+                # take its full path if it is not in EXOSIMS - changing .pyc -> .py
+                mod_name_short = re.sub('\.pyc$', '.py',
+                        inspect.getfile(module.__class__))
+            out['modules'][mod_name] = mod_name_short
+        else:
+            out['modules']['StarCatalog'] = self.TargetList.StarCatalog # we just copy the StarCatalog string
+
+        #if we don't know about the SurveyEnsemble, just write a blank to the output
+        if 'SurveyEnsemble' not in out['modules']:
+            out['modules']['SurveyEnsemble'] = " "
+
+        # add in the SVN/Git revision
+        path = os.path.split(inspect.getfile(self.__class__))[0]
+        path = os.path.split(os.path.split(path)[0])[0]
+        #handle case where EXOSIMS was imported from the working directory
+        if path is '':
+            path = os.getcwd()
+        #comm = "git -C " + path + " log -1"
+        comm = "git --git-dir=%s --work-tree=%s log -1"%(os.path.join(path,".git"),path)
+        rev = subprocess.Popen(comm, stdout=subprocess.PIPE,
+                stderr=subprocess.PIPE,shell=True)
+        (gitRev, err) = rev.communicate()
+        if sys.version_info[0] > 2:
+            gitRev = gitRev.decode("utf-8")
+        if isinstance(gitRev, basestring) & (len(gitRev) > 0):
+            tmp = re.compile('\S*(commit [0-9a-fA-F]+)\n[\s\S]*Date: ([\S ]*)\n') \
+                    .match(gitRev)
+            if tmp:
+                out['Revision'] = "Github " + tmp.groups()[0] + " " + tmp.groups()[1]
+        else:
+            rev = subprocess.Popen("svn info " + path + \
+                    "| grep \"Revision\" | awk '{print $2}'", stdout=subprocess.PIPE,
+                    shell=True)
+            (svnRev, err) = rev.communicate()
+            if isinstance(svnRev, basestring) & (len(svnRev) > 0):
+                out['Revision'] = "SVN revision is " + svnRev[:-1]
+            else: 
+                out['Revision'] = "Not a valid Github or SVN revision."
+        
+        # dump to file
+        if tofile is not None:
+            with open(tofile, 'w') as outfile:
+                json.dump(out, outfile, sort_keys=True, indent=4, ensure_ascii=False,
+                        separators=(',', ': '), default=array_encoder)
+        
+        return out
+
+    def generateHashfName(self, specs):
+        """Generate cached file Hashname
+        Requires a .XXX appended to end of hashname for each individual use case
+
+        Args:
+            specs (dict):
+                The json script elements of the simulation to be run
+
+        Returns:
+            str:
+                a string containing the file location, hashnumber of the cache name based off
+                of the completeness to be computed (completeness specs if available else standard module)
+        """
+        cachefname = ''#declares cachefname
+        mods =  ['Completeness','TargetList','OpticalSystem'] #modules to look at
+        tmp= self.Completeness.PlanetPopulation.__class__.__name__ + \
+            self.PlanetPopulation.__class__.__name__ + \
+            self.SimulatedUniverse.__class__.__name__
+
+        if 'selectionMetric' in specs:
+            tmp += specs['selectionMetric']
+        if 'Izod' in specs:
+            tmp += specs['Izod']
+        if 'maxiter' in specs:
+            tmp += str(specs['maxiter'])
+        if 'ftol' in specs:
+            tmp += str(specs['ftol'])
+        if 'missionLife' in specs:
+            tmp += str(specs['missionLife'])
+        if 'missionPortion' in specs:
+            tmp += str(specs['missionPortion'])
+
+        for mod in mods: cachefname += self.modules[mod].__module__.split(".")[-1] #add module name to end of cachefname
+        cachefname += hashlib.md5((str(self.TargetList.Name)+str(self.TargetList.tint0.to(u.d).value)).encode('utf-8')).hexdigest     ()#turn cachefname into hashlib
+        cachefname = os.path.join(self.cachedir,cachefname+os.extsep)#join into filepath and fname
+        #Needs file terminator (.starkt0, .t0, etc) appended done by each individual use case.
+        return cachefname
+
+    def revisitFilter(self,sInds,tmpCurrentTimeNorm):
+        """Helper method for Overloading Revisit Filtering
+
+        Args:
+            sInds - indices of stars still in observation list
+            tmpCurrentTimeNorm (MJD) - the simulation time after overhead was added in MJD form
+        Returns:
+            sInds - indices of stars still in observation list
+        """
+
+        tovisit = np.zeros(self.TargetList.nStars, dtype=bool)
+        if len(sInds) > 0:
+            tovisit[sInds] = ((self.starVisits[sInds] == min(self.starVisits[sInds])) \
+                    & (self.starVisits[sInds] < self.nVisitsMax))#Checks that no star has exceeded the number of revisits and the indicies of all considered stars have minimum number of observations
+            #The above condition should prevent revisits so long as all stars have not been observed
+            if self.starRevisit.size != 0:
+                dt_rev = np.abs(self.starRevisit[:,1]*u.day - tmpCurrentTimeNorm)
+                ind_rev = [int(x) for x in self.starRevisit[dt_rev < self.dt_max,0] 
+                        if x in sInds]
+                tovisit[ind_rev] = (self.starVisits[ind_rev] < self.nVisitsMax)
+            sInds = np.where(tovisit)[0]
+        return sInds
+
+    def is_earthlike(self, plan_inds, sInd):
+        """
+        Is the planet earthlike?
+        """
+        TL = self.TargetList
+        SU = self.SimulatedUniverse
+
+        # extract planet and star properties
+        Rp_plan = SU.Rp[plan_inds].value
+        a_plan = SU.a[plan_inds].value
+        L_star = TL.L[sInd]
+        L_plan = L_star / (a_plan**2) # adjust star luminosity by distance^2 in AU
+        # Definition: planet radius (in earth radii) and solar-equivalent luminosity must be
+        # between the given bounds.
+        Rp_plan_lo = 0.80/np.sqrt(a_plan)
+        # We use the numpy versions so that plan_ind can be a numpy vector.
+        return np.logical_and(
+           np.logical_and(Rp_plan >= Rp_plan_lo, Rp_plan <= 1.4),
+           np.logical_and(L_plan  >= 0.3586,     L_plan  <= 1.1080))
+
+    def find_known_plans(self):
+        """
+        Find and return list of known RV stars and list of stars with earthlike planets
+        """
+        TL = self.TargetList
+        SU = self.SimulatedUniverse
+
+        c = 28.4 *u.m/u.s
+        Mj = 317.8 * u.earthMass
+        Mpj = SU.Mp/Mj                     # planet masses in jupiter mass units
+        Ms = TL.MsTrue[SU.plan2star]
+        Teff = TL.stellarTeff(SU.plan2star)
+        mu = const.G*(SU.Mp + Ms)
+        T = (2.*np.pi*np.sqrt(SU.a**3/mu)).to(u.yr)
+        e = SU.e
+
+        t_filt = np.where((Teff.value > 3000) & (Teff.value < 6800))[0]    # planets in correct temp range
+
+        K = (c / np.sqrt(1 - e[t_filt])) * Mpj[t_filt] * np.sin(SU.I[t_filt]) * Ms[t_filt]**(-2/3) * T[t_filt]**(-1/3)
+
+        K_filter = (T[t_filt].to(u.d)/10**4).value
+        K_filter[np.where(K_filter < 0.03)[0]] = 0.03
+        k_filt = t_filt[np.where(K.value > K_filter)[0]]               # planets in the correct K range
+
+        a_filt = k_filt[np.where((SU.a[k_filt] > .95*u.AU) & (SU.a[k_filt] < 1.67*u.AU))[0]]   # planets in habitable zone
+        r_filt = a_filt[np.where(SU.Rp.value[a_filt] < 1.75)[0]]                               # rocky planets
+        self.known_earths = np.union1d(self.known_earths, r_filt).astype(int)
+
+        known_stars = np.unique(SU.plan2star[k_filt])
+        known_rocky = np.unique(SU.plan2star[r_filt])
+        return known_stars.astype(int), known_rocky.astype(int)
+    
+
+def array_encoder(obj):
+    r"""Encodes numpy arrays, astropy Times, and astropy Quantities, into JSON.
+    
+    Called from json.dump for types that it does not already know how to represent,
+    like astropy Quantity's, numpy arrays, etc.  The json.dump() method encodes types
+    like integers, strings, and lists itself, so this code does not see these types.
+    Likewise, this routine can and does return such objects, which is OK as long as 
+    they unpack recursively into types for which encoding is known.th
+    
+    """
+    
+    from astropy.time import Time
+    from astropy.coordinates import SkyCoord
+    if isinstance(obj, Time):
+        # astropy Time -> time string
+        return obj.fits # isot also makes sense here
+    if isinstance(obj, u.quantity.Quantity):
+        # note: it is possible to have a numpy ndarray wrapped in a Quantity.
+        # NB: alternatively, can return (obj.value, obj.unit.name)
+        return obj.value
+    if isinstance(obj, SkyCoord):
+        return dict(lon=obj.heliocentrictrueecliptic.lon.value,
+                    lat=obj.heliocentrictrueecliptic.lat.value,
+                    distance=obj.heliocentrictrueecliptic.distance.value)
+    if isinstance(obj, (np.ndarray, np.number)):
+        # ndarray -> list of numbers
+        return obj.tolist()
+    if isinstance(obj, (complex, np.complex)):
+        # complex -> (real, imag) pair
+        return [obj.real, obj.imag]
+    if callable(obj):
+        # this case occurs for interpolants like PSF and QE
+        # We cannot simply "write" the function to JSON, so we make up a string
+        # to keep from throwing an error.
+        # The fix is simple: when generating the interpolant, add a _outspec attribute
+        # to the function (or the lambda), containing (e.g.) the fits filename, or the
+        # explicit number -- whatever string was used.  Then, here, check for that 
+        # attribute and write it out instead of this dummy string.  (Attributes can
+        # be transparently attached to python functions, even lambda's.)
+        return 'interpolant_function'
+    if isinstance(obj, set):
+        return list(obj)
+    if isinstance(obj, bytes):
+        return obj.decode()
+    # an EXOSIMS object
+    if hasattr(obj, '_modtype'):
+        return obj.__dict__
+    # an object for which no encoding is defined yet
+    #   as noted above, ordinary types (lists, ints, floats) do not take this path
+    raise ValueError('Could not JSON-encode an object of type %s' % type(obj))